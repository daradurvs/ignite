<?xml version="1.0" encoding="UTF-8"?>

<!--
  Licensed to the Apache Software Foundation (ASF) under one or more
  contributor license agreements.  See the NOTICE file distributed with
  this work for additional information regarding copyright ownership.
  The ASF licenses this file to You under the Apache License, Version 2.0
  (the "License"); you may not use this file except in compliance with
  the License.  You may obtain a copy of the License at

       http://www.apache.org/licenses/LICENSE-2.0

  Unless required by applicable law or agreed to in writing, software
  distributed under the License is distributed on an "AS IS" BASIS,
  WITHOUT WARRANTIES OR CONDITIONS OF ANY KIND, either express or implied.
  See the License for the specific language governing permissions and
  limitations under the License.
-->

<!--
    POM file.
-->
<project
        xmlns="http://maven.apache.org/POM/4.0.0"
        xmlns:xsi="http://www.w3.org/2001/XMLSchema-instance"
        xsi:schemaLocation="http://maven.apache.org/POM/4.0.0 http://maven.apache.org/xsd/maven-4.0.0.xsd">
    <modelVersion>4.0.0</modelVersion>

    <parent>
        <groupId>org.apache</groupId>
        <artifactId>apache</artifactId>
        <version>16</version>
        <relativePath></relativePath>
    </parent>

    <properties>
        <ignite.edition>fabric</ignite.edition>
        <hadoop.version>2.4.1</hadoop.version>
<<<<<<< HEAD
        <spark.version>1.5.2</spark.version>
=======
        <spark.version>2.1.0</spark.version>
        <spring.version>4.1.0.RELEASE</spring.version>
>>>>>>> f59f46d3
        <project.build.sourceEncoding>UTF-8</project.build.sourceEncoding>
        <maven.build.timestamp.format>MMMM d yyyy</maven.build.timestamp.format>
        <doxygen.exec>doxygen</doxygen.exec>
        <git.exec>git</git.exec>
        <maven.bundle.plugin.version>2.5.4</maven.bundle.plugin.version>
        <javadoc.opts>-XDenableSunApiLintControl</javadoc.opts>
        <update.notifier.enabled.by.default>true</update.notifier.enabled.by.default>

        <!-- Dependency versions. -->
        <activemq.version>5.12.0</activemq.version>
        <aopalliance.bundle.version>1.0_6</aopalliance.bundle.version>
        <asm.version>4.2</asm.version>
        <aspectj.bundle.version>1.7.2_1</aspectj.bundle.version>
        <aspectj.version>1.7.2</aspectj.version>
        <aws.sdk.bundle.version>1.10.12_1</aws.sdk.bundle.version>
        <aws.sdk.version>1.11.75</aws.sdk.version>
        <camel.version>2.16.0</camel.version>
        <commons.beanutils.bundle.version>1.8.3_1</commons.beanutils.bundle.version>
        <commons.beanutils.version>1.8.3</commons.beanutils.version>
        <commons.codec.version>1.6</commons.codec.version>
        <commons.collections.version>3.2.2</commons.collections.version>
        <commons.lang.version>2.6</commons.lang.version>
        <cron4j.version>2.2.5</cron4j.version>
        <curator.version>2.9.1</curator.version>
        <easymock.version>3.4</easymock.version>
        <ezmorph.bundle.version>1.0.6_1</ezmorph.bundle.version>
        <ezmorph.version>1.0.6</ezmorph.version>
        <flume.ng.version>1.7.0</flume.ng.version>
        <guava.retrying.version>2.0.0</guava.retrying.version>
        <guava.version>18.0</guava.version>
        <guava14.version>14.0.1</guava14.version>
        <guava16.version>16.0.1</guava16.version>
        <h2.version>1.4.191</h2.version>
        <hadoop.version>2.4.1</hadoop.version>
        <httpclient.version>4.5.1</httpclient.version>
        <httpcore.version>4.4.3</httpcore.version>
        <jackson.version>1.9.13</jackson.version>
        <jackson2.version>2.7.5</jackson2.version>
        <javax.cache.bundle.version>1.0.0_1</javax.cache.bundle.version>
        <javax.cache.version>1.0.0</javax.cache.version>
        <jetbrains.annotations.version>13.0</jetbrains.annotations.version>
        <jetty.version>9.2.11.v20150529</jetty.version>
        <jms.spec.version>1.1.1</jms.spec.version>
        <jsch.bundle.version>0.1.53_1</jsch.bundle.version>
        <jsch.version>0.1.53</jsch.version>
        <jsonlib.bundle.version>2.4_1</jsonlib.bundle.version>
        <jsonlib.version>2.4</jsonlib.version>
        <jtidy.version>r938</jtidy.version>
        <kafka.version>0.10.0.1</kafka.version>
        <karaf.version>4.0.2</karaf.version>
        <lucene.bundle.version>3.5.0_1</lucene.bundle.version>
        <lucene.version>3.5.0</lucene.version>
        <oro.bundle.version>2.0.8_6</oro.bundle.version>
        <osgi.core.version>5.0.0</osgi.core.version>
        <osgi.enterprise.version>5.0.0</osgi.enterprise.version>
        <paho.version>1.0.2</paho.version>
        <scala210.jline.version>2.10.4</scala210.jline.version>
        <scala210.library.version>2.10.4</scala210.library.version>
        <scala211.library.version>2.11.7</scala211.library.version>
        <slf4j.version>1.7.7</slf4j.version>
        <slf4j16.version>1.6.4</slf4j16.version>
<<<<<<< HEAD
        <spark.version>1.5.2</spark.version>
        <spring.version>4.3.7.RELEASE</spring.version>
=======
        <spring.version>4.1.0.RELEASE</spring.version>
>>>>>>> f59f46d3
        <spring41.osgi.feature.version>4.1.7.RELEASE_1</spring41.osgi.feature.version>
        <tomcat.version>8.0.23</tomcat.version>
        <twitter.hbc.version>2.2.0</twitter.hbc.version>
        <yammer.metrics.annotation.version>2.2.0</yammer.metrics.annotation.version>
        <yammer.metrics.core.version>2.2.0</yammer.metrics.core.version>
        <zkclient.version>0.5</zkclient.version>
        <zookeeper.version>3.4.6</zookeeper.version>

        <!-- OSGI Manifest generation default property values -->
        <osgi.import.package>*</osgi.import.package>
        <osgi.export.package>{local-packages}</osgi.export.package>
        <osgi.private.package></osgi.private.package>
        <osgi.embed.dependency></osgi.embed.dependency>
        <osgi.embed.transitive>false</osgi.embed.transitive>
        <osgi.fail.ok>false</osgi.fail.ok>

    </properties>

    <groupId>org.apache.ignite</groupId>
    <artifactId>ignite-parent</artifactId>
    <version>1</version>
    <packaging>pom</packaging>

    <url>http://ignite.apache.org</url>

    <description>Java-based middleware for in-memory processing of big data in a distributed environment.</description>

    <licenses>
        <license>
            <name>The Apache Software License, Version 2.0</name>
            <url>http://www.apache.org/licenses/LICENSE-2.0.txt</url>
        </license>
    </licenses>

    <mailingLists>
        <mailingList>
            <name>Ignite Dev List</name>
            <subscribe>dev-subscribe@ignite.apache.org</subscribe>
            <unsubscribe>dev-unsubscribe@ignite.apache.org</unsubscribe>
            <post>dev@ignite.apache.org</post>
            <archive>http://mail-archives.apache.org/mod_mbox/ignite-dev</archive>
        </mailingList>
    </mailingLists>

    <issueManagement>
        <system>jira</system>
        <url>http://issues.apache.org/jira/browse/IGNITE</url>
    </issueManagement>

    <developers>
        <developer>
            <id>dsetrakyan</id>
            <name>Dmitriy Setrakyan</name>
            <email>dsetrakyan at apache dot org</email>
        </developer>
        <developer>
            <id>agoncharuk</id>
            <name>Alexey Goncharuk</name>
            <email>agoncharuk at apache dot org</email>
        </developer>
        <developer>
            <id>vkulichenko</id>
            <name>Valentin Kulichenko</name>
            <email>vkulichenko at apache dot org</email>
        </developer>
        <developer>
            <id>svladykin</id>
            <name>Sergi Vladykin</name>
            <email>sergi dot vladykin at gmail dot com</email>
        </developer>
        <developer>
            <id>yzhdanov</id>
            <name>Yakov Zhdanov</name>
            <email>yzhdanov at apache dot org</email>
        </developer>
        <developer>
            <id>sboikov</id>
            <name>Semyon Boikov</name>
            <email>sboikov at gridgain dot com</email>
        </developer>
        <developer>
            <id>vozerov</id>
            <name>Vladimir Ozerov</name>
            <email>vozerov at gridgain dot com</email>
        </developer>
    </developers>

    <repositories>
        <repository>
            <releases>
                <enabled>false</enabled>
            </releases>
            <snapshots>
                <enabled>true</enabled>
                <updatePolicy>always</updatePolicy>
                <checksumPolicy>ignore</checksumPolicy>
            </snapshots>
            <id>h2database.com</id>
            <name>Snapshot repository on h2database.com</name>
            <url>http://h2database.com/m2-repo</url>
            <layout>default</layout>
        </repository>
    </repositories>

    <dependencyManagement>
        <dependencies>
            <dependency>
                <groupId>log4j</groupId>
                <artifactId>log4j</artifactId>
                <version>1.2.17</version>
                <exclusions>
                    <exclusion>
                        <groupId>com.sun.jdmk</groupId>
                        <artifactId>jmxtools</artifactId>
                    </exclusion>
                    <exclusion>
                        <groupId>com.sun.jmx</groupId>
                        <artifactId>jmxri</artifactId>
                    </exclusion>
                </exclusions>
            </dependency>
        </dependencies>
    </dependencyManagement>

    <dependencies>
        <dependency>
            <groupId>junit</groupId>
            <artifactId>junit</artifactId>
            <version>4.11</version>
            <scope>test</scope>
        </dependency>
    </dependencies>

    <build>
        <pluginManagement>
            <plugins>
                <plugin>
                    <groupId>net.alchim31.maven</groupId>
                    <artifactId>scala-maven-plugin</artifactId>
                    <version>3.2.0</version>
                    <configuration>
                        <jvmArgs>
                            <jvmArg>-Xms512m</jvmArg>
                            <jvmArg>-Xmx1024m</jvmArg>
                        </jvmArgs>
                    </configuration>
                    <executions>
                        <execution>
                            <id>scala-compile-first</id>
                            <phase>process-resources</phase>
                            <goals>
                                <goal>add-source</goal>
                                <goal>compile</goal>
                            </goals>
                        </execution>
                        <execution>
                            <id>scala-test-compile</id>
                            <phase>process-test-resources</phase>
                            <goals>
                                <goal>testCompile</goal>
                            </goals>
                        </execution>
                    </executions>
                </plugin>

                <plugin>
                    <groupId>org.apache.maven.plugins</groupId>
                    <artifactId>maven-jar-plugin</artifactId>
                    <configuration>
                        <useDefaultManifestFile>true</useDefaultManifestFile>
                    </configuration>
                </plugin>

                <plugin>
                    <groupId>org.apache.maven.plugins</groupId>
                    <artifactId>maven-javadoc-plugin</artifactId>
                    <version>2.10.1</version>
                    <configuration>
                        <taglets>
                            <taglet>
                                <tagletClass>org.apache.ignite.tools.javadoc.IgniteLinkTaglet</tagletClass>
                                <tagletArtifact>
                                    <groupId>org.apache.ignite</groupId>
                                    <artifactId>ignite-tools</artifactId>
                                    <version>${project.version}</version>
                                </tagletArtifact>
                            </taglet>
                        </taglets>
                        <doctitle>Ignite ${project.version}</doctitle>
                        <windowtitle>Ignite ${project.version}</windowtitle>
                        <breakiterator>true</breakiterator>
                        <verbose>true</verbose>
                        <show>protected</show>
                        <use>true</use>
                        <author>false</author>
                        <version>false</version>
                        <additionalparam>${javadoc.opts}</additionalparam>
                        <links>
                            <link>http://docs.oracle.com/javase/7/docs/api/</link>
                            <link>http://hadoop.apache.org/docs/current/api/</link>
                        </links>
                        <groups>
                            <group>
                                <title>Common Grid APIs</title>
                                <packages>
                                    org.apache.ignite:org.apache.ignite.cluster:org.apache.ignite.lifecycle:org.apache.ignite.configuration:org.apache.ignite.spi:org.apache.ignite.lang:org.apache.ignite.resources:org.apache.ignite.thread:org.apache.ignite.scheduler
                                </packages>
                            </group>
                            <group>
                                <title>Messaging APIs</title>
                                <packages>org.apache.ignite.messaging</packages>
                            </group>
                            <group>
                                <title>Event Notification APIs</title>
                                <packages>org.apache.ignite.events</packages>
                            </group>
                            <group>
                                <title>Compute Grid APIs</title>
                                <packages>org.apache.ignite.compute*</packages>
                            </group>
                            <group>
                                <title>Data Grid APIs</title>
                                <packages>
                                    org.apache.ignite.cache*:org.apache.ignite.transactions:org.apache.ignite.datastructures:org.apache.ignite.dataload
                                </packages>
                            </group>
                            <group>
                                <title>Service Grid APIs</title>
                                <packages>org.apache.ignite.services</packages>
                            </group>
                            <group>
                                <title>File System APIs</title>
                                <packages>org.apache.ignite.igfs*</packages>
                            </group>
                            <group>
                                <title>Hadoop Accelerator APIs</title>
                                <packages>org.apache.ignite.hadoop*</packages>
                            </group>
                            <group>
                                <title>Streaming APIs</title>
                                <packages>org.apache.ignite.streamer*::org.apache.ignite.stream*</packages>
                            </group>
                            <group>
                                <title>Security APIs</title>
                                <packages>org.apache.ignite.plugin.security:org.apache.ignite.ssl</packages>
                            </group>
                            <group>
                                <title>MXBeans classes</title>
                                <packages>org.apache.ignite.mbean:org.apache.ignite.mxbean</packages>
                            </group>
                            <group>
                                <title>SPI: CheckPoint</title>
                                <packages>org.apache.ignite.spi.checkpoint*</packages>
                            </group>
                            <group>
                                <title>SPI: Collision</title>
                                <packages>org.apache.ignite.spi.collision*</packages>
                            </group>
                            <group>
                                <title>SPI: Indexing</title>
                                <packages>org.apache.ignite.spi.indexing*</packages>
                            </group>
                            <group>
                                <title>SPI: Load Balancing</title>
                                <packages>org.apache.ignite.spi.loadbalancing*</packages>
                            </group>
                            <group>
                                <title>SPI: Communication</title>
                                <packages>org.apache.ignite.spi.communication*</packages>
                            </group>
                            <group>
                                <title>SPI: Deployment</title>
                                <packages>org.apache.ignite.spi.deployment*</packages>
                            </group>
                            <group>
                                <title>SPI: Swap Space</title>
                                <packages>org.apache.ignite.spi.swapspace*</packages>
                            </group>
                            <group>
                                <title>SPI: Discovery</title>
                                <packages>org.apache.ignite.spi.discovery*</packages>
                            </group>
                            <group>
                                <title>SPI: Failover</title>
                                <packages>org.apache.ignite.spi.failover*</packages>
                            </group>
                            <group>
                                <title>SPI: Event Storage</title>
                                <packages>org.apache.ignite.spi.eventstorage*</packages>
                            </group>
                            <group>
                                <title>Segmentation Detection</title>
                                <packages>org.apache.ignite.plugin.segmentation</packages>
                            </group>
                            <group>
                                <title>Ignite plugin API</title>
                                <packages>org.apache.ignite.plugin*</packages>
                            </group>
                            <group>
                                <title>Logging</title>
                                <packages>org.apache.ignite.logger*</packages>
                            </group>
                            <group>
                                <title>Loaders</title>
                                <packages>org.apache.ignite.startup*</packages>
                            </group>
                            <group>
                                <title>Marshallers</title>
                                <packages>org.apache.ignite.marshaller*</packages>
                            </group>
                            <group>
                                <title>Ignite Binary Objects API</title>
                                <packages>org.apache.ignite.binary*</packages>
                            </group>
                            <group>
                                <title>Visor Plugins</title>
                                <packages>org.apache.ignite.visor.plugin</packages>
                            </group>
                            <group>
                                <title>Spring Integration</title>
                                <packages>org.apache.ignite.cache.spring:org.apache.ignite.transactions.spring</packages>
                            </group>
                            <group>
                                <title>Mesos Framework</title>
                                <packages>org.apache.ignite.mesos*</packages>
                            </group>
                            <group>
                                <title>Yarn Integration</title>
                                <packages>org.apache.ignite.yarn*</packages>
                            </group>
                            <group>
                                <title>Platforms</title>
                                <packages>org.apache.ignite.platform*</packages>
                            </group>
                            <group>
                                <title>Spark Integration</title>
                                <packages>org.apache.ignite.spark.examples.java</packages>
                            </group>
                            <group>
                                <title>OSGi integration</title>
                                <packages>org.apache.ignite.osgi*</packages>
                            </group>
                            <group>
                                <title>Flink integration</title>
                                <packages>org.apache.ignite.sink.flink*</packages>
                            </group>
                        </groups>
                        <header>
                            <![CDATA[
                                    Ignite - In-Memory Data Fabric
                                ]]>
                        </header>
                        <bottom>
                            <![CDATA[
                                    <table width="100%" border="0" cellspacing=0 cellpadding=0 style="padding: 5px">
                                    <tr>
                                        <td>
                                            <table style="padding-left: 0; margin: 0">
                                                <tbody style="padding: 0; margin: 0">
                                                    <tr style="padding: 0; margin: 0">
                                                        <td>
                                                            <a target=_blank href="https://ignite.apache.org"><nobr>2017 Copyright &#169; Apache Software Foundation</nobr></a>
                                                        </td>
                                                    </tr>
                                                </tbody>
                                            </table>
                                        </td>
                                        <td width="100%" align="right" valign="center">
                                            <a href="https://twitter.com/ApacheIgnite" class="twitter-follow-button" data-show-count="false" data-size="large">Follow @ApacheIgnite</a>
                                        </td>
                                    </tr>
                                    <tr>
                                        <td colspan="2" valign="top" align="left">
                                            <table style="padding-left: 0; margin: 0">
                                                <tbody style="padding: 0; margin: 0">
                                                    <tr style="padding: 0; margin: 0">
                                                        <td>
                                                            <b>Ignite Fabric</b>
                                                        </td>
                                                        <td>:&nbsp;&nbsp;
                                                            ver. <strong>${project.version}</strong>
                                                        </td>
                                                    </tr>
                                                    <tr style="padding: 0; margin: 0">
                                                        <td>
                                                            <b>Release Date</b>
                                                        </td>
                                                        <td>:&nbsp;&nbsp;
                                                            ${maven.build.timestamp}
                                                        </td>
                                                    </tr>
                                                </tbody>
                                            </table>
                                        </td>
                                    </tr>
                                    </table>
                                ]]>
                        </bottom>
                    </configuration>
                </plugin>

                <plugin>
                    <groupId>org.apache.felix</groupId>
                    <artifactId>maven-bundle-plugin</artifactId>
                    <version>${maven.bundle.plugin.version}</version>
                    <extensions>true</extensions>
                    <configuration>
                        <archive>
                            <addMavenDescriptor>true</addMavenDescriptor>
                        </archive>
                        <supportedProjectTypes>
                            <supportedProjectType>jar</supportedProjectType>
                            <supportedProjectType>war</supportedProjectType>
                        </supportedProjectTypes>
                        <instructions>
                            <Bundle-SymbolicName>${project.groupId}.${project.artifactId}</Bundle-SymbolicName>
                            <Bundle-Version>${project.version}</Bundle-Version>
                            <Bundle-Vendor>${project.organization.name}</Bundle-Vendor>
                            <Bundle-Description>${project.description}</Bundle-Description>
                            <Bundle-DocURL>${project.url}</Bundle-DocURL>
                            <Import-Package>
                                ${osgi.import.package}
                            </Import-Package>
                            <Export-Package>
                                ${osgi.export.package}
                            </Export-Package>
                            <Private-Package>
                                ${osgi.private.package}
                            </Private-Package>
                            <Embed-Dependency>${osgi.embed.dependency}</Embed-Dependency>
                            <Embed-Directory>lib</Embed-Directory>
                            <Embed-Transitive>${osgi.embed.transitive}</Embed-Transitive>
                            <_failok>${osgi.fail.ok}</_failok>
                            <_invalidfilenames/>
                        </instructions>
                    </configuration>
                    <executions>
                        <execution>
                            <id>bundle-manifest</id>
                            <phase>process-classes</phase>
                            <goals>
                                <goal>manifest</goal>
                            </goals>
                        </execution>
                    </executions>
                </plugin>
            </plugins>
        </pluginManagement>

        <plugins>
            <plugin>
                <artifactId>maven-compiler-plugin</artifactId>
                <version>3.1</version>
                <configuration>
                    <source>1.7</source>
                    <target>1.7</target>
                </configuration>
            </plugin>

            <plugin>
                <groupId>org.apache.maven.plugins</groupId>
                <artifactId>maven-surefire-plugin</artifactId>
                <version>2.17</version>
                <configuration>
                    <forkCount>0</forkCount>
                </configuration>
            </plugin>

            <plugin>
                <groupId>org.apache.maven.plugins</groupId>
                <artifactId>maven-source-plugin</artifactId>
                <version>2.2.1</version>
                <executions>
                    <execution>
                        <id>source</id>
                        <goals>
                            <goal>jar-no-fork</goal>
                        </goals>
                        <phase>package</phase>
                        <configuration>
                            <excludeResources>true</excludeResources>
                        </configuration>
                    </execution>
                </executions>
            </plugin>

            <plugin>
                <groupId>org.codehaus.mojo</groupId>
                <artifactId>flatten-maven-plugin</artifactId>
                <version>1.0.0-beta-3</version>

                <configuration>
                    <flattenMode>minimum</flattenMode>
                    <flattenedPomFilename>pom-installed.xml</flattenedPomFilename>
                </configuration>

                <executions>
                    <!-- enable flattening -->
                    <execution>
                        <id>flatten</id>
                        <phase>process-resources</phase>
                        <goals>
                            <goal>flatten</goal>
                        </goals>
                    </execution>

                    <!-- ensure proper cleanup before start -->
                    <execution>
                        <id>flatten.clean.before</id>
                        <phase>clean</phase>
                        <goals>
                            <goal>clean</goal>
                        </goals>
                    </execution>
                </executions>
            </plugin>

            <!-- ensure proper cleanup after install -->
            <plugin>
                <groupId>org.apache.maven.plugins</groupId>
                <artifactId>maven-clean-plugin</artifactId>
                <inherited>false</inherited>
                <executions>
                    <execution>
                        <id>flatten.clean.after</id>
                        <phase>install</phase>
                        <goals>
                            <goal>clean</goal>
                        </goals>
                        <configuration>
                            <excludeDefaultDirectories>true</excludeDefaultDirectories>
                            <filesets>
                                <fileset>
                                    <directory>${project.basedir}</directory>
                                    <includes>
                                        <include>**/pom-installed.xml</include>
                                    </includes>
                                </fileset>
                            </filesets>
                        </configuration>
                    </execution>
                </executions>
            </plugin>

            <plugin>
                <groupId>org.apache.maven.plugins</groupId>
                <artifactId>maven-install-plugin</artifactId>
                <version>2.5.2</version>
                <inherited>false</inherited>
                <configuration>
                    <skip>true</skip>
                </configuration>
            </plugin>

            <plugin>
                <groupId>org.apache.maven.plugins</groupId>
                <artifactId>maven-deploy-plugin</artifactId>
                <version>2.8.2</version>
                <inherited>false</inherited>
                <configuration>
                    <skip>true</skip>
                </configuration>
            </plugin>

            <plugin>
                <groupId>org.apache.maven.plugins</groupId>
                <artifactId>maven-enforcer-plugin</artifactId>
                <version>1.4</version>
                <configuration>
                    <rules>
                        <requireJavaVersion>
                            <!--Detected JDK Version: 1.8.0 is not in the allowed range [1.7,1.8),[1.8.0-40,).-->
                            <message>
[INFO] ------------------------------------------------------------------------
[ERROR] You are trying to compile Apache Ignite with inappropriate JDK version!
[ERROR] Detected JDK Version: ${java.runtime.version}
[ERROR] JDK version should be 1.7.0-* or >= 1.8.0-u40.
                            </message>
                            <version>[1.7,1.8),[1.8.0-40,)</version>
                        </requireJavaVersion>
                    </rules>
                </configuration>
                <executions>
                    <execution>
                        <goals>
                            <goal>enforce</goal>
                        </goals>
                    </execution>
                </executions>
            </plugin>

            <plugin>
                <artifactId>maven-dependency-plugin</artifactId>
                <executions>
                    <execution>
                        <id>copy-libs</id>
                        <phase>test-compile</phase>
                        <goals>
                            <goal>copy-dependencies</goal>
                        </goals>
                        <configuration>
                            <excludeGroupIds>org.apache.ignite</excludeGroupIds>
                            <outputDirectory>target/libs</outputDirectory>
                            <includeScope>runtime</includeScope>
                            <excludeTransitive>true</excludeTransitive>
                        </configuration>
                    </execution>
                </executions>
            </plugin>

            <plugin>
                <groupId>org.apache.maven.plugins</groupId>
                <artifactId>maven-javadoc-plugin</artifactId>
                <executions>
                    <execution>
                        <id>module-javadoc</id>
                        <goals>
                            <goal>jar</goal>
                        </goals>
                        <phase>package</phase>
                        <configuration>
                            <stylesheetfile>
                                ${project.basedir}/${project.parent.relativePath}/../assembly/docfiles/javadoc.css
                            </stylesheetfile>
                        </configuration>
                    </execution>
                </executions>
            </plugin>
        </plugins>
    </build>

    <profiles>
        <profile>
            <id>check-licenses</id>
            <build>
                <plugins>
                    <plugin>
                        <groupId>org.apache.rat</groupId>
                        <artifactId>apache-rat-plugin</artifactId>
                        <version>0.11</version>
                        <configuration>
                            <addDefaultLicenseMatchers>false</addDefaultLicenseMatchers>
                            <licenses>
                                <license implementation="org.apache.rat.analysis.license.FullTextMatchingLicense">
                                    <licenseFamilyCategory>IAL20</licenseFamilyCategory>
                                    <licenseFamilyName>Ignite Apache License 2.0</licenseFamilyName>
                                    <fullText>
                                        Licensed to the Apache Software Foundation (ASF) under one or more
                                        contributor license agreements.  See the NOTICE file distributed with
                                        this work for additional information regarding copyright ownership.
                                        The ASF licenses this file to You under the Apache License, Version 2.0
                                        (the "License"); you may not use this file except in compliance with
                                        the License.  You may obtain a copy of the License at

                                        http://www.apache.org/licenses/LICENSE-2.0

                                        Unless required by applicable law or agreed to in writing, software
                                        distributed under the License is distributed on an "AS IS" BASIS,
                                        WITHOUT WARRANTIES OR CONDITIONS OF ANY KIND, either express or implied.
                                        See the License for the specific language governing permissions and
                                        limitations under the License.
                                    </fullText>
                                </license>
                            </licenses>
                            <licenseFamilies>
                                <licenseFamily implementation="org.apache.rat.license.SimpleLicenseFamily">
                                    <familyName>Ignite Apache License 2.0</familyName>
                                </licenseFamily>
                            </licenseFamilies>
                        </configuration>
                        <executions>
                            <execution>
                                <phase>validate</phase>
                                <goals>
                                    <goal>check</goal>
                                </goals>
                                <configuration>
                                    <excludes>
                                        <exclude>work/**</exclude>
                                        <exclude>**/target/**</exclude>
                                        <exclude>**/*.log</exclude>
                                        <exclude>**/*.m4</exclude><!--Free Software Foundation notice-->
                                        <exclude>**/*.dylib</exclude><!--bin-files-->
                                        <exclude>**/*.gar</exclude><!--bin-files-->
                                        <exclude>**/licenses/*.txt</exclude><!--files of licenses-->
                                        <exclude>**/*readme*.txt</exclude><!--readme files-->
                                        <exclude>**/*.sql</exclude><!--sql files-->
                                        <exclude>**/*README*.txt</exclude><!--readme files-->
                                        <exclude>**/*README*.md</exclude><!--readme files-->
                                        <exclude>**/*.timestamp</exclude><!--tmp-files-->
                                        <exclude>**/*.iml</exclude><!--IDEA files-->
                                        <exclude>**/pom-installed.xml</exclude><!--tmp-files-->
                                        <exclude>**/keystore/*.jks</exclude><!--bin-files-->
                                        <exclude>**/keystore/*.pem</exclude><!--auto generated files-->
                                        <exclude>**/keystore/*.pfx</exclude><!--bin-files-->
                                        <!--special excludes-->
                                        <exclude>idea/ignite_codeStyle.xml</exclude>
                                        <exclude>**/DEVNOTES*.txt</exclude>
                                        <exclude>**/NOTICE*</exclude>
                                        <exclude>**/LICENSE*</exclude>
                                        <exclude>src/main/java/org/apache/ignite/internal/util/offheap/unsafe/GridOffHeapSnapTreeMap.java</exclude><!--BSD license-->
                                        <exclude>src/main/java/org/apache/ignite/internal/util/nio/SelectedSelectionKeySet.java</exclude><!-- Apache 2.0 license -->
                                        <exclude>src/main/java/org/apache/ignite/internal/util/snaptree/*.java</exclude><!--BSD license-->
                                        <exclude>src/main/java/org/jsr166/*.java</exclude>
                                        <exclude>src/test/java/org/apache/ignite/p2p/p2p.properties</exclude><!--test depends on file content-->
                                        <exclude>src/test/resources/log/ignite.log.tst</exclude><!--test resource-->
                                        <exclude>src/test/java/org/apache/ignite/spi/deployment/uri/META-INF/ignite.incorrefs</exclude><!--test resource-->
                                        <exclude>src/test/java/org/apache/ignite/spi/deployment/uri/META-INF/ignite.empty</exclude><!--should be empty-->
                                        <exclude>src/test/java/org/apache/ignite/spi/deployment/uri/META-INF/ignite.brokenxml</exclude><!--test resource-->
                                        <exclude>**/books/*.txt</exclude><!--books examples-->
                                        <exclude>src/main/java/org/apache/ignite/examples/streaming/wordcount/*.txt</exclude><!--books examples-->
                                        <exclude>examples/src/main/java/org/apache/ignite/examples/streaming/wordcount/*.txt</exclude><!--books examples-->
                                        <exclude>src/main/resources/person.csv</exclude><!--CacheLoadOnlyStoreExample csv-->
                                        <exclude>examples/src/main/resources/person.csv</exclude><!--CacheLoadOnlyStoreExample csv-->
                                        <exclude>src/main/java/META-INF/services/javax.cache.spi.CachingProvider</exclude><!--cannot be changed-->
                                        <exclude>src/main/java/org/jetbrains/annotations/*.java</exclude><!--copyright-->
                                        <exclude>src/main/resources/META-INF/services/org.apache.hadoop.mapreduce.protocol.ClientProtocolProvider</exclude><!--cannot be changed-->
                                        <exclude>dev-tools/IGNITE-*.patch</exclude>
                                        <exclude>dev-tools/.gradle/**/*</exclude>
                                        <exclude>dev-tools/gradle/wrapper/**/*</exclude>
                                        <exclude>dev-tools/gradlew</exclude>
                                        <exclude>src/test/binaries/repo/org/apache/ignite/binary/test2/1.1/test2-1.1.pom</exclude>
                                        <exclude>src/test/binaries/repo/org/apache/ignite/binary/test2/maven-metadata-local.xml</exclude>
                                        <exclude>src/test/binaries/repo/org/apache/ignite/binary/test1/1.1/test1-1.1.pom</exclude>
                                        <exclude>src/test/binaries/repo/org/apache/ignite/binary/test1/maven-metadata-local.xml</exclude>
                                        <!--shmem-->
                                        <exclude>ipc/shmem/**/Makefile.in</exclude><!--auto generated files-->
                                        <exclude>ipc/shmem/**/Makefile</exclude><!--auto generated files-->
                                        <exclude>ipc/shmem/compile</exclude><!--generated by Autoconf and licensed under AL-->
                                        <exclude>ipc/shmem/config.guess</exclude><!--generated by Autoconf and licensed under AL-->
                                        <exclude>ipc/shmem/config.sub</exclude><!--generated by Autoconf and licensed under AL-->
                                        <exclude>ipc/shmem/configure</exclude><!--free software-->
                                        <exclude>ipc/shmem/config.h.in</exclude><!--auto generated-->
                                        <exclude>ipc/shmem/configure.ac</exclude><!--cannot be changed-->
                                        <exclude>ipc/shmem/ltmain.sh</exclude><!--generated by Autoconf and licensed under AL-->
                                        <exclude>ipc/shmem/install-sh</exclude><!--free license-->
                                        <exclude>ipc/shmem/depcomp</exclude><!--generated by Autoconf and licensed under AL-->
                                        <exclude>ipc/shmem/config.status</exclude><!--auto generated-->
                                        <exclude>ipc/shmem/libtool</exclude><!--auto generated-->
                                        <exclude>ipc/shmem/missing</exclude><!--generated by Autoconf and licensed under AL-->
                                        <exclude>ipc/shmem/stamp-h1</exclude><!--tmp timestamp-->
                                        <exclude>ipc/shmem/ltmain.sh</exclude><!--tmp (not under VCS)-->
                                        <exclude>ipc/shmem/include/org_apache_ignite_internal_util_ipc_shmem_IpcSharedMemoryUtils.h</exclude><!--auto generated files-->
                                        <exclude>ipc/shmem/igniteshmem/.libs/*</exclude><!--tmp files-->
                                        <exclude>ipc/shmem/igniteshmem/.deps/*</exclude><!--tmp files-->
                                        <exclude>ipc/shmem/igniteshmem/libigniteshmem.la</exclude><!--tmp (not under VCS)-->
                                        <exclude>ipc/shmem/igniteshmem/libigniteshmem_la-org_apache_ignite_internal_util_ipc_shmem_IpcSharedMemoryUtils.lo</exclude><!--tmp (not under VCS)-->
                                        <!--platforms-->
                                        <exclude>src/main/java/META-INF/services/org.apache.ignite.internal.processors.platform.PlatformBootstrapFactory</exclude>
                                        <exclude>src/main/resources/META-INF/services/org.apache.ignite.internal.processors.platform.PlatformBootstrapFactory</exclude>
                                        <exclude>src/test/binaries/repo/org/apache/ignite/binary/test1/1.1/test1-1.1.jar</exclude>
                                        <exclude>src/test/binaries/repo/org/apache/ignite/binary/test2/1.1/test2-1.1.jar</exclude>
                                        <exclude>**/META-INF/services/*.PlatformBootstrapFactory</exclude>
                                        <exclude>**/Makefile.am</exclude>
                                        <exclude>**/configure.ac</exclude>
                                        <exclude>**/Makefile.amrel</exclude>
                                        <exclude>**/configure.acrel</exclude>
                                        <exclude>**/*.pc.in</exclude>
                                        <exclude>**/*.sln</exclude>
                                        <exclude>**/*.snk</exclude>
                                        <exclude>**/*.slnrel</exclude>
                                        <exclude>**/*.ini</exclude>
                                        <exclude>**/*.DotSettings</exclude>
                                        <exclude>**/*.FxCop</exclude>
                                        <exclude>**/*.ruleset</exclude>
                                        <exclude>**/*.csproj</exclude>
                                        <exclude>**/*.csprojrel</exclude>
                                        <exclude>**/*.vcxproj</exclude>
                                        <exclude>**/*.vcxprojrel</exclude>
                                        <exclude>**/*.vcxproj.filters</exclude>
                                        <exclude>**/mkbuild.cmd</exclude>
                                        <exclude>**/module.def</exclude>
                                        <exclude>**/*.fxcop</exclude>
                                        <exclude>**/*.ruleset</exclude>
                                        <exclude>**/*.metaproj</exclude>
                                        <exclude>**/*.metaproj.tmp</exclude>
                                        <exclude>**/*.nunit</exclude>
                                        <exclude>**/teamcity_boost.cpp</exclude>
                                        <exclude>**/teamcity_messages.h</exclude>
                                        <exclude>**/teamcity_messages.cpp</exclude>
                                        <exclude>**/project/vs/**</exclude>
                                        <exclude>**/obj/x64/**</exclude>
                                        <exclude>**/obj/x86/**</exclude>
                                        <exclude>**/bin/x64/**</exclude>
                                        <exclude>**/bin/x86/**</exclude>
                                        <exclude>**/*.dxg</exclude>
                                        <exclude>**/*.cmd</exclude>
                                        <exclude>**/*.ps1</exclude>
                                        <exclude>**/*.json</exclude>
                                        <!--web console-->
                                        <exclude>**/.babelrc</exclude>
                                        <exclude>**/.eslintrc</exclude>
                                        <exclude>**/.dockerignore</exclude>
                                        <exclude>**/backend/config/settings.json.sample</exclude>
                                        <exclude>**/backend/node_modules/**</exclude>
                                        <exclude>**/frontend/build/**</exclude>
                                        <exclude>**/frontend/ignite_modules/**</exclude>
                                        <exclude>**/frontend/ignite_modules_temp/**</exclude>
                                        <exclude>**/frontend/node_modules/**</exclude>
                                    </excludes>
                                </configuration>
                            </execution>
                        </executions>
                    </plugin>
                </plugins>
            </build>
        </profile>

        <profile>
            <id>surefire-fork-count-1</id>
            <activation>
                <property>
                    <!-- To activate this profile set the following property. -->
                    <name>FORK_COUNT_SET_TO_1</name>
                </property>
            </activation>
            <build>
                <plugins>
                    <plugin>
                        <groupId>org.apache.maven.plugins</groupId>
                        <artifactId>maven-surefire-plugin</artifactId>
                        <version>2.17</version>
                        <configuration>
                            <forkCount>1</forkCount>
                        </configuration>
                    </plugin>
                </plugins>
            </build>
        </profile>

        <profile>
            <id>java8</id>
            <activation>
                <jdk>[1.8,)</jdk>
            </activation>
            <properties>
                <javadoc.opts>-Xdoclint:none</javadoc.opts>
            </properties>
            <build>
                <plugins>
                    <plugin>
                        <artifactId>maven-compiler-plugin</artifactId>
                        <configuration>
                            <source>1.8</source>
                            <target>1.8</target>
                        </configuration>
                    </plugin>
                </plugins>
            </build>
        </profile>

        <profile>
            <id>tools.jar-default</id>

            <activation>
                <file>
                    <exists>${java.home}/../lib/tools.jar</exists>
                </file>
            </activation>

            <dependencies>
                <dependency>
                    <groupId>com.sun</groupId>
                    <artifactId>tools</artifactId>
                    <version>1.4.2</version>
                    <scope>system</scope>
                    <systemPath>${java.home}/../lib/tools.jar</systemPath>
                </dependency>
            </dependencies>
        </profile>

        <profile>
            <id>tools.jar-mac</id>

            <activation>
                <file>
                    <exists>${java.home}/../Classes/classes.jar</exists>
                </file>
            </activation>

            <dependencies>
                <dependency>
                    <groupId>com.sun</groupId>
                    <artifactId>tools</artifactId>
                    <version>1.4.2</version>
                    <scope>system</scope>
                    <systemPath>${java.home}/../Classes/classes.jar</systemPath>
                </dependency>
            </dependencies>
        </profile>

        <profile>
            <id>release</id>
            <activation>
                <property>
                    <name>!skipDefault</name><!--activeByDefault-->
                </property>
            </activation>
            <dependencies>
                <dependency>
                    <groupId>org.apache.ignite</groupId>
                    <artifactId>ignite-apache-license-gen</artifactId>
                    <version>${project.version}</version>
                    <scope>test</scope><!-- hack to have ignite-apache-license-gen at first place at mvn reactor -->
                </dependency>
            </dependencies>

            <build>
                <plugins>
                    <plugin><!-- generates dependencies licenses -->
                        <groupId>org.apache.maven.plugins</groupId>
                        <artifactId>maven-remote-resources-plugin</artifactId>
                        <executions>
                            <execution>
                                <id>ignite-dependencies</id>
                                <goals>
                                    <goal>process</goal>
                                </goals>
                                <configuration>
                                    <resourceBundles>
                                        <resourceBundle>org.apache.ignite:ignite-apache-license-gen:${project.version}
                                        </resourceBundle>
                                    </resourceBundles>
                                    <excludeTransitive>true</excludeTransitive>
                                </configuration>
                            </execution>
                        </executions>
                    </plugin>

                    <plugin>
                        <groupId>org.apache.maven.plugins</groupId>
                        <artifactId>maven-antrun-plugin</artifactId>
                        <version>1.7</version>
                        <executions>
                            <execution>
                                <id>licenses-file-rename</id>
                                <goals>
                                    <goal>run</goal>
                                </goals>
                                <phase>compile</phase>
                                <configuration>
                                    <target>
                                        <!-- moving licenses generated by "ignite-dependencies" -->
                                        <move file="${basedir}/target/classes/META-INF/licenses.txt" tofile="${basedir}/target/licenses/${project.artifactId}-licenses.txt"/>
                                    </target>
                                    <failOnError>false</failOnError>
                                </configuration>
                            </execution>
                        </executions>
                    </plugin>
                </plugins>
            </build>
        </profile>
        <profile>
            <id>m2e</id>
            <!--This profile is activated when eclipse interacts with maven (using m2e).-->
            <activation>
                <property>
                    <name>m2e.version</name>
                </property>
            </activation>
            <build>
                <plugins>
                    <plugin>
                        <!--eclipse do not support duplicated package-info.java, in both src and test.-->
                        <artifactId>maven-compiler-plugin</artifactId>
                        <executions>
                            <execution>
                                <id>default-testCompile</id>
                                <phase>test-compile</phase>
                                <configuration>
                                    <testExcludes>
                                        <exclude>**/package-info.java</exclude>
                                    </testExcludes>
                                </configuration>
                                <goals>
                                    <goal>testCompile</goal>
                                </goals>
                            </execution>
                        </executions>
                    </plugin>
                </plugins>
                <pluginManagement>
                    <plugins>
                        <!--This plugin's configuration is used to store Eclipse m2e settings only. It has no influence on the Maven build itself.-->
                        <plugin>
                            <groupId>org.eclipse.m2e</groupId>
                            <artifactId>lifecycle-mapping</artifactId>
                            <version>1.0.0</version>
                            <configuration>
                                <lifecycleMappingMetadata>
                                    <pluginExecutions>
                                        <pluginExecution>
                                            <pluginExecutionFilter>
                                                <groupId>org.apache.maven.plugins</groupId>
                                                <artifactId>maven-antrun-plugin</artifactId>
                                                <versionRange>[1.7,)</versionRange>
                                                <goals>
                                                    <goal>run</goal>
                                                    <goal>properties-augmentation</goal>
                                                    <goal>licenses-file-rename</goal>
                                                </goals>
                                            </pluginExecutionFilter>
                                            <action>
                                                <ignore></ignore>
                                            </action>
                                        </pluginExecution>
                                        <pluginExecution>
                                            <pluginExecutionFilter>
                                                <groupId>org.codehaus.mojo</groupId>
                                                <artifactId>flatten-maven-plugin</artifactId>
                                                <versionRange>[1.0.0-beta-3,)</versionRange>
                                                <goals>
                                                    <goal>flatten</goal>
                                                </goals>
                                            </pluginExecutionFilter>
                                            <action>
                                                <ignore></ignore>
                                            </action>
                                        </pluginExecution>
                                        <pluginExecution>
                                            <pluginExecutionFilter>
                                                <groupId>org.codehaus.mojo</groupId>
                                                <artifactId>exec-maven-plugin</artifactId>
                                                <versionRange>[1.3.2,)</versionRange>
                                                <goals>
                                                    <goal>java</goal>
                                                    <goal>default</goal>
                                                </goals>
                                            </pluginExecutionFilter>
                                            <action>
                                                <ignore></ignore>
                                            </action>
                                        </pluginExecution>
                                    </pluginExecutions>
                                </lifecycleMappingMetadata>
                            </configuration>
                        </plugin>
                    </plugins>
                </pluginManagement>
            </build>
        </profile>

    </profiles>
</project><|MERGE_RESOLUTION|>--- conflicted
+++ resolved
@@ -36,12 +36,8 @@
     <properties>
         <ignite.edition>fabric</ignite.edition>
         <hadoop.version>2.4.1</hadoop.version>
-<<<<<<< HEAD
-        <spark.version>1.5.2</spark.version>
-=======
         <spark.version>2.1.0</spark.version>
-        <spring.version>4.1.0.RELEASE</spring.version>
->>>>>>> f59f46d3
+        <spring.version>4.3.7.RELEASE</spring.version>
         <project.build.sourceEncoding>UTF-8</project.build.sourceEncoding>
         <maven.build.timestamp.format>MMMM d yyyy</maven.build.timestamp.format>
         <doxygen.exec>doxygen</doxygen.exec>
@@ -103,12 +99,6 @@
         <scala211.library.version>2.11.7</scala211.library.version>
         <slf4j.version>1.7.7</slf4j.version>
         <slf4j16.version>1.6.4</slf4j16.version>
-<<<<<<< HEAD
-        <spark.version>1.5.2</spark.version>
-        <spring.version>4.3.7.RELEASE</spring.version>
-=======
-        <spring.version>4.1.0.RELEASE</spring.version>
->>>>>>> f59f46d3
         <spring41.osgi.feature.version>4.1.7.RELEASE_1</spring41.osgi.feature.version>
         <tomcat.version>8.0.23</tomcat.version>
         <twitter.hbc.version>2.2.0</twitter.hbc.version>

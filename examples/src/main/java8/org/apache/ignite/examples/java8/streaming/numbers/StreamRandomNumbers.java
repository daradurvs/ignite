--- conflicted
+++ resolved
@@ -33,10 +33,10 @@
  * </ul>
  * <p>
  * Remote nodes should always be started with special configuration file which
- * enables P2P class loading: {@code 'ignite.{sh|bat} examples/config/example-ignite.xml'}.
+ * enables P2P class loading: {@code 'ignite.{sh|bat} examples/config/example-compute.xml'}.
  * <p>
  * Alternatively you can run {@link ExampleNodeStartup} in another JVM which will
- * start node with {@code examples/config/example-ignite.xml} configuration.
+ * start node with {@code examples/config/example-compute.xml} configuration.
  */
 public class StreamRandomNumbers {
     /** Random number generator. */
@@ -49,34 +49,29 @@
         // Mark this cluster member as client.
         Ignition.setClientMode(true);
 
-<<<<<<< HEAD
-        try (Ignite ignite = Ignition.start("examples/config/example-compute.xml")) {
-            if (!ExamplesUtils.hasServerNodes(ignite))
-                return;
+        try (Ignite ignite = Ignition.start("examples/config/example-ignite.xml")) {
+            // The cache is configured with sliding window holding 1 second of the streaming data.
+            try (IgniteCache<Integer, Long> stmCache = ignite.getOrCreateCache(CacheConfig.configure())) {
+                if (!ExamplesUtils.hasServerNodes(ignite))
+                    return;
 
-=======
-        try (Ignite ignite = Ignition.start("examples/config/example-ignite.xml")) {
-            // Create new cache or get existing one.
->>>>>>> dbfaf0a7
-            // The cache is configured with sliding window holding 1 second of the streaming data.
-            IgniteCache<Integer, Long> stmCache = ignite.getOrCreateCache(CacheConfig.configure());
+                try (IgniteDataStreamer<Integer, Long> stmr = ignite.dataStreamer(stmCache.getName())) {
+                    // Allow data updates.
+                    stmr.allowOverwrite(true);
 
-            try (IgniteDataStreamer<Integer, Long> stmr = ignite.dataStreamer(stmCache.getName())) {
-                // Allow data updates.
-                stmr.allowOverwrite(true);
+                    // Configure data transformation to count instances of the same word.
+                    stmr.receiver(new StreamTransformer<>((e, arg) -> {
+                        Long val = e.getValue();
 
-                // Configure data transformation to count instances of the same word.
-                stmr.receiver(new StreamTransformer<>((e, arg) -> {
-                    Long val = e.getValue();
+                        e.setValue(val == null ? 1L : val + 1);
 
-                    e.setValue(val == null ? 1L : val + 1);
+                        return null;
+                    }));
 
-                    return null;
-                }));
-
-                // Stream random numbers into the streamer cache.
-                while (true)
-                    stmr.addData(RAND.nextInt(RANGE), 1L);
+                    // Stream random numbers into the streamer cache.
+                    while (true)
+                        stmr.addData(RAND.nextInt(RANGE), 1L);
+                }
             }
         }
     }

/*
 * Licensed to the Apache Software Foundation (ASF) under one or more
 * contributor license agreements.  See the NOTICE file distributed with
 * this work for additional information regarding copyright ownership.
 * The ASF licenses this file to You under the Apache License, Version 2.0
 * (the "License"); you may not use this file except in compliance with
 * the License.  You may obtain a copy of the License at
 *
 *      http://www.apache.org/licenses/LICENSE-2.0
 *
 * Unless required by applicable law or agreed to in writing, software
 * distributed under the License is distributed on an "AS IS" BASIS,
 * WITHOUT WARRANTIES OR CONDITIONS OF ANY KIND, either express or implied.
 * See the License for the specific language governing permissions and
 * limitations under the License.
 */

package org.apache.ignite.schema.ui;

import java.io.BufferedInputStream;
import java.io.File;
import java.io.FileInputStream;
import java.io.FileOutputStream;
import java.io.IOException;
<<<<<<< HEAD
=======
import java.lang.reflect.Field;
import java.net.URL;
import java.net.URLClassLoader;
>>>>>>> 3ba7e541
import java.sql.Connection;
import java.sql.SQLException;
import java.util.ArrayList;
import java.util.Collection;
import java.util.List;
import java.util.Properties;
import java.util.concurrent.ExecutorService;
import java.util.concurrent.Executors;
import java.util.concurrent.ThreadFactory;
import java.util.logging.Level;
import java.util.logging.Logger;
import javafx.application.Application;
import javafx.application.Platform;
import javafx.beans.value.ChangeListener;
import javafx.beans.value.ObservableValue;
import javafx.collections.FXCollections;
import javafx.collections.ObservableList;
import javafx.concurrent.Task;
import javafx.embed.swing.SwingFXUtils;
import javafx.event.ActionEvent;
import javafx.event.EventHandler;
import javafx.geometry.Insets;
import javafx.geometry.Pos;
import javafx.geometry.VPos;
import javafx.scene.Node;
import javafx.scene.control.Button;
import javafx.scene.control.CheckBox;
import javafx.scene.control.ComboBox;
import javafx.scene.control.Label;
import javafx.scene.control.ListView;
import javafx.scene.control.PasswordField;
import javafx.scene.control.ProgressIndicator;
import javafx.scene.control.TableCell;
import javafx.scene.control.TableColumn;
import javafx.scene.control.TableRow;
import javafx.scene.control.TableView;
import javafx.scene.control.TextField;
import javafx.scene.control.TitledPane;
import javafx.scene.layout.BorderPane;
import javafx.scene.layout.HBox;
import javafx.scene.layout.Pane;
import javafx.scene.layout.Priority;
import javafx.scene.layout.StackPane;
import javafx.stage.DirectoryChooser;
import javafx.stage.FileChooser;
import javafx.stage.Screen;
import javafx.stage.Stage;
import javafx.util.Callback;
import org.apache.ignite.internal.util.typedef.internal.U;
import org.apache.ignite.schema.generator.CodeGenerator;
import org.apache.ignite.schema.generator.XmlGenerator;
import org.apache.ignite.schema.model.PojoDescriptor;
import org.apache.ignite.schema.model.PojoField;
import org.apache.ignite.schema.model.SchemaDescriptor;
import org.apache.ignite.schema.parser.DatabaseMetadataParser;
import org.apache.ignite.schema.parser.DbMetadataReader;

/**
 * Schema Import utility application.
 */
@SuppressWarnings("UnnecessaryFullyQualifiedName")
public class SchemaImportApp extends Application {
    /** Logger. */
    private static final Logger log = Logger.getLogger(SchemaImportApp.class.getName());
    /** */
    private static final String PREF_WINDOW_X = "window.x";
    /** */
    private static final String PREF_WINDOW_Y = "window.y";
    /** */
    private static final String PREF_WINDOW_WIDTH = "window.width";
    /** */
    private static final String PREF_WINDOW_HEIGHT = "window.height";
    /** */
    private static final String PREF_JDBC_DB_PRESET = "jdbc.db.preset";
    /** */
    private static final String PREF_JDBC_DRIVER_JAR = "jdbc.driver.jar";
    /** */
    private static final String PREF_JDBC_DRIVER_CLASS = "jdbc.driver.class";
    /** */
    private static final String PREF_JDBC_URL = "jdbc.url";
    /** */
    private static final String PREF_JDBC_USER = "jdbc.user";
    /** */
    private static final String PREF_OUT_FOLDER = "out.folder";
    /** */
    private static final String PREF_POJO_PACKAGE = "pojo.package";
    /** */
    private static final String PREF_POJO_INCLUDE = "pojo.include";
    /** */
    private static final String PREF_POJO_CONSTRUCTOR = "pojo.constructor";
    /** */
    private static final String PREF_XML_SINGLE = "xml.single";
    /** */
    private static final String PREF_NAMING_PATTERN = "naming.pattern";
    /** */
    private static final String PREF_NAMING_REPLACE = "naming.replace";
    /** Empty POJO fields model. */
    private static final ObservableList<PojoField> NO_FIELDS = FXCollections.emptyObservableList();
    /** Default presets for popular databases. */
    private final Preset[] presets = {
        new Preset("h2", "H2 Database", "h2.jar", "org.h2.Driver", "jdbc:h2:[database]", "sa"),
        new Preset("db2", "DB2", "db2jcc4.jar", "com.ibm.db2.jcc.DB2Driver", "jdbc:db2://[host]:[port]/[database]",
            "db2admin"),
        new Preset("oracle", "Oracle", "ojdbc6.jar", "oracle.jdbc.OracleDriver",
            "jdbc:oracle:thin:@[host]:[port]:[database]", "system"),
        new Preset("mysql", "MySQL", "mysql-connector-java-5-bin.jar", "com.mysql.jdbc.Driver",
            "jdbc:mysql://[host]:[port]/[database]", "root"),
        new Preset("mssql", "Microsoft SQL Server", "sqljdbc41.jar", "com.microsoft.sqlserver.jdbc.SQLServerDriver",
            "jdbc:sqlserver://[host]:[port][;databaseName=database]", "sa"),
        new Preset("postgresql", "PostgreSQL", "postgresql-9.3.jdbc4.jar", "org.postgresql.Driver",
            "jdbc:postgresql://[host]:[port]/[database]", "sa"),
        new Preset("custom", "Custom server...", "custom-jdbc.jar", "org.custom.Driver", "jdbc:custom", "sa")
    };
    /** Application preferences. */
    private final Properties prefs = new Properties();
    /** File path for storing on local file system. */
    private final File prefsFile = new File(System.getProperty("user.home"), ".ignite-schema-import");
    /** */
    private final ExecutorService exec = Executors.newSingleThreadExecutor(new ThreadFactory() {
        @Override public Thread newThread(Runnable r) {
            Thread t = new Thread(r, "ignite-schema-import-worker");

            t.setDaemon(true);

            return t;
        }
    });
    /** */
    private Stage owner;
    /** */
    private BorderPane rootPane;
    /** Header pane. */
    private BorderPane hdrPane;
    /** */
    private HBox dbIcon;
    /** */
    private HBox genIcon;
    /** */
    private Label titleLb;
    /** */
    private Label subTitleLb;
    /** */
    private Button prevBtn;
    /** */
    private Button nextBtn;
    /** */
    private ComboBox<Preset> rdbmsCb;
    /** */
    private TextField jdbcDrvJarTf;
    /** */
    private TextField jdbcDrvClsTf;
    /** */
    private TextField jdbcUrlTf;
    /** */
    private TextField userTf;
    /** */
    private PasswordField pwdTf;
    /** */
    private ComboBox<String> parseCb;
    /** */
    private ListView<SchemaDescriptor> schemaLst;
    /** */
    private GridPaneEx connPnl;
    /** */
    private StackPane connLayerPnl;
    /** */
    private TableView<PojoDescriptor> pojosTbl;
    /** */
    private TableView<PojoField> fieldsTbl;
    /** */
    private Node curTbl;
    /** */
    private TextField outFolderTf;
    /** */
    private TextField pkgTf;
    /** */
    private CheckBox pojoConstructorCh;
    /** */
    private CheckBox pojoIncludeKeysCh;
    /** */
    private CheckBox xmlSingleFileCh;
    /** */
    private TextField regexTf;
    /** */
    private TextField replaceTf;
    /** */
    private GridPaneEx genPnl;
    /** */
    private StackPane genLayerPnl;
    /** */
    private ProgressIndicator pi;
    /** */
    private ObservableList<SchemaDescriptor> schemas = FXCollections.emptyObservableList();
    /** List with POJOs descriptors. */
    private ObservableList<PojoDescriptor> pojos = FXCollections.emptyObservableList();
    /** Currently selected POJO. */
    private PojoDescriptor curPojo;

    /**
     * Schema Import utility launcher.
     *
     * @param args Command line arguments passed to the application.
     */
    public static void main(String[] args) {
        // Workaround for JavaFX ugly text AA.
        System.setProperty("prism.lcdtext", "false");
        System.setProperty("prism.text", "t2k");

        // Workaround for AWT + JavaFX: we should initialize AWT before JavaFX.
        java.awt.Toolkit.getDefaultToolkit();

        // Workaround for JavaFX + Mac OS dock icon.
        if (System.getProperty("os.name").toLowerCase().contains("mac os")) {
            System.setProperty("javafx.macosx.embedded", "true");

            try {
                Class<?> appCls = Class.forName("com.apple.eawt.Application");

                Object osxApp = appCls.getDeclaredMethod("getApplication").invoke(null);

                appCls.getDeclaredMethod("setDockIconImage", java.awt.Image.class)
                    .invoke(osxApp, SwingFXUtils.fromFXImage(Controls.image("ignite", 128), null));
            }
            catch (Exception ignore) {
                // No-op.
            }
        }

        launch(args);
    }

    /**
     * Lock UI before start long task.
     *
     * @param layer Stack pane to add progress indicator.
     * @param controls Controls to disable.
     */
    private void lockUI(StackPane layer, Node... controls) {
        for (Node control : controls)
            control.setDisable(true);

        layer.getChildren().add(pi);
    }

    /**
     * Unlock UI after long task finished.
     *
     * @param layer Stack pane to remove progress indicator.
     * @param controls Controls to enable.
     */
    private void unlockUI(StackPane layer, Node... controls) {
        for (Node control : controls)
            control.setDisable(false);

        layer.getChildren().remove(pi);
    }

    /**
     * Perceptual delay to avoid UI flickering.
     *
     * @param started Time when background progress started.
     */
    private void perceptualDelay(long started) {
        long delta = System.currentTimeMillis() - started;

        if (delta < 500)
            try {
                Thread.sleep(500 - delta);
            }
            catch (InterruptedException ignored) {
                Thread.currentThread().interrupt();
            }
    }

    /**
     * Open connection to database.
     *
     * @return Connection to database.
     * @throws SQLException If connection failed.
     */
    private Connection connect() throws SQLException {
        final String jdbcDrvJarPath = jdbcDrvJarTf.getText().trim();

        final String jdbcDrvCls = jdbcDrvClsTf.getText();

        final String jdbcUrl = jdbcUrlTf.getText();

        String user = userTf.getText().trim();

        String pwd = pwdTf.getText().trim();

        final Properties jdbcInfo = new Properties();

        if (!user.isEmpty())
            jdbcInfo.put("user", user);

        if (!pwd.isEmpty())
            jdbcInfo.put("password", pwd);

        return DbMetadataReader.getInstance().connect(jdbcDrvJarPath, jdbcDrvCls, jdbcUrl, jdbcInfo);
    }

    /**
     * Fill tree with database metadata.
     */
    private void fill() {
        final List<String> selSchemas = new ArrayList<>();

        for (SchemaDescriptor schema: schemas)
            if (schema.selected().getValue())
                selSchemas.add(schema.schema());

        if (selSchemas.isEmpty())
            if (!MessageBox.confirmDialog(owner, "No schemas selected.\nExtract tables for all available schemas?"))
                return;

        lockUI(connLayerPnl, connPnl, nextBtn);

        final String jdbcUrl = jdbcUrlTf.getText();

        final boolean tblsOnly = parseCb.getSelectionModel().getSelectedIndex() == 0;

        Runnable task = new Task<Void>() {
            /** {@inheritDoc} */
            @Override protected Void call() throws Exception {
                long started = System.currentTimeMillis();

                try (Connection conn = connect()) {
                    pojos = DatabaseMetadataParser.parse(conn, selSchemas, tblsOnly);
                }

                perceptualDelay(started);

                return null;
            }

            /** {@inheritDoc} */
            @Override protected void succeeded() {
                try {
                    super.succeeded();

                    pojosTbl.setItems(pojos);

                    if (pojos.isEmpty()) {
                        MessageBox.warningDialog(owner, "No tables found in database. Recheck JDBC URL.\n" +
                            "JDBC URL: " +  jdbcUrl);

                        return;
                    }
                    else
                        pojosTbl.getSelectionModel().clearAndSelect(0);

                    curTbl = pojosTbl;

                    pojosTbl.requestFocus();

                    hdrPane.setLeft(genIcon);

                    titleLb.setText("Generate XML And POJOs");
                    subTitleLb.setText(jdbcUrlTf.getText());

                    rootPane.setCenter(genLayerPnl);

                    prevBtn.setDisable(false);
                    nextBtn.setText("Generate");
                    Controls.tooltip(nextBtn, "Generate XML and POJO files");
                }
                finally {
                    unlockUI(connLayerPnl, connPnl, nextBtn);
                }
            }

            /** {@inheritDoc} */
            @Override protected void cancelled() {
                super.cancelled();

                unlockUI(connLayerPnl, connPnl, nextBtn);
            }

            /** {@inheritDoc} */
            @Override protected void failed() {
                super.succeeded();

                unlockUI(connLayerPnl, connPnl, nextBtn);

                MessageBox.errorDialog(owner, "Failed to get tables list from database.", getException());
            }
        };

        exec.submit(task);
    }

    /**
     * Load schemas list from database.
     */
    private void loadSchemas() {
        lockUI(connLayerPnl, connPnl, nextBtn);

        final String jdbcUrl = jdbcUrlTf.getText();

        Runnable task = new Task<Void>() {
            /** {@inheritDoc} */
            @Override protected Void call() throws Exception {
                long started = System.currentTimeMillis();

                try (Connection conn = connect()) {
                    schemas = DatabaseMetadataParser.schemas(conn);
                }

                perceptualDelay(started);

                return null;
            }

            /** {@inheritDoc} */
            @Override protected void succeeded() {
                try {
                    super.succeeded();

                    schemaLst.setItems(schemas);

                    if (schemas.isEmpty()) {
                        MessageBox.warningDialog(owner, "No schemas found in database. Recheck JDBC URL.\n" +
                            "JDBC URL: " +  jdbcUrl);

                        return;
                    }

                    nextBtn.setDisable(false);
                }
                finally {
                    unlockUI(connLayerPnl, connPnl, nextBtn);
                }
            }

            /** {@inheritDoc} */
            @Override protected void cancelled() {
                super.cancelled();

                unlockUI(connLayerPnl, connPnl, nextBtn);
            }

            /** {@inheritDoc} */
            @Override protected void failed() {
                super.succeeded();

                unlockUI(connLayerPnl, connPnl, nextBtn);

                MessageBox.errorDialog(owner, "Failed to get schemas list from database.", getException());
            }
        };

        exec.submit(task);
    }

    /**
     * Generate XML and POJOs.
     */
    private void generate() {
        final Collection<PojoDescriptor> selPojos = checkedPojos();

        if (selPojos.isEmpty()) {
            MessageBox.warningDialog(owner, "Please select tables to generate XML and POJOs files!");

            return;
        }

        if (!checkInput(outFolderTf, true, "Output folder should not be empty!"))
            return;

        lockUI(genLayerPnl, genPnl, prevBtn, nextBtn);

        final String outFolder = outFolderTf.getText();

        final String pkg = pkgTf.getText();

        final File destFolder = new File(outFolder);

        final boolean constructor = pojoConstructorCh.isSelected();

        final boolean includeKeys = pojoIncludeKeysCh.isSelected();

        final boolean singleXml = xmlSingleFileCh.isSelected();

        Runnable task = new Task<Void>() {
            /**
             * @param pojo POJO descriptor to check.
             * @param selected Selected flag.
             * @param msg Message to show in case of check failed.
             */
            private void checkEmpty(final PojoDescriptor pojo, boolean selected, String msg) {
                if (!selected) {
                    Platform.runLater(new Runnable() {
                        @Override public void run() {
                            TableView.TableViewSelectionModel<PojoDescriptor> selMdl = pojosTbl.getSelectionModel();

                            selMdl.clearSelection();
                            selMdl.select(pojo);
                            pojosTbl.scrollTo(selMdl.getSelectedIndex());
                        }
                    });

                    throw new IllegalStateException(msg + pojo.table());
                }
            }

            /** {@inheritDoc} */
            @Override protected Void call() throws Exception {
                long started = System.currentTimeMillis();

                if (!destFolder.exists() && !destFolder.mkdirs())
                    throw new IOException("Failed to create output folder: " + destFolder);

                Collection<PojoDescriptor> all = new ArrayList<>();

                ConfirmCallable askOverwrite = new ConfirmCallable(owner, "File already exists: %s\nOverwrite?");

                // Generate XML and POJO.
                for (PojoDescriptor pojo : selPojos) {
                    if (pojo.checked()) {
                        checkEmpty(pojo, pojo.hasFields(), "No fields selected for type: ");
                        checkEmpty(pojo, pojo.hasKeyFields(), "No key fields selected for type: ");
                        checkEmpty(pojo, pojo.hasValueFields(includeKeys), "No value fields selected for type: ");

                        all.add(pojo);
                    }
                }

                for (PojoDescriptor pojo : all) {
                    if (!singleXml)
                        XmlGenerator.generate(pkg, pojo, includeKeys, new File(destFolder, pojo.table() + ".xml"),
                            askOverwrite);

                    CodeGenerator.pojos(pojo, outFolder, pkg, constructor, includeKeys, askOverwrite);
                }

                if (singleXml)
                    XmlGenerator.generate(pkg, all, includeKeys, new File(outFolder, "ignite-type-metadata.xml"), askOverwrite);

                CodeGenerator.snippet(all, pkg, includeKeys, outFolder, askOverwrite);

                perceptualDelay(started);

                return null;
            }

            /** {@inheritDoc} */
            @Override protected void succeeded() {
                super.succeeded();

                unlockUI(genLayerPnl, genPnl, prevBtn, nextBtn);

                if (MessageBox.confirmDialog(owner, "Generation complete!\n\n" +
                    "Reveal output folder in system default file browser?"))
                    try {
                        java.awt.Desktop.getDesktop().open(destFolder);
                    }
                    catch (IOException e) {
                        MessageBox.errorDialog(owner, "Failed to open folder with results.", e);
                    }
            }

            /** {@inheritDoc} */
            @Override protected void cancelled() {
                super.cancelled();

                unlockUI(genLayerPnl, genPnl, prevBtn, nextBtn);

                MessageBox.warningDialog(owner, "Generation canceled.");
            }

            /** {@inheritDoc} */
            @Override protected void failed() {
                super.succeeded();

                unlockUI(genLayerPnl, genPnl, prevBtn, nextBtn);

                MessageBox.errorDialog(owner, "Generation failed.", getException());
            }
        };

        exec.submit(task);
    }

    /**
     * @return Header pane with title label.
     */
    private BorderPane createHeaderPane() {
        dbIcon = Controls.hBox(0, true, Controls.imageView("data_connection", 48));
        genIcon = Controls.hBox(0, true, Controls.imageView("text_tree", 48));

        titleLb = Controls.label("");
        titleLb.setId("banner");

        subTitleLb = Controls.label("");

        BorderPane bp = Controls.borderPane(null, Controls.vBox(5, titleLb, subTitleLb), null, dbIcon,
            Controls.hBox(0, true, Controls.imageView("ignite", 48)));
        bp.setId("banner");

        return bp;
    }

    /**
     * @return Panel with control buttons.
     */
    private Pane createButtonsPane() {
        prevBtn = Controls.button("Prev", "Go to \"Database connection\" page", new EventHandler<ActionEvent>() {
            @Override public void handle(ActionEvent evt) {
                prev();
            }
        });

        nextBtn = Controls.button("Next", "Go to \"POJO and XML generation\" page", new EventHandler<ActionEvent>() {
            @Override public void handle(ActionEvent evt) {
                next();
            }
        });

        return Controls.buttonsPane(Pos.BOTTOM_RIGHT, true, prevBtn, nextBtn);
    }

    /**
     * @return {@code true} if some changes were made to fields metadata.
     */
    private boolean changed() {
        for (PojoDescriptor pojo : pojos)
            if (pojo.changed())
                return true;

        return false;
    }

    /**
     * Go to &quot;Connect To Database&quot; panel.
     */
    private void prev() {
        if (changed() && !MessageBox.confirmDialog(owner, "Are you sure you want to return to previous page?\n" +
            "This will discard all your changes."))
            return;

        hdrPane.setLeft(dbIcon);

        titleLb.setText("Connect To Database");
        subTitleLb.setText("Specify database connection properties...");

        rootPane.setCenter(connLayerPnl);

        prevBtn.setDisable(true);
        nextBtn.setText("Next");
        Controls.tooltip(nextBtn, "Go to \"XML and POJO generation\" page");
    }

    /**
     * Check that text field is non empty.
     *
     * @param tf Text field check.
     * @param trim If {@code true} then
     * @param msg Warning message.
     * @return {@code true} If text field is empty.
     */
    private boolean checkInput(TextField tf, boolean trim, String msg) {
        String s = tf.getText();

        s = trim ? s.trim() : s;

        if (s.isEmpty()) {
            tf.requestFocus();

            MessageBox.warningDialog(owner, msg);

            return false;
        }

        return true;
    }

    /**
     * Go to &quot;Generate XML And POJOs&quot; panel or generate XML and POJOs.
     */
    private void next() {
        if (rootPane.getCenter() == connLayerPnl) {
            if (checkInput(jdbcDrvJarTf, true, "Path to JDBC driver is not specified!") &&
                checkInput(jdbcDrvClsTf, true, "JDBC driver class name is not specified!") &&
                checkInput(jdbcUrlTf, true, "JDBC URL connection string is not specified!") &&
                checkInput(userTf, true, "User name is not specified!"))
                fill();
        }
        else
            generate();
    }

    /**
     * Create connection pane with controls.
     *
     * @return Pane with connection controls.
     */
    private Pane createConnectionPane() {
        connPnl = Controls.paneEx(10, 10, 0, 10);

        connPnl.addColumn();
        connPnl.addColumn(100, 100, Double.MAX_VALUE, Priority.ALWAYS);
        connPnl.addColumn(35, 35, 35, Priority.NEVER);

        connPnl.addRows(9);
        connPnl.addRow(100, 100, Double.MAX_VALUE, Priority.ALWAYS);

        connPnl.add(Controls.text("This utility is designed to automatically generate configuration XML files and" +
            " POJO classes from database schema information.", 550), 3);

        connPnl.wrap();

        GridPaneEx presetPnl = Controls.paneEx(0, 0, 0, 0);
        presetPnl.addColumn(100, 100, Double.MAX_VALUE, Priority.ALWAYS);
        presetPnl.addColumn();

        rdbmsCb = presetPnl.add(Controls.comboBox("Select database server to get predefined settings", presets));

        presetPnl.add(Controls.button("Save preset", "Save current settings in preferences", new EventHandler<ActionEvent>() {
            @Override public void handle(ActionEvent evt) {
                Preset preset = rdbmsCb.getSelectionModel().getSelectedItem();

                savePreset(preset);
            }
        }));

        connPnl.add(Controls.label("DB Preset:"));
        connPnl.add(presetPnl, 2);

        jdbcDrvJarTf = connPnl.addLabeled("Driver JAR:", Controls.textField("Path to driver jar"));

        connPnl.add(Controls.button("...", "Select JDBC driver jar or zip", new EventHandler<ActionEvent>() {
            /** {@inheritDoc} */
            @Override public void handle(ActionEvent evt) {
                FileChooser fc = new FileChooser();

                try {
                    File jarFolder = new File(jdbcDrvJarTf.getText()).getParentFile();

                    if (jarFolder.exists())
                        fc.setInitialDirectory(jarFolder);
                }
                catch (Exception ignored) {
                    // No-op.
                }

                jdbcDrvJarTf.getText();

                fc.getExtensionFilters().addAll(
                    new FileChooser.ExtensionFilter("JDBC Drivers (*.jar)", "*.jar"),
                    new FileChooser.ExtensionFilter("ZIP archives (*.zip)", "*.zip"));

                File drvJar = fc.showOpenDialog(owner);

                if (drvJar != null)
                    jdbcDrvJarTf.setText(drvJar.getAbsolutePath());
            }
        }));

        jdbcDrvClsTf = connPnl.addLabeled("JDBC Driver:", Controls.textField("Enter class name for JDBC driver"), 2);

        jdbcUrlTf = connPnl.addLabeled("JDBC URL:", Controls.textField("JDBC URL of the database connection string"), 2);

        rdbmsCb.getSelectionModel().selectedItemProperty().addListener(new ChangeListener<Preset>() {
            @Override public void changed(ObservableValue<? extends Preset> val, Preset oldVal, Preset newVal) {
                jdbcDrvJarTf.setText(newVal.jar);
                jdbcDrvClsTf.setText(newVal.drv);
                jdbcUrlTf.setText(newVal.url);
                userTf.setText(newVal.user);
            }
        });

        userTf = connPnl.addLabeled("User:", Controls.textField("User name"), 2);

        pwdTf = connPnl.addLabeled("Password:", Controls.passwordField("User password"), 2);

        parseCb = connPnl.addLabeled("Parse:", Controls.comboBox("Type of tables to parse", "Tables only", "Tables and Views"), 2);

        GridPaneEx schemaPnl = Controls.paneEx(5, 5, 5, 5);
        schemaPnl.addColumn(100, 100, Double.MAX_VALUE, Priority.ALWAYS);
        schemaPnl.addColumn();

        schemaLst = schemaPnl.add(Controls.list("Select schemas to load", new SchemaCell()));

        schemaPnl.wrap();

        schemaPnl.add(Controls.button("Load schemas", "Load schemas for specified database", new EventHandler<ActionEvent>() {
            /** {@inheritDoc} */
            @Override public void handle(ActionEvent evt) {
                loadSchemas();
            }
        }));

        TitledPane titledPnl = connPnl.add(Controls.titledPane("Schemas", schemaPnl, false), 3);

        titledPnl.setExpanded(true);

        GridPaneEx.setValignment(titledPnl, VPos.TOP);

        connLayerPnl = Controls.stackPane(connPnl);

        return connLayerPnl;
    }

    /**
     * Check if new class name is unique.
     *
     * @param pojo Current edited POJO.
     * @param newVal New value for class name.
     * @param key {@code true} if key class name is checked.
     * @return {@code true} if class name is valid.
     */
    private boolean checkClassNameUnique(PojoDescriptor pojo, String newVal, boolean key) {
        for (PojoDescriptor otherPojo : pojos)
            if (pojo != otherPojo) {
                String otherKeyCls = otherPojo.keyClassName();
                String otherValCls = otherPojo.valueClassName();

                if (newVal.equals(otherKeyCls) || newVal.equals(otherValCls)) {
                    MessageBox.warningDialog(owner, (key ? "Key" : "Value") + " class name must be unique!");

                    return false;
                }
            }

        return true;
    }

    /**
     * Check if new class name is valid.
     *
     * @param pojo Current edited POJO.
     * @param newVal New value for class name.
     * @param key {@code true} if key class name is checked.
     * @return {@code true} if class name is valid.
     */
    private boolean checkClassName(PojoDescriptor pojo, String newVal, boolean key) {
        if (newVal.trim().isEmpty()) {
            MessageBox.warningDialog(owner, (key ? "Key" : "Value") + " class name must be non empty!");

            return false;
        }

        if (key) {
            if (newVal.equals(pojo.valueClassName())) {
                MessageBox.warningDialog(owner, "Key class name must be different from value class name!");

                return false;
            }
        }
        else if (newVal.equals(pojo.keyClassName())) {
            MessageBox.warningDialog(owner, "Value class name must be different from key class name!");

            return false;
        }

        return checkClassNameUnique(pojo, newVal, key);
    }

    /**
     * Create generate pane with controls.
     */
    private void createGeneratePane() {
        genPnl = Controls.paneEx(10, 10, 0, 10);

        genPnl.addColumn();
        genPnl.addColumn(100, 100, Double.MAX_VALUE, Priority.ALWAYS);
        genPnl.addColumn(35, 35, 35, Priority.NEVER);

        genPnl.addRow(100, 100, Double.MAX_VALUE, Priority.ALWAYS);
        genPnl.addRows(7);

        TableColumn<PojoDescriptor, Boolean> useCol = Controls.customColumn("Schema / Table", "use",
            "If checked then this table will be used for XML and POJOs generation", PojoDescriptorCell.cellFactory());

        TableColumn<PojoDescriptor, String> keyClsCol = Controls.textColumn("Key Class Name", "keyClassName", "Key class name",
            new TextColumnValidator<PojoDescriptor>() {
                @Override public boolean valid(PojoDescriptor rowVal, String newVal) {
                    boolean valid = checkClassName(rowVal, newVal, true);

                    if (valid)
                        rowVal.keyClassName(newVal);

                    return valid;
                }
            });

        TableColumn<PojoDescriptor, String> valClsCol = Controls.textColumn("Value Class Name", "valueClassName", "Value class name",
            new TextColumnValidator<PojoDescriptor>() {
                @Override public boolean valid(PojoDescriptor rowVal, String newVal) {
                    boolean valid = checkClassName(rowVal, newVal, false);

                    if (valid)
                        rowVal.valueClassName(newVal);

                    return valid;
                }
            });

        pojosTbl = Controls.tableView("Tables not found in database", useCol, keyClsCol, valClsCol);

        TableColumn<PojoField, Boolean> useFldCol = Controls.customColumn("Use", "use",
            "Check to use this field for XML and POJO generation\n" +
                "Note that NOT NULL columns cannot be unchecked", PojoFieldUseCell.cellFactory());
        useFldCol.setMinWidth(50);
        useFldCol.setMaxWidth(50);

        TableColumn<PojoField, Boolean> keyCol = Controls.booleanColumn("Key", "key",
            "Check to include this field into key object");

        TableColumn<PojoField, Boolean> akCol = Controls.booleanColumn("AK", "affinityKey",
            "Check to annotate key filed with @AffinityKeyMapped annotation in generated POJO class\n" +
                "Note that a class can have only ONE key field annotated with @AffinityKeyMapped annotation");

        TableColumn<PojoField, String> dbNameCol = Controls.tableColumn("DB Name", "dbName", "Field name in database");

        TableColumn<PojoField, String> dbTypeNameCol = Controls.tableColumn("DB Type", "dbTypeName", "Field type in database");

        TableColumn<PojoField, String> javaNameCol = Controls.textColumn("Java Name", "javaName", "Field name in POJO class",
            new TextColumnValidator<PojoField>() {
                @Override public boolean valid(PojoField rowVal, String newVal) {
                    if (newVal.trim().isEmpty()) {
                        MessageBox.warningDialog(owner, "Java name must be non empty!");

                        return false;
                    }

                    for (PojoField field : curPojo.fields())
                        if (rowVal != field && newVal.equals(field.javaName())) {
                            MessageBox.warningDialog(owner, "Java name must be unique!");

                            return false;
                        }

                    rowVal.javaName(newVal);

                    return true;
                }
            });

        TableColumn<PojoField, String> javaTypeNameCol = Controls.customColumn("Java Type", "javaTypeName",
            "Field java type in POJO class", JavaTypeCell.cellFactory());

        fieldsTbl = Controls.tableView("Select table to see table columns",
            useFldCol, keyCol, akCol, dbNameCol, dbTypeNameCol, javaNameCol, javaTypeNameCol);

        genPnl.add(Controls.splitPane(pojosTbl, fieldsTbl, 0.6), 3);

        final GridPaneEx keyValPnl = Controls.paneEx(0, 0, 0, 0);
        keyValPnl.addColumn(100, 100, Double.MAX_VALUE, Priority.ALWAYS);
        keyValPnl.addColumn();
        keyValPnl.addColumn(100, 100, Double.MAX_VALUE, Priority.ALWAYS);
        keyValPnl.addColumn();

        pkgTf = genPnl.addLabeled("Package:", Controls.textField("Package that will be used for POJOs generation"), 2);

        outFolderTf = genPnl.addLabeled("Output Folder:", Controls.textField("Output folder for XML and POJOs files"));

        genPnl.add(Controls.button("...", "Select output folder", new EventHandler<ActionEvent>() {
            @Override public void handle(ActionEvent evt) {
                DirectoryChooser dc = new DirectoryChooser();

                try {
                    File outFolder = new File(outFolderTf.getText());

                    if (outFolder.exists())
                        dc.setInitialDirectory(outFolder);
                }
                catch (Exception ignored) {
                    // No-op.
                }

                File folder = dc.showDialog(owner);

                if (folder != null)
                    outFolderTf.setText(folder.getAbsolutePath());
            }
        }));

        pojoIncludeKeysCh = genPnl.add(Controls.checkBox("Include key fields into value POJOs",
            "If selected then include key fields into value object", true), 3);

        pojoConstructorCh = genPnl.add(Controls.checkBox("Generate constructors for POJOs",
            "If selected then generate empty and full constructors for POJOs", false), 3);

        xmlSingleFileCh = genPnl.add(Controls.checkBox("Write all configurations to a single XML file",
            "If selected then all configurations will be saved into the file 'ignite-type-metadata.xml'", true), 3);

        GridPaneEx regexPnl = Controls.paneEx(5, 5, 5, 5);
        regexPnl.addColumn();
        regexPnl.addColumn(100, 100, Double.MAX_VALUE, Priority.ALWAYS);
        regexPnl.addColumn();
        regexPnl.addColumn(100, 100, Double.MAX_VALUE, Priority.ALWAYS);

        regexTf = regexPnl.addLabeled("  Regexp:", Controls.textField("Regular expression. For example: (\\w+)"));

        replaceTf = regexPnl.addLabeled("  Replace with:", Controls.textField("Replace text. For example: $1_SomeText"));

        final ComboBox<String> replaceCb = regexPnl.addLabeled("  Replace:", Controls.comboBox("Replacement target",
            "Key class names", "Value class names", "Java names"));

        regexPnl.add(Controls.buttonsPane(Pos.CENTER_LEFT, false,
            Controls.button("Rename Selected", "Replaces each substring of this string that matches the given regular expression" +
                    " with the given replacement",
                new EventHandler<ActionEvent>() {
                    @Override public void handle(ActionEvent evt) {
                        if (!checkInput(regexTf, false, "Regular expression should not be empty!"))
                            return;

                        String sel = replaceCb.getSelectionModel().getSelectedItem();

                        boolean isFields = "Java names".equals(sel) && curTbl == fieldsTbl;

                        String src = isFields ? "fields" : "tables";

                        String target = "\"" + sel + "\"";

                        Collection<PojoDescriptor> selPojos = pojosTbl.getSelectionModel().getSelectedItems();

                        Collection<PojoField> selFields = fieldsTbl.getSelectionModel().getSelectedItems();

                        boolean isEmpty = isFields ? selFields.isEmpty() : selPojos.isEmpty();

                        if (isEmpty) {
                            MessageBox.warningDialog(owner, "Please select " + src + " to rename " + target + "!");

                            return;
                        }

                        if (!MessageBox.confirmDialog(owner, "Are you sure you want to rename " + target +
                            " for all selected " + src + "?"))
                            return;

                        String regex = regexTf.getText();

                        String replace = replaceTf.getText();

                        try {
                            switch (replaceCb.getSelectionModel().getSelectedIndex()) {
                                case 0:
                                    renameKeyClassNames(selPojos, regex, replace);
                                    break;

                                case 1:
                                    renameValueClassNames(selPojos, regex, replace);
                                    break;

                                default:
                                    if (isFields)
                                        renameFieldsJavaNames(selFields, regex, replace);
                                    else
                                        renamePojosJavaNames(selPojos, regex, replace);
                            }
                        }
                        catch (Exception e) {
                            MessageBox.errorDialog(owner, "Failed to rename " + target + "!", e);
                        }
                    }
                }),
            Controls.button("Reset Selected", "Revert changes for selected items to initial auto-generated values", new EventHandler<ActionEvent>() {
                @Override public void handle(ActionEvent evt) {
                    String sel = replaceCb.getSelectionModel().getSelectedItem();

                    boolean isFields = "Java names".equals(sel) && curTbl == fieldsTbl;

                    String src = isFields ? "fields" : "tables";

                    String target = "\"" + sel + "\"";

                    Collection<PojoDescriptor> selPojos = pojosTbl.getSelectionModel().getSelectedItems();

                    Collection<PojoField> selFields = fieldsTbl.getSelectionModel().getSelectedItems();

                    boolean isEmpty = isFields ? selFields.isEmpty() : selPojos.isEmpty();

                    if (isEmpty) {
                        MessageBox.warningDialog(owner, "Please select " + src + "to revert " + target + "!");

                        return;
                    }

                    if (!MessageBox.confirmDialog(owner,
                        "Are you sure you want to revert " + target + " for all selected " + src + "?"))
                        return;

                    switch (replaceCb.getSelectionModel().getSelectedIndex()) {
                        case 0:
                            revertKeyClassNames(selPojos);
                            break;

                        case 1:
                            revertValueClassNames(selPojos);
                            break;

                        default:
                            if (isFields)
                                revertFieldsJavaNames(selFields);
                            else
                                revertPojosJavaNames(selPojos);
                    }
                }
            })
        ), 2).setPadding(new Insets(0, 0, 0, 10));

        pojosTbl.getSelectionModel().selectedItemProperty().addListener(new ChangeListener<PojoDescriptor>() {
            @Override public void changed(ObservableValue<? extends PojoDescriptor> val,
                PojoDescriptor oldVal, PojoDescriptor newItem) {
                if (newItem != null && newItem.parent() != null) {
                    curPojo = newItem;

                    fieldsTbl.setItems(curPojo.fields());
                    fieldsTbl.getSelectionModel().clearSelection();

                    keyValPnl.setDisable(false);
                }
                else {
                    curPojo = null;
                    fieldsTbl.setItems(NO_FIELDS);

                    keyValPnl.setDisable(true);
                }
            }
        });

        pojosTbl.focusedProperty().addListener(new ChangeListener<Boolean>() {
            @Override public void changed(ObservableValue<? extends Boolean> val, Boolean oldVal, Boolean newVal) {
                if (newVal)
                    curTbl = pojosTbl;
            }
        });

        fieldsTbl.getSelectionModel().selectedIndexProperty().addListener(new ChangeListener<Number>() {
            @Override public void changed(ObservableValue<? extends Number> val, Number oldVal, Number newVal) {
                if (curPojo != null) {
                    TableView.TableViewSelectionModel<PojoDescriptor> selMdl = pojosTbl.getSelectionModel();

                    List<Integer> selIndices = new ArrayList<>(selMdl.getSelectedIndices());

                    if (selIndices.size() > 1) {
                        for (Integer idx : selIndices) {
                            if (pojos.get(idx) != curPojo)
                                selMdl.clearSelection(idx);
                        }
                    }
                }
            }
        });

        fieldsTbl.focusedProperty().addListener(new ChangeListener<Boolean>() {
            @Override public void changed(ObservableValue<? extends Boolean> val, Boolean oldVal, Boolean newVal) {
                if (newVal)
                    curTbl = fieldsTbl;
            }
        });

        genPnl.add(Controls.titledPane("Rename \"Key class name\", \"Value class name\" or  \"Java name\" for selected tables",
            regexPnl, true), 3);

        genLayerPnl = Controls.stackPane(genPnl);
    }

    /**
     * Rename key class name for selected POJOs.
     *
     * @param selPojos Selected POJOs to rename.
     * @param regex Regex to search.
     * @param replace Text for replacement.
     */
    private void renameKeyClassNames(Collection<PojoDescriptor> selPojos, String regex, String replace) {
        for (PojoDescriptor pojo : selPojos)
            pojo.keyClassName(pojo.keyClassName().replaceAll(regex, replace));
    }

    /**
     * Rename value class name for selected POJOs.
     *
     * @param selPojos Selected POJOs to rename.
     * @param regex Regex to search.
     * @param replace Text for replacement.
     */
    private void renameValueClassNames(Collection<PojoDescriptor> selPojos, String regex, String replace) {
        for (PojoDescriptor pojo : selPojos)
            pojo.valueClassName(pojo.valueClassName().replaceAll(regex, replace));
    }

    /**
     * Rename fields java name for selected POJOs.
     *
     * @param selPojos Selected POJOs to rename.
     * @param regex Regex to search.
     * @param replace Text for replacement.
     */
    private void renamePojosJavaNames(Collection<PojoDescriptor> selPojos, String regex, String replace) {
        for (PojoDescriptor pojo : selPojos)
            for (PojoField field : pojo.fields())
                field.javaName(field.javaName().replaceAll(regex, replace));
    }

    /**
     * Rename fields java name for current POJO.
     *
     * @param selFields Selected fields for current POJO to rename.
     * @param regex Regex to search.
     * @param replace Text for replacement.
     */
    private void renameFieldsJavaNames(Collection<PojoField> selFields, String regex, String replace) {
        for (PojoField field : selFields)
            field.javaName(field.javaName().replaceAll(regex, replace));
    }

    /**
     * Revert key class name for selected POJOs to initial value.
     *
     * @param selPojos Selected POJOs to revert.
     */
    private void revertKeyClassNames(Collection<PojoDescriptor> selPojos) {
        for (PojoDescriptor pojo : selPojos)
            pojo.revertKeyClassName();
    }

    /**
     * Revert value class name for selected POJOs to initial value.
     *
     * @param selPojos Selected POJOs to revert.
     */
    private void revertValueClassNames(Collection<PojoDescriptor> selPojos) {
        for (PojoDescriptor pojo : selPojos)
            pojo.revertValueClassName();
    }

    /**
     * Revert fields java name for selected POJOs to initial value.
     *
     * @param selPojos Selected POJOs to revert.
     */
    private void revertPojosJavaNames(Collection<PojoDescriptor> selPojos) {
        for (PojoDescriptor pojo : selPojos)
            pojo.revertJavaNames();
    }

    /**
     * Revert fields java name for current POJO to initial value.
     *
     * @param selFields Selected POJO fields to revert.
     */
    private void revertFieldsJavaNames(Collection<PojoField> selFields) {
        for (PojoField field : selFields)
            field.resetJavaName();
    }

    /**
     * @return POJOs checked in table-tree-view.
     */
    private Collection<PojoDescriptor> checkedPojos() {
        Collection<PojoDescriptor> res = new ArrayList<>();

        for (PojoDescriptor pojo : pojos)
            if (pojo.checked())
                res.add(pojo);

        return res;
    }

    /**
     * Gets string property.
     *
     * @param key Property key.
     * @param dflt Default value.
     * @return Property value as string.
     */
    private String getStringProp(String key, String dflt) {
        String val = prefs.getProperty(key);

        if (val != null)
            return val;

        return dflt;
    }

    /**
     * Sets string property.
     *
     * @param key Property key.
     * @param val Value to set.
     */
    private void setStringProp(String key, String val) {
        prefs.put(key, val);
    }

    /**
     * Gets int property.
     *
     * @param key Property key.
     * @param dflt Default value.
     * @return Property value as int.
     */
    private int getIntProp(String key, int dflt) {
        String val = prefs.getProperty(key);

        if (val != null)
            try {
                return Integer.parseInt(val);
            }
            catch (NumberFormatException ignored) {
                return dflt;
            }

        return dflt;
    }

    /**
     * Sets int property.
     *
     * @param key Property key.
     * @param val Value to set.
     */
    private void setIntProp(String key, int val) {
        prefs.put(key, String.valueOf(val));
    }

    /**
     * Gets boolean property.
     *
     * @param key Property key.
     * @param dflt Default value.
     * @return Property value as boolean.
     */
    private boolean getBoolProp(String key, boolean dflt) {
        String val = prefs.getProperty(key);

        if (val != null)
            return Boolean.parseBoolean(val);

        return dflt;
    }

    /**
     * Sets boolean property.
     *
     * @param key Property key.
     * @param val Value to set.
     */
    private void setBoolProp(String key, boolean val) {
        prefs.put(key, String.valueOf(val));
    }

    /**
     * Resolve path.
     *
     * @param key Preferences key.
     * @param dflt Default value.
     * @return String with full file path or default value.
     */
    private String resolveFilePath(String key, String dflt) {
        String path = prefs.getProperty(key);

        if (path != null) {
            File file = U.resolveIgnitePath(path);

            if (file != null)
                return file.getAbsolutePath();
        }

        return dflt;
    }

    /** {@inheritDoc} */
    @Override public void start(Stage primaryStage) {
        owner = primaryStage;

        if (prefsFile.exists())
            try (BufferedInputStream in = new BufferedInputStream(new FileInputStream(prefsFile))) {
                prefs.load(in);
            }
            catch (IOException e) {
                log.log(Level.SEVERE, "Failed to load preferences. Default preferences will be used", e);
            }

        // Load custom preferences.
        List<String> params = getParameters().getRaw();

        if (!params.isEmpty()) {
            String customPrefsFileName = params.get(0);

            if (customPrefsFileName.isEmpty())
                log.log(Level.WARNING, "Path to file with custom preferences is not specified.");
            else {
                File customPrefsFile = U.resolveIgnitePath(customPrefsFileName);

                if (customPrefsFile == null)
                    log.log(Level.WARNING, "Failed to resolve path to file with custom preferences: " +
                        customPrefsFileName);
                else {
                    Properties customPrefs = new Properties();

                    try (BufferedInputStream in = new BufferedInputStream(new FileInputStream(customPrefsFile))) {
                        customPrefs.load(in);
                    }
                    catch (IOException e) {
                        log.log(Level.SEVERE, "Failed to load custom preferences.", e);
                    }

                    prefs.putAll(customPrefs);
                }
            }
        }

        // Restore presets.
        for (Preset preset : presets) {
            String key = "presets." + preset.pref + ".";

            preset.jar = getStringProp(key + "jar", preset.jar);
            preset.drv = getStringProp(key + "drv", preset.drv);
            preset.url = getStringProp(key + "url", preset.url);
            preset.user = getStringProp(key + "user", preset.user);
        }

        primaryStage.setTitle("Apache Ignite Auto Schema Import Utility");

        primaryStage.getIcons().addAll(
            Controls.image("ignite", 16),
            Controls.image("ignite", 24),
            Controls.image("ignite", 32),
            Controls.image("ignite", 48),
            Controls.image("ignite", 64),
            Controls.image("ignite", 128));

        pi = Controls.progressIndicator(50);

        createGeneratePane();

        hdrPane = createHeaderPane();
        rootPane = Controls.borderPane(hdrPane, createConnectionPane(), createButtonsPane(), null, null);

        primaryStage.setScene(Controls.scene(rootPane));

        primaryStage.setWidth(650);
        primaryStage.setMinWidth(650);

        primaryStage.setHeight(650);
        primaryStage.setMinHeight(650);

        prev();

        // Restore window pos and size.
        if (prefs.getProperty(PREF_WINDOW_X) != null) {
            int x = getIntProp(PREF_WINDOW_X, 100);
            int y = getIntProp(PREF_WINDOW_Y, 100);
            int w = getIntProp(PREF_WINDOW_WIDTH, 650);
            int h = getIntProp(PREF_WINDOW_HEIGHT, 650);

            // Ensure that window fit any available screen.
            if (!Screen.getScreensForRectangle(x, y, w, h).isEmpty()) {
                primaryStage.setX(x);
                primaryStage.setY(y);

                primaryStage.setWidth(w);
                primaryStage.setHeight(h);
            }
        }
        else
            primaryStage.centerOnScreen();

        String userHome = System.getProperty("user.home").replace('\\', '/');

        // Restore connection pane settings.
        rdbmsCb.getSelectionModel().select(getIntProp(PREF_JDBC_DB_PRESET, 0));
        jdbcDrvJarTf.setText(resolveFilePath(PREF_JDBC_DRIVER_JAR, "h2.jar"));
        jdbcDrvClsTf.setText(getStringProp(PREF_JDBC_DRIVER_CLASS, "org.h2.Driver"));
        jdbcUrlTf.setText(getStringProp(PREF_JDBC_URL, "jdbc:h2:" + userHome + "/ignite-schema-import/db"));
        userTf.setText(getStringProp(PREF_JDBC_USER, "sa"));

        // Restore generation pane settings.
        outFolderTf.setText(resolveFilePath(PREF_OUT_FOLDER, userHome + "/ignite-schema-import/out"));

        pkgTf.setText(getStringProp(PREF_POJO_PACKAGE, "org.apache.ignite"));
        pojoIncludeKeysCh.setSelected(getBoolProp(PREF_POJO_INCLUDE, true));
        pojoConstructorCh.setSelected(getBoolProp(PREF_POJO_CONSTRUCTOR, false));

        xmlSingleFileCh.setSelected(getBoolProp(PREF_XML_SINGLE, true));

        regexTf.setText(getStringProp(PREF_NAMING_PATTERN, "(\\w+)"));
        replaceTf.setText(getStringProp(PREF_NAMING_REPLACE, "$1_SomeText"));

        primaryStage.show();
    }

    /**
     * Save preset.
     *
     * @param preset Preset to save.
     */
    private void savePreset(Preset preset) {
        String key = "presets." + preset.pref + ".";

        preset.jar = jdbcDrvJarTf.getText();
        setStringProp(key + "jar", preset.jar);

        preset.drv = jdbcDrvClsTf.getText();
        setStringProp(key + "drv", preset.drv);

        preset.url = jdbcUrlTf.getText();
        setStringProp(key + "url", preset.url);

        preset.user = userTf.getText();
        setStringProp(key + "user", preset.user);

        savePreferences();
    }

    /**
     * Save user preferences.
     */
    private void savePreferences() {
        try (FileOutputStream out = new FileOutputStream(prefsFile)) {
            prefs.store(out, "Apache Ignite Schema Import Utility");
        }
        catch (IOException e) {
            MessageBox.errorDialog(owner, "Failed to save preferences!", e);
        }
    }

    /** {@inheritDoc} */
    @Override public void stop() throws Exception {
        // Save window pos and size.
        setIntProp(PREF_WINDOW_X, (int)owner.getX());
        setIntProp(PREF_WINDOW_Y, (int)owner.getY());
        setIntProp(PREF_WINDOW_WIDTH, (int)owner.getWidth());
        setIntProp(PREF_WINDOW_HEIGHT, (int)owner.getHeight());

        // Save connection pane settings.
        setIntProp(PREF_JDBC_DB_PRESET, rdbmsCb.getSelectionModel().getSelectedIndex());
        setStringProp(PREF_JDBC_DRIVER_JAR, jdbcDrvJarTf.getText());
        setStringProp(PREF_JDBC_DRIVER_CLASS, jdbcDrvClsTf.getText());
        setStringProp(PREF_JDBC_URL, jdbcUrlTf.getText());
        setStringProp(PREF_JDBC_USER, userTf.getText());

        // Save generation pane settings.
        setStringProp(PREF_OUT_FOLDER, outFolderTf.getText());

        setStringProp(PREF_POJO_PACKAGE, pkgTf.getText());
        setBoolProp(PREF_POJO_INCLUDE, pojoIncludeKeysCh.isSelected());
        setBoolProp(PREF_POJO_CONSTRUCTOR, pojoConstructorCh.isSelected());

        setBoolProp(PREF_XML_SINGLE, xmlSingleFileCh.isSelected());

        setStringProp(PREF_NAMING_PATTERN, regexTf.getText());
        setStringProp(PREF_NAMING_REPLACE, replaceTf.getText());

        savePreferences();
    }

    /** Presets for database settings. */
    private static class Preset {
        /** Name in preferences. */
        private String pref;

        /** RDBMS name to show on screen. */
        private String name;

        /** Path to JDBC driver jar. */
        private String jar;

        /** JDBC driver class name. */
        private String drv;

        /** JDBC URL. */
        private String url;

<<<<<<< HEAD
        /** User name. */
        private String user;

        /**
         * Preset constructor.
         *
         * @param pref Name in preferences.
         * @param name RDBMS name to show on screen.
         * @param jar Path to JDBC driver jar..
         * @param drv JDBC driver class name.
         * @param url JDBC URL.
         * @param user User name.
         */
        Preset(String pref, String name, String jar, String drv, String url, String user) {
            this.pref = pref;
            this.name = name;
            this.jar = jar;
            this.drv = drv;
            this.url = url;
            this.user = user;
=======
                appCls.getDeclaredMethod("setDockIconImage", java.awt.Image.class)
                    .invoke(osxApp, fromFXImage(image("ignite", 128), null));
            }
            catch (Exception ignore) {
                // No-op.
            }

            // Workaround for JDK 7/JavaFX 2 application on Mac OSX El Capitan.
            try {
                Class<?> fontFinderCls = Class.forName("com.sun.t2k.MacFontFinder");

                Field psNameToPathMap = fontFinderCls.getDeclaredField("psNameToPathMap");

                psNameToPathMap.setAccessible(true);
                psNameToPathMap.set(null, new HashMap<String, String>());
            }
            catch (Exception ignore) {
                // No-op.
            }
>>>>>>> 3ba7e541
        }

        /** {@inheritDoc} */
        @Override public String toString() {
            return name;
        }
    }

    /**
     * Special table cell to select possible java type conversions.
     */
    private static class JavaTypeCell extends TableCell<PojoField, String> {
        /** Combo box. */
        private final ComboBox<String> comboBox;

        /**
         * Default constructor.
         */
        private JavaTypeCell() {
            comboBox = new ComboBox<>(FXCollections.<String>emptyObservableList());

            comboBox.valueProperty().addListener(new ChangeListener<String>() {
                @Override public void changed(ObservableValue<? extends String> val, String oldVal, String newVal) {
                    if (isEditing())
                        commitEdit(newVal);
                }
            });

            getStyleClass().add("combo-box-table-cell");
        }

        /**
         * Creates a ComboBox cell factory for use in TableColumn controls.
         *
         * @return Cell factory for cell with java types combobox.
         */
        public static Callback<TableColumn<PojoField, String>, TableCell<PojoField, String>> cellFactory() {
            return new Callback<TableColumn<PojoField, String>, TableCell<PojoField, String>>() {
                @Override public TableCell<PojoField, String> call(TableColumn<PojoField, String> col) {
                    return new JavaTypeCell();
                }
            };
        }

        /** {@inheritDoc} */
        @Override public void startEdit() {
            if (comboBox.getItems().size() > 1) {
                comboBox.getSelectionModel().select(getItem());

                super.startEdit();

                setText(null);
                setGraphic(comboBox);
            }
        }

        /** {@inheritDoc} */
        @Override public void cancelEdit() {
            super.cancelEdit();

            setText(getItem());

            setGraphic(null);
        }

        /** {@inheritDoc} */
        @Override public void updateItem(String item, boolean empty) {
            super.updateItem(item, empty);

            setGraphic(null);
            setText(null);

            if (!empty) {
                setText(item);

                TableRow row = getTableRow();

                if (row != null) {
                    PojoField pojo = (PojoField)row.getItem();

                    if (pojo != null) {
                        comboBox.setItems(pojo.conversions());
                        comboBox.getSelectionModel().select(pojo.javaTypeName());
                    }
                }
            }
        }
    }

    /**
     * Special list view cell to select loaded schemas.
     */
    private static class SchemaCell implements Callback<SchemaDescriptor, ObservableValue<Boolean>> {
        /** {@inheritDoc} */
        @Override public ObservableValue<Boolean> call(SchemaDescriptor item) {
            return item.selected();
        }
    }

    /**
     * Special table cell to select schema or table.
     */
    private static class PojoDescriptorCell extends TableCell<PojoDescriptor, Boolean> {
        /** Previous POJO bound to cell. */
        private PojoDescriptor prevPojo;
        /** Previous cell graphic. */
        private Pane prevGraphic;

        /**
         * Creates a ComboBox cell factory for use in TableColumn controls.
         *
         * @return Cell factory for schema / table selection.
         */
        public static Callback<TableColumn<PojoDescriptor, Boolean>, TableCell<PojoDescriptor, Boolean>> cellFactory() {
            return new Callback<TableColumn<PojoDescriptor, Boolean>, TableCell<PojoDescriptor, Boolean>>() {
                @Override public TableCell<PojoDescriptor, Boolean> call(TableColumn<PojoDescriptor, Boolean> col) {
                    return new PojoDescriptorCell();
                }
            };
        }

        /** {@inheritDoc} */
        @Override public void updateItem(Boolean item, boolean empty) {
            super.updateItem(item, empty);

            setGraphic(null);

            if (!empty) {
                TableRow row = getTableRow();

                if (row != null) {
                    final PojoDescriptor pojo = (PojoDescriptor)row.getItem();

                    if (pojo != null) {
                        if (prevGraphic == null || pojo != prevPojo) {
                            boolean isTbl = pojo.parent() != null;

                            CheckBox ch = new CheckBox();
                            ch.setAllowIndeterminate(false);
                            ch.indeterminateProperty().bindBidirectional(pojo.indeterminate());
                            ch.selectedProperty().bindBidirectional(pojo.useProperty());

                            Label lb = new Label(isTbl ? pojo.table() : pojo.schema());

                            Pane pnl = new HBox(5);
                            pnl.setPadding(new Insets(0, 0, 0, isTbl ? 25 : 5));
                            pnl.getChildren().addAll(ch, lb);

                            prevPojo = pojo;
                            prevGraphic = pnl;
                        }

                        setGraphic(prevGraphic);
                    }
                }
            }
        }
    }

    /**
     * Special table cell to select &quot;used&quot; fields for code generation.
     */
    private static class PojoFieldUseCell extends TableCell<PojoField, Boolean> {
        /** Previous POJO field bound to cell. */
        private PojoField prevField;
        /** Previous cell graphic. */
        private CheckBox prevGraphic;

        /**
         * Creates a ComboBox cell factory for use in TableColumn controls.
         *
         * @return Cell factory for used fields selection.
         */
        public static Callback<TableColumn<PojoField, Boolean>, TableCell<PojoField, Boolean>> cellFactory() {
            return new Callback<TableColumn<PojoField, Boolean>, TableCell<PojoField, Boolean>>() {
                @Override public TableCell<PojoField, Boolean> call(TableColumn<PojoField, Boolean> col) {
                    return new PojoFieldUseCell();
                }
            };
        }

        /** {@inheritDoc} */
        @Override public void updateItem(Boolean item, boolean empty) {
            super.updateItem(item, empty);

            setGraphic(null);

            if (!empty) {
                TableRow row = getTableRow();

                if (row != null) {
                    final PojoField field = (PojoField)row.getItem();

                    if (field != null) {
                        if (prevGraphic == null || prevField != field) {
                            setAlignment(Pos.CENTER);

                            CheckBox ch = new CheckBox();
                            ch.setDisable(!field.nullable());
                            ch.selectedProperty().bindBidirectional(field.useProperty());

                            prevField = field;
                            prevGraphic = ch;
                        }

                        setGraphic(prevGraphic);
                    }
                }
            }
        }
    }
}<|MERGE_RESOLUTION|>--- conflicted
+++ resolved
@@ -22,17 +22,13 @@
 import java.io.FileInputStream;
 import java.io.FileOutputStream;
 import java.io.IOException;
-<<<<<<< HEAD
-=======
 import java.lang.reflect.Field;
-import java.net.URL;
-import java.net.URLClassLoader;
->>>>>>> 3ba7e541
 import java.sql.Connection;
 import java.sql.SQLException;
 import java.util.ArrayList;
 import java.util.Collection;
 import java.util.List;
+import java.util.HashMap;
 import java.util.Properties;
 import java.util.concurrent.ExecutorService;
 import java.util.concurrent.Executors;
@@ -92,40 +88,58 @@
 public class SchemaImportApp extends Application {
     /** Logger. */
     private static final Logger log = Logger.getLogger(SchemaImportApp.class.getName());
+
     /** */
     private static final String PREF_WINDOW_X = "window.x";
+
     /** */
     private static final String PREF_WINDOW_Y = "window.y";
+
     /** */
     private static final String PREF_WINDOW_WIDTH = "window.width";
+
     /** */
     private static final String PREF_WINDOW_HEIGHT = "window.height";
+
     /** */
     private static final String PREF_JDBC_DB_PRESET = "jdbc.db.preset";
+
     /** */
     private static final String PREF_JDBC_DRIVER_JAR = "jdbc.driver.jar";
+
     /** */
     private static final String PREF_JDBC_DRIVER_CLASS = "jdbc.driver.class";
+
     /** */
     private static final String PREF_JDBC_URL = "jdbc.url";
+
     /** */
     private static final String PREF_JDBC_USER = "jdbc.user";
+
     /** */
     private static final String PREF_OUT_FOLDER = "out.folder";
+
     /** */
     private static final String PREF_POJO_PACKAGE = "pojo.package";
+
     /** */
     private static final String PREF_POJO_INCLUDE = "pojo.include";
+
     /** */
     private static final String PREF_POJO_CONSTRUCTOR = "pojo.constructor";
+
     /** */
     private static final String PREF_XML_SINGLE = "xml.single";
+
     /** */
     private static final String PREF_NAMING_PATTERN = "naming.pattern";
+
     /** */
     private static final String PREF_NAMING_REPLACE = "naming.replace";
+
     /** Empty POJO fields model. */
     private static final ObservableList<PojoField> NO_FIELDS = FXCollections.emptyObservableList();
+
     /** Default presets for popular databases. */
     private final Preset[] presets = {
         new Preset("h2", "H2 Database", "h2.jar", "org.h2.Driver", "jdbc:h2:[database]", "sa"),
@@ -141,12 +155,16 @@
             "jdbc:postgresql://[host]:[port]/[database]", "sa"),
         new Preset("custom", "Custom server...", "custom-jdbc.jar", "org.custom.Driver", "jdbc:custom", "sa")
     };
+
     /** Application preferences. */
     private final Properties prefs = new Properties();
+
     /** File path for storing on local file system. */
     private final File prefsFile = new File(System.getProperty("user.home"), ".ignite-schema-import");
+
     /** */
     private final ExecutorService exec = Executors.newSingleThreadExecutor(new ThreadFactory() {
+        /** {@inheritDoc} */
         @Override public Thread newThread(Runnable r) {
             Thread t = new Thread(r, "ignite-schema-import-worker");
 
@@ -155,74 +173,109 @@
             return t;
         }
     });
+
     /** */
     private Stage owner;
+
     /** */
     private BorderPane rootPane;
+
     /** Header pane. */
     private BorderPane hdrPane;
+
     /** */
     private HBox dbIcon;
+
     /** */
     private HBox genIcon;
+
     /** */
     private Label titleLb;
+
     /** */
     private Label subTitleLb;
+
     /** */
     private Button prevBtn;
+
     /** */
     private Button nextBtn;
+
     /** */
     private ComboBox<Preset> rdbmsCb;
+
     /** */
     private TextField jdbcDrvJarTf;
+
     /** */
     private TextField jdbcDrvClsTf;
+
     /** */
     private TextField jdbcUrlTf;
+
     /** */
     private TextField userTf;
+
     /** */
     private PasswordField pwdTf;
+
     /** */
     private ComboBox<String> parseCb;
+
     /** */
     private ListView<SchemaDescriptor> schemaLst;
+
     /** */
     private GridPaneEx connPnl;
+
     /** */
     private StackPane connLayerPnl;
+
     /** */
     private TableView<PojoDescriptor> pojosTbl;
+
     /** */
     private TableView<PojoField> fieldsTbl;
+
     /** */
     private Node curTbl;
+
     /** */
     private TextField outFolderTf;
+
     /** */
     private TextField pkgTf;
+
     /** */
     private CheckBox pojoConstructorCh;
+
     /** */
     private CheckBox pojoIncludeKeysCh;
+
     /** */
     private CheckBox xmlSingleFileCh;
+
     /** */
     private TextField regexTf;
+
     /** */
     private TextField replaceTf;
+
     /** */
     private GridPaneEx genPnl;
+
     /** */
     private StackPane genLayerPnl;
+
     /** */
     private ProgressIndicator pi;
+
     /** */
     private ObservableList<SchemaDescriptor> schemas = FXCollections.emptyObservableList();
+
     /** List with POJOs descriptors. */
     private ObservableList<PojoDescriptor> pojos = FXCollections.emptyObservableList();
+
     /** Currently selected POJO. */
     private PojoDescriptor curPojo;
 
@@ -249,7 +302,20 @@
                 Object osxApp = appCls.getDeclaredMethod("getApplication").invoke(null);
 
                 appCls.getDeclaredMethod("setDockIconImage", java.awt.Image.class)
-                    .invoke(osxApp, SwingFXUtils.fromFXImage(Controls.image("ignite", 128), null));
+                        .invoke(osxApp, SwingFXUtils.fromFXImage(Controls.image("ignite", 128), null));
+            }
+            catch (Exception ignore) {
+                // No-op.
+            }
+
+            // Workaround for JDK 7/JavaFX 2 application on Mac OSX El Capitan.
+            try {
+                Class<?> fontFinderCls = Class.forName("com.sun.t2k.MacFontFinder");
+
+                Field psNameToPathMap = fontFinderCls.getDeclaredField("psNameToPathMap");
+
+                psNameToPathMap.setAccessible(true);
+                psNameToPathMap.set(null, new HashMap<String, String>());
             }
             catch (Exception ignore) {
                 // No-op.
@@ -931,7 +997,7 @@
 
         TableColumn<PojoField, Boolean> useFldCol = Controls.customColumn("Use", "use",
             "Check to use this field for XML and POJO generation\n" +
-                "Note that NOT NULL columns cannot be unchecked", PojoFieldUseCell.cellFactory());
+            "Note that NOT NULL columns cannot be unchecked", PojoFieldUseCell.cellFactory());
         useFldCol.setMinWidth(50);
         useFldCol.setMaxWidth(50);
 
@@ -940,7 +1006,7 @@
 
         TableColumn<PojoField, Boolean> akCol = Controls.booleanColumn("AK", "affinityKey",
             "Check to annotate key filed with @AffinityKeyMapped annotation in generated POJO class\n" +
-                "Note that a class can have only ONE key field annotated with @AffinityKeyMapped annotation");
+            "Note that a class can have only ONE key field annotated with @AffinityKeyMapped annotation");
 
         TableColumn<PojoField, String> dbNameCol = Controls.tableColumn("DB Name", "dbName", "Field name in database");
 
@@ -1597,7 +1663,6 @@
         /** JDBC URL. */
         private String url;
 
-<<<<<<< HEAD
         /** User name. */
         private String user;
 
@@ -1618,27 +1683,6 @@
             this.drv = drv;
             this.url = url;
             this.user = user;
-=======
-                appCls.getDeclaredMethod("setDockIconImage", java.awt.Image.class)
-                    .invoke(osxApp, fromFXImage(image("ignite", 128), null));
-            }
-            catch (Exception ignore) {
-                // No-op.
-            }
-
-            // Workaround for JDK 7/JavaFX 2 application on Mac OSX El Capitan.
-            try {
-                Class<?> fontFinderCls = Class.forName("com.sun.t2k.MacFontFinder");
-
-                Field psNameToPathMap = fontFinderCls.getDeclaredField("psNameToPathMap");
-
-                psNameToPathMap.setAccessible(true);
-                psNameToPathMap.set(null, new HashMap<String, String>());
-            }
-            catch (Exception ignore) {
-                // No-op.
-            }
->>>>>>> 3ba7e541
         }
 
         /** {@inheritDoc} */

/*
 * Licensed to the Apache Software Foundation (ASF) under one or more
 * contributor license agreements.  See the NOTICE file distributed with
 * this work for additional information regarding copyright ownership.
 * The ASF licenses this file to You under the Apache License, Version 2.0
 * (the "License"); you may not use this file except in compliance with
 * the License.  You may obtain a copy of the License at
 *
 *      http://www.apache.org/licenses/LICENSE-2.0
 *
 * Unless required by applicable law or agreed to in writing, software
 * distributed under the License is distributed on an "AS IS" BASIS,
 * WITHOUT WARRANTIES OR CONDITIONS OF ANY KIND, either express or implied.
 * See the License for the specific language governing permissions and
 * limitations under the License.
 */

package org.apache.ignite.stream.kafka;

import java.util.HashMap;
import java.util.List;
import java.util.Map;
import java.util.concurrent.ExecutorService;
import java.util.concurrent.Executors;
import java.util.concurrent.TimeUnit;
import kafka.consumer.ConsumerConfig;
import kafka.consumer.ConsumerIterator;
import kafka.consumer.KafkaStream;
import kafka.javaapi.consumer.ConsumerConnector;
import kafka.message.MessageAndMetadata;
import org.apache.ignite.IgniteDataStreamer;
import org.apache.ignite.IgniteException;
import org.apache.ignite.IgniteLogger;
import org.apache.ignite.internal.util.typedef.internal.A;
import org.apache.ignite.internal.util.typedef.internal.U;
import org.apache.ignite.stream.StreamAdapter;

/**
 * Server that subscribes to topic messages from Kafka broker and streams its to key-value pairs into
 * {@link IgniteDataStreamer} instance.
 * <p>
 * Uses Kafka's High Level Consumer API to read messages from Kafka.
 *
 * @see <a href="https://cwiki.apache.org/confluence/display/KAFKA/Consumer+Group+Example">Consumer Consumer Group
 * Example</a>
 */
public class KafkaStreamer<K, V> extends StreamAdapter<MessageAndMetadata<byte[], byte[]>, K, V> {
    /** Retry timeout. */
    private static final long DFLT_RETRY_TIMEOUT = 10000;

    /** Logger. */
    private IgniteLogger log;

    /** Executor used to submit kafka streams. */
    private ExecutorService executor;

    /** Topic. */
    private String topic;

    /** Number of threads to process kafka streams. */
    private int threads;

    /** Kafka consumer config. */
    private ConsumerConfig consumerCfg;

    /** Kafka consumer connector. */
    private ConsumerConnector consumer;

    /** Retry timeout. */
    private long retryTimeout = DFLT_RETRY_TIMEOUT;

    /** Stopped. */
    private volatile boolean stopped;

    /**
     * Sets the topic name.
     *
     * @param topic Topic name.
     */
    public void setTopic(String topic) {
        this.topic = topic;
    }

    /**
     * Sets the threads.
     *
     * @param threads Number of threads.
     */
    public void setThreads(int threads) {
        this.threads = threads;
    }

    /**
     * Sets the consumer config.
     *
     * @param consumerCfg Consumer configuration.
     */
    public void setConsumerConfig(ConsumerConfig consumerCfg) {
        this.consumerCfg = consumerCfg;
    }

    /**
     * Sets the retry timeout.
     *
     * @param retryTimeout Retry timeout.
     */
    public void setRetryTimeout(long retryTimeout) {
        A.ensure(retryTimeout > 0, "retryTimeout > 0");

        this.retryTimeout = retryTimeout;
    }

    /**
     * Starts streamer.
     *
     * @throws IgniteException If failed.
     */
    public void start() {
        A.notNull(getStreamer(), "streamer");
        A.notNull(getIgnite(), "ignite");
        A.notNull(topic, "topic");
        A.notNull(consumerCfg, "kafka consumer config");
        A.ensure(threads > 0, "threads > 0");
        A.ensure(null != getSingleTupleExtractor() || null != getMultipleTupleExtractor(),
            "Extractor must be configured");

        log = getIgnite().log();

        consumer = kafka.consumer.Consumer.createJavaConsumerConnector(consumerCfg);

        Map<String, Integer> topicCntMap = new HashMap<>();

        topicCntMap.put(topic, threads);

        Map<String, List<KafkaStream<byte[], byte[]>>> consumerMap = consumer.createMessageStreams(topicCntMap);

        List<KafkaStream<byte[], byte[]>> streams = consumerMap.get(topic);

        // Now launch all the consumer threads.
        executor = Executors.newFixedThreadPool(threads);

        stopped = false;

        // Now create an object to consume the messages.
<<<<<<< HEAD
        for (final KafkaStream<K, V> stream : streams) {
            executor.execute(new Runnable() {
=======
        for (final KafkaStream<byte[], byte[]> stream : streams) {
            executor.submit(new Runnable() {
>>>>>>> 2c1881c6
                @Override public void run() {
                    while (!stopped) {
                        try {
                            MessageAndMetadata<byte[], byte[]> msg;

                            for (ConsumerIterator<byte[], byte[]> it = stream.iterator(); it.hasNext() && !stopped; ) {
                                msg = it.next();

                                try {
                                    addMessage(msg);
                                }
                                catch (Exception e) {
                                    U.error(log, "Message is ignored due to an error [msg=" + msg + ']', e);
                                }
                            }
                        }
                        catch (Exception e) {
                            U.error(log, "Message can't be consumed from stream. Retry after " +
                                retryTimeout + " ms.", e);

                            try {
                                Thread.sleep(retryTimeout);
                            }
                            catch (InterruptedException ie) {
                                // No-op.
                            }
                        }
                    }
                }
            });
        }
    }

    /**
     * Stops streamer.
     */
    public void stop() {
        stopped = true;

        if (consumer != null)
            consumer.shutdown();

        if (executor != null) {
            executor.shutdown();

            try {
                if (!executor.awaitTermination(5000, TimeUnit.MILLISECONDS))
                    if (log.isDebugEnabled())
                        log.debug("Timed out waiting for consumer threads to shut down, exiting uncleanly.");
            }
            catch (InterruptedException e) {
                if (log.isDebugEnabled())
                    log.debug("Interrupted during shutdown, exiting uncleanly.");
            }
        }
    }
}<|MERGE_RESOLUTION|>--- conflicted
+++ resolved
@@ -142,13 +142,8 @@
         stopped = false;
 
         // Now create an object to consume the messages.
-<<<<<<< HEAD
-        for (final KafkaStream<K, V> stream : streams) {
+        for (final KafkaStream<byte[], byte[]> stream : streams) {
             executor.execute(new Runnable() {
-=======
-        for (final KafkaStream<byte[], byte[]> stream : streams) {
-            executor.submit(new Runnable() {
->>>>>>> 2c1881c6
                 @Override public void run() {
                     while (!stopped) {
                         try {

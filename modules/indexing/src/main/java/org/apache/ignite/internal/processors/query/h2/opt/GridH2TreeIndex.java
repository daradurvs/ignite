/*
 * Licensed to the Apache Software Foundation (ASF) under one or more
 * contributor license agreements.  See the NOTICE file distributed with
 * this work for additional information regarding copyright ownership.
 * The ASF licenses this file to You under the Apache License, Version 2.0
 * (the "License"); you may not use this file except in compliance with
 * the License.  You may obtain a copy of the License at
 *
 *      http://www.apache.org/licenses/LICENSE-2.0
 *
 * Unless required by applicable law or agreed to in writing, software
 * distributed under the License is distributed on an "AS IS" BASIS,
 * WITHOUT WARRANTIES OR CONDITIONS OF ANY KIND, either express or implied.
 * See the License for the specific language governing permissions and
 * limitations under the License.
 */

package org.apache.ignite.internal.processors.query.h2.opt;

import java.util.*;
import java.util.concurrent.ConcurrentSkipListMap;

import org.apache.ignite.*;
import org.apache.ignite.internal.processors.query.h2.*;
import org.apache.ignite.internal.util.*;
import org.apache.ignite.internal.util.lang.*;
import org.apache.ignite.internal.util.offheap.unsafe.GridOffHeapSnapTreeMap;
import org.apache.ignite.internal.util.offheap.unsafe.GridUnsafeGuard;
import org.apache.ignite.internal.util.snaptree.SnapTreeMap;
import org.apache.ignite.internal.util.typedef.internal.SB;
import org.apache.ignite.internal.util.typedef.internal.U;
import org.apache.ignite.spi.indexing.IndexingQueryFilter;
import org.h2.engine.Session;
import org.h2.index.Cursor;
import org.h2.index.IndexType;
import org.h2.message.DbException;
import org.h2.result.SearchRow;
import org.h2.result.SortOrder;
import org.h2.table.IndexColumn;
import org.h2.table.TableFilter;
import org.h2.value.Value;
import org.jetbrains.annotations.Nullable;

/**
 * Base class for snapshotable segmented tree indexes.
 */
@SuppressWarnings("ComparatorNotSerializable")
public class GridH2TreeIndex extends GridH2IndexBase implements Comparator<GridSearchRowPointer> {
    /** */
    private final IgniteNavigableMapTree[] segments;

    /** */
    private final boolean snapshotEnabled;

    /**
     * Constructor with index initialization. Creates index with single segment.
     *
     * @param name Index name.
     * @param tbl Table.
     * @param pk If this index is primary key.
     * @param colsList Index columns list.
     */
    @SuppressWarnings("unchecked")
    public GridH2TreeIndex(String name, GridH2Table tbl, boolean pk, List<IndexColumn> colsList) {
        this(name, tbl, pk, colsList, 1);
    }

    /**
     * Constructor with index initialization.
     *
     * @param name Index name.
     * @param tbl Table.
     * @param pk If this index is primary key.
     * @param colsList Index columns list.
     * @param segmentsCnt Number of segments.
     */
    @SuppressWarnings("unchecked")
    public GridH2TreeIndex(String name, GridH2Table tbl, boolean pk, List<IndexColumn> colsList, int segmentsCnt) {
        assert segmentsCnt > 0 : segmentsCnt;

        IndexColumn[] cols = colsList.toArray(new IndexColumn[colsList.size()]);

        IndexColumn.mapColumns(cols, tbl);

        initBaseIndex(tbl, 0, name, cols,
            pk ? IndexType.createPrimaryKey(false, false) : IndexType.createNonUnique(false, false, false));

        segments = new IgniteNavigableMapTree[segmentsCnt];

        final GridH2RowDescriptor desc = tbl.rowDescriptor();

        if (desc == null || desc.memory() == null) {
            snapshotEnabled = desc == null || desc.snapshotableIndex();

            if (snapshotEnabled) {
                for (int i = 0; i < segmentsCnt; i++) {
                    segments[i] = new IgniteNavigableMapTree(new SnapTreeMap<GridSearchRowPointer, GridH2Row>(this) {
                        @Override protected void afterNodeUpdate_nl(Node<GridSearchRowPointer, GridH2Row> node, Object val) {
                            if (val != null)
                                node.key = (GridSearchRowPointer)val;
                        }

                        @Override protected Comparable<? super GridSearchRowPointer> comparable(Object key) {
                            if (key instanceof ComparableRow)
                                return (Comparable<? super SearchRow>)key;

                            return super.comparable(key);
                        }
                    });
                }
            }
            else {
                for (int i = 0; i < segmentsCnt; i++) {
                    segments[i] = new IgniteNavigableMapTree(
                    new ConcurrentSkipListMap<GridSearchRowPointer, GridH2Row>(
                        new Comparator<GridSearchRowPointer>() {
                            @Override public int compare(GridSearchRowPointer o1, GridSearchRowPointer o2) {
                                if (o1 instanceof ComparableRow)
                                    return ((ComparableRow)o1).compareTo(o2);

                                if (o2 instanceof ComparableRow)
                                    return -((ComparableRow)o2).compareTo(o1);

                                return compareRows(o1, o2);
                            }
                        }
                    ));
                }
            }
        }
        else {
            assert desc.snapshotableIndex() : desc;

            snapshotEnabled = true;

            for (int i = 0; i < segmentsCnt; i++) {
                segments[i] = new IgniteNavigableMapTree(new GridOffHeapSnapTreeMap<GridSearchRowPointer, GridH2Row>(desc, desc, desc.memory(), desc.guard(), this) {
                    @Override protected void afterNodeUpdate_nl(long node, GridH2Row val) {
                        final long oldKey = keyPtr(node);

                        if (val != null) {
                            key(node, val);

                            guard.finalizeLater(new Runnable() {
                                @Override public void run() {
                                    desc.createPointer(oldKey).decrementRefCount();
                                }
                            });
                        }
                    }

                    @Override protected Comparable<? super GridSearchRowPointer> comparable(Object key) {
                        if (key instanceof ComparableRow)
                            return (Comparable<? super SearchRow>)key;

                        return super.comparable(key);
                    }
                });
            }
        }

        initDistributedJoinMessaging(tbl);
    }

    /** {@inheritDoc} */
    @Override protected IgniteTree doTakeSnapshot() {
        assert snapshotEnabled;

        int seg = threadLocalSegment();

        IgniteNavigableMapTree tree = segments[seg];

        return tree.clone();
    }

    /** {@inheritDoc} */
    @Override protected final IgniteTree treeForRead(int seg) {
        if (!snapshotEnabled)
            return segments[seg];

        IgniteTree res = threadLocalSnapshot();

        if (res == null)
            return segments[seg];

        return res;
    }

    /** {@inheritDoc} */
    @Override public void destroy() {
        assert threadLocalSnapshot() == null;

        super.destroy();
    }

    /** {@inheritDoc} */
    @Override public long getRowCount(@Nullable Session ses) {
        IndexingQueryFilter f = threadLocalFilter();

        int seg = threadLocalSegment();

        // Fast path if we don't need to perform any filtering.
        if (f == null || f.forSpace((getTable()).spaceName()) == null)
            try {
                return treeForRead(seg).size();
            } catch (IgniteCheckedException e) {
                throw DbException.convert(e);
            }

        GridCursor<GridH2Row> cursor = doFind(null, false, null);

        long size = 0;

        try {
            while (cursor.next())
                size++;
        }
        catch (IgniteCheckedException e) {
            throw DbException.convert(e);
        }

        return size;
    }

    /** {@inheritDoc} */
    @Override public long getRowCountApproximation() {
        return table.getRowCountApproximation();
    }

    /** {@inheritDoc} */
    @Override public int compare(GridSearchRowPointer r1, GridSearchRowPointer r2) {
        // Second row here must be data row if first is a search row.
        return -compareRows(r2, r1);
    }

    /** {@inheritDoc} */
    @Override public String toString() {
        SB sb = new SB((indexType.isUnique() ? "Unique index '" : "Index '") + getName() + "' [");

        boolean first = true;

        for (IndexColumn col : getIndexColumns()) {
            if (first)
                first = false;
            else
                sb.a(", ");

            sb.a(col.getSQL());
        }

        sb.a(" ]");

        return sb.toString();
    }

    /** {@inheritDoc} */
    @Override public double getCost(Session ses, int[] masks, TableFilter[] filters, int filter, SortOrder sortOrder) {
        long rowCnt = getRowCountApproximation();
        double baseCost = getCostRangeIndex(masks, rowCnt, filters, filter, sortOrder, false);
        int mul = getDistributedMultiplier(ses, filters, filter);

        return mul * baseCost;
    }

    /** {@inheritDoc} */
    @Override public boolean canFindNext() {
        return false;
    }

    /** {@inheritDoc} */
    @Override public Cursor find(Session ses, @Nullable SearchRow first, @Nullable SearchRow last) {
        return new H2Cursor(doFind(first, true, last), null);
    }

    /** {@inheritDoc} */
    @Override public Cursor findNext(Session ses, SearchRow higherThan, SearchRow last) {
        return new H2Cursor(doFind(higherThan, false, last), null);
    }

    /**
     * Finds row with key equal one in given search row.
     * WARNING!! Method call must be protected by {@link GridUnsafeGuard#begin()}
     * {@link GridUnsafeGuard#end()} block.
     *
     * @param row Search row.
     * @return Row.
     */
    @Override public GridH2Row findOne(GridH2Row row) {
        int seg = threadLocalSegment();

        return segments[seg].findOne(row);
    }

    /**
     * Returns sub-tree bounded by given values.
     *
     * @param first Lower bound.
     * @param includeFirst Whether lower bound should be inclusive.
     * @param last Upper bound always inclusive.
     * @return Iterator over rows in given range.
     */
    @SuppressWarnings("unchecked")
    private GridCursor<GridH2Row> doFind(@Nullable SearchRow first, boolean includeFirst, @Nullable SearchRow last) {
        int seg = threadLocalSegment();

        IgniteTree t = treeForRead(seg);

        return doFind0(t, first, includeFirst, last, threadLocalFilter());
    }

    /** {@inheritDoc} */
    @Override protected final GridCursor<GridH2Row> doFind0(
        IgniteTree t,
        @Nullable SearchRow first,
        boolean includeFirst,
        @Nullable SearchRow last,
        IndexingQueryFilter filter
    ) {
        includeFirst &= first != null;

        GridCursor<GridH2Row> range = subTree(t, comparable(first, includeFirst ? -1 : 1),
            comparable(last, 1));

        if (range == null)
            return EMPTY_CURSOR;

        return filter(range, filter);
    }

    /**
     * @param row Row.
     * @param bias Bias.
     * @return Comparable row.
     */
    private GridSearchRowPointer comparable(SearchRow row, int bias) {
        if (row == null)
            return null;

        if (bias == 0 && row instanceof GridH2Row)
            return (GridSearchRowPointer)row;

        return new ComparableRow(row, bias);
    }

    /**
     * Takes sup-map from given one.
     *
     * @param tree Tree.
     * @param first Lower bound.
     * @param last Upper bound.
     * @return Sub-map.
     */
    @SuppressWarnings({"IfMayBeConditional", "TypeMayBeWeakened"})
    private GridCursor<GridH2Row> subTree(IgniteTree tree,
        @Nullable GridSearchRowPointer first, @Nullable GridSearchRowPointer last) {

        if (first != null && last != null && compare(first, last) > 0)
            return null;

        try {
            // We take exclusive bounds because it is possible that one search row will be equal to multiple key rows
            // in tree and we must return them all.
            return tree.find(first, last);
        }
        catch (IgniteCheckedException e) {
            throw DbException.convert(e);
        }
    }

    /**
     * Gets iterator over all rows in this index.
     *
     * @return Rows iterator.
     */
    GridCursor<GridH2Row> rows() {
        return doFind(null, false, null);
    }

    /** {@inheritDoc} */
    @Override public boolean canGetFirstOrLast() {
        return false;
    }

    /** {@inheritDoc} */
    @Override public Cursor findFirstOrLast(Session ses, boolean first) {
        throw DbException.throwInternalError();
    }

    /** {@inheritDoc} */
    @Override public GridH2Row put(GridH2Row row) {
        int seg = segmentForRow(row);

        return segments[seg].put(row);
    }

    /** {@inheritDoc} */
    @Override public GridH2Row remove(SearchRow row) {
        GridSearchRowPointer comparable = comparable(row, 0);

        int seg = segmentForRow(row);

        return segments[seg].remove(comparable);
    }

    /** {@inheritDoc} */
    @Override protected int segmentsCount() {
        return segments.length;
    }

    /**
     * Comparable row with bias. Will be used for queries to have correct bounds (in case of multicolumn index
     * and query on few first columns we will multiple equal entries in tree).
     */
    private final class ComparableRow implements GridSearchRowPointer, Comparable<SearchRow> {
        /** */
        private final SearchRow row;

        /** */
        private final int bias;

        /**
         * @param row Row.
         * @param bias Bias.
         */
        private ComparableRow(SearchRow row, int bias) {
            this.row = row;
            this.bias = bias;
        }

        /** {@inheritDoc} */
        @Override public int compareTo(SearchRow o) {
            int res = compareRows(o, row);

            if (res == 0)
                return bias;

            return -res;
        }

        /** {@inheritDoc} */
        @Override public boolean equals(Object obj) {
            throw new IllegalStateException("Should never be called.");
        }

        /** {@inheritDoc} */
        @Override public int getColumnCount() {
            return row.getColumnCount();
        }

        /** {@inheritDoc} */
        @Override public Value getValue(int idx) {
            return row.getValue(idx);
        }

        /** {@inheritDoc} */
        @Override public void setValue(int idx, Value v) {
            row.setValue(idx, v);
        }

        /** {@inheritDoc} */
        @Override public void setKeyAndVersion(SearchRow old) {
            row.setKeyAndVersion(old);
        }

        /** {@inheritDoc} */
        @Override public int getVersion() {
            return row.getVersion();
        }

        /** {@inheritDoc} */
        @Override public void setKey(long key) {
            row.setKey(key);
        }

        /** {@inheritDoc} */
        @Override public long getKey() {
            return row.getKey();
        }

        /** {@inheritDoc} */
        @Override public int getMemory() {
            return row.getMemory();
        }

        /** {@inheritDoc} */
        @Override public long pointer() {
            throw new IllegalStateException();
        }

        /** {@inheritDoc} */
        @Override public void incrementRefCount() {
            throw new IllegalStateException();
        }

        /** {@inheritDoc} */
        @Override public void decrementRefCount() {
            throw new IllegalStateException();
        }
    }
<<<<<<< HEAD

    /** {@inheritDoc} */
    @Override public GridH2TreeIndex rebuild() throws InterruptedException {
        IndexColumn[] cols = getIndexColumns();

        GridH2TreeIndex idx = new GridH2TreeIndex(getName(), getTable(),
            getIndexType().isUnique(), F.asList(cols), segments.length);

        Thread thread = Thread.currentThread();

        long j = 0;

        for (int i = 0; i < segments.length; i++) {
            try {
                GridCursor<GridH2Row> cursor = segments[i].find(null, null);

                while(cursor.next()) {
                    GridH2Row row = cursor.get();

                    // Check for interruptions every 1024 iterations.
                    if ((++j & 1024) == 0 && thread.isInterrupted())
                        throw new InterruptedException();

                    idx.put(row);
                }
            }
            catch (IgniteCheckedException e) {
                throw DbException.convert(e);
            }
        }

        return idx;
    }

    /**
     * Adapter from {@link NavigableMap} to {@link IgniteTree}.
     */
    private static final class IgniteNavigableMapTree implements IgniteTree<GridSearchRowPointer, GridH2Row>, Cloneable {
        /** Tree. */
        private final NavigableMap<GridSearchRowPointer, GridH2Row> tree;

        /**
         * @param tree Tree.
         */
        private IgniteNavigableMapTree(NavigableMap<GridSearchRowPointer, GridH2Row> tree) {
            this.tree = tree;
        }

        /** {@inheritDoc} */
        @Override public void invoke(GridSearchRowPointer key, Object x, InvokeClosure<GridH2Row> c) {
            throw new UnsupportedOperationException();
        }

        /** {@inheritDoc} */
        @Override public GridH2Row put(GridH2Row val) {
            return tree.put(val, val);
        }

        /** {@inheritDoc} */
        @Override public GridH2Row findOne(GridSearchRowPointer key) {
            return tree.get(key);
        }

        /** {@inheritDoc} */
        @Override public GridCursor<GridH2Row> find(GridSearchRowPointer lower, GridSearchRowPointer upper)
            throws IgniteCheckedException {

            Collection<GridH2Row> rows;

            if (lower == null && upper == null)
                rows = tree.values();
            else if (lower != null && upper == null)
                rows = tree.tailMap(lower).values();
            else if (lower == null)
                rows = tree.headMap(upper).values();
            else
                rows = tree.subMap(lower, false, upper, false).values();

            return new GridCursorIteratorWrapper<>(rows.iterator());
        }

        /** {@inheritDoc} */
        @Override public GridH2Row remove(GridSearchRowPointer key) {
            return tree.remove(key);
        }

        /** {@inheritDoc} */
        @Override public long size() {
            return tree.size();
        }

        /** {@inheritDoc} */
        @Override public IgniteNavigableMapTree clone() {
            IgniteNavigableMapTree cp;

            try {
                cp = (IgniteNavigableMapTree)super.clone();
            }
            catch (final CloneNotSupportedException e) {
                throw DbException.convert(e);
            }

            return new IgniteNavigableMapTree(cp.tree);
        }
    }
=======
>>>>>>> 48e78a99
}<|MERGE_RESOLUTION|>--- conflicted
+++ resolved
@@ -497,40 +497,6 @@
             throw new IllegalStateException();
         }
     }
-<<<<<<< HEAD
-
-    /** {@inheritDoc} */
-    @Override public GridH2TreeIndex rebuild() throws InterruptedException {
-        IndexColumn[] cols = getIndexColumns();
-
-        GridH2TreeIndex idx = new GridH2TreeIndex(getName(), getTable(),
-            getIndexType().isUnique(), F.asList(cols), segments.length);
-
-        Thread thread = Thread.currentThread();
-
-        long j = 0;
-
-        for (int i = 0; i < segments.length; i++) {
-            try {
-                GridCursor<GridH2Row> cursor = segments[i].find(null, null);
-
-                while(cursor.next()) {
-                    GridH2Row row = cursor.get();
-
-                    // Check for interruptions every 1024 iterations.
-                    if ((++j & 1024) == 0 && thread.isInterrupted())
-                        throw new InterruptedException();
-
-                    idx.put(row);
-                }
-            }
-            catch (IgniteCheckedException e) {
-                throw DbException.convert(e);
-            }
-        }
-
-        return idx;
-    }
 
     /**
      * Adapter from {@link NavigableMap} to {@link IgniteTree}.
@@ -603,6 +569,4 @@
             return new IgniteNavigableMapTree(cp.tree);
         }
     }
-=======
->>>>>>> 48e78a99
 }
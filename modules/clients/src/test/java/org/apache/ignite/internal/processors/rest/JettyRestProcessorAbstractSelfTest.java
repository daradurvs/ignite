--- conflicted
+++ resolved
@@ -17,29 +17,6 @@
 
 package org.apache.ignite.internal.processors.rest;
 
-<<<<<<< HEAD
-import net.sf.json.*;
-import org.apache.ignite.*;
-import org.apache.ignite.cache.*;
-import org.apache.ignite.cache.query.*;
-import org.apache.ignite.cache.query.annotations.*;
-import org.apache.ignite.cluster.*;
-import org.apache.ignite.configuration.*;
-import org.apache.ignite.internal.processors.json.*;
-import org.apache.ignite.internal.processors.rest.handlers.*;
-import org.apache.ignite.internal.util.typedef.*;
-import org.apache.ignite.lang.*;
-import org.apache.ignite.testframework.*;
-
-import java.io.*;
-import java.net.*;
-import java.nio.charset.*;
-import java.util.*;
-import java.util.concurrent.*;
-import java.util.regex.*;
-
-import static org.apache.ignite.IgniteSystemProperties.*;
-=======
 import java.io.InputStream;
 import java.io.InputStreamReader;
 import java.io.LineNumberReader;
@@ -75,8 +52,11 @@
 import org.apache.ignite.lang.IgnitePredicate;
 import org.apache.ignite.testframework.GridTestUtils;
 
-import static org.apache.ignite.IgniteSystemProperties.IGNITE_JETTY_PORT;
->>>>>>> f023c051
+import java.io.*;
+import java.net.*;
+import java.util.*;
+import java.util.concurrent.*;
+import java.util.regex.*;
 
 /**
  * Tests for Jetty REST protocol.
@@ -1519,9 +1499,6 @@
         params.put("cmd", GridRestCommand.EXECUTE_SCAN_QUERY.key());
         params.put("pageSize", "10");
         params.put("cacheName", "person");
-<<<<<<< HEAD
-        params.put("classname", ScanFilter.class.getName());
-=======
 
         String ret = content(params);
 
@@ -1546,7 +1523,6 @@
         params.put("pageSize", "10");
         params.put("cacheName", "person");
         params.put("className", ScanFilter.class.getName());
->>>>>>> f023c051
 
         String ret = content(params);
 
@@ -1565,20 +1541,34 @@
     /**
      * @throws Exception If failed.
      */
-<<<<<<< HEAD
-    public void testIncorrectQueryScan() throws Exception {
-=======
     public void testIncorrectFilterQueryScan() throws Exception {
->>>>>>> f023c051
         Map<String, String> params = new HashMap<>();
         params.put("cmd", GridRestCommand.EXECUTE_SCAN_QUERY.key());
         params.put("pageSize", "10");
         params.put("cacheName", "person");
-<<<<<<< HEAD
+        params.put("className", ScanFilter.class.getName() + 1);
+
+        String ret = content(params);
+
+        assertNotNull(ret);
+        assertTrue(!ret.isEmpty());
+
+        JSONObject json = JSONObject.fromObject(ret);
+
+        String err = (String)json.get("error");
+
+        assertTrue(err.contains("Failed to find target class"));
+    }
+
+    /**
+     * @throws Exception If failed.
+     */
+    public void testIncorrectQueryScan() throws Exception {
+        Map<String, String> params = new HashMap<>();
+        params.put("cmd", GridRestCommand.EXECUTE_SCAN_QUERY.key());
+        params.put("pageSize", "10");
+        params.put("cacheName", "person");
         params.put("classname", ScanFilter.class.getName() + 1);
-=======
-        params.put("className", ScanFilter.class.getName() + 1);
->>>>>>> f023c051
 
         String ret = content(params);
 
@@ -1748,7 +1738,43 @@
         assertFalse(queryCursorFound());
     }
 
-<<<<<<< HEAD
+    /**
+     * @throws Exception If failed.
+     */
+    public void testQueryDelay() throws Exception {
+        String qry = "salary > ? and salary <= ?";
+
+        Map<String, String> params = new HashMap<>();
+        params.put("cmd", GridRestCommand.EXECUTE_SQL_QUERY.key());
+        params.put("type", "Person");
+        params.put("pageSize", "1");
+        params.put("cacheName", "person");
+        params.put("qry", URLEncoder.encode(qry));
+        params.put("arg1", "1000");
+        params.put("arg2", "2000");
+
+        String ret = null;
+
+        for (int i = 0; i < 10; ++i)
+            ret = content(params);
+
+        assertNotNull(ret);
+        assertTrue(!ret.isEmpty());
+
+        JSONObject json = JSONObject.fromObject(ret);
+
+        List items = (List)((Map)json.get("response")).get("items");
+
+        assertEquals(1, items.size());
+
+        assertTrue(queryCursorFound());
+
+        U.sleep(10000);
+
+        assertFalse(queryCursorFound());
+    }
+
+    protected abstract String signature() throws Exception;
 
 
     /**
@@ -1913,27 +1939,6 @@
         String ret = makePostRequest(F.asMap("cmd", GridRestCommand.EXECUTE_SQL_QUERY.key(),
                 "type", "Person", "pageSize", "10", "cacheName", "person",
                 "qry", URLEncoder.encode(qry)), "{\"arg\": [1000, 2000]}");
-=======
-    /**
-     * @throws Exception If failed.
-     */
-    public void testQueryDelay() throws Exception {
-        String qry = "salary > ? and salary <= ?";
-
-        Map<String, String> params = new HashMap<>();
-        params.put("cmd", GridRestCommand.EXECUTE_SQL_QUERY.key());
-        params.put("type", "Person");
-        params.put("pageSize", "1");
-        params.put("cacheName", "person");
-        params.put("qry", URLEncoder.encode(qry));
-        params.put("arg1", "1000");
-        params.put("arg2", "2000");
-
-        String ret = null;
-
-        for (int i = 0; i < 10; ++i)
-            ret = content(params);
->>>>>>> f023c051
 
         assertNotNull(ret);
         assertTrue(!ret.isEmpty());
@@ -1942,23 +1947,10 @@
 
         List items = (List)((Map)json.get("response")).get("items");
 
-<<<<<<< HEAD
         assertEquals(2, items.size());
 
         assertFalse(queryCursorFound());
     }
-=======
-        assertEquals(1, items.size());
-
-        assertTrue(queryCursorFound());
-
-        U.sleep(10000);
-
-        assertFalse(queryCursorFound());
-    }
-
-    protected abstract String signature() throws Exception;
->>>>>>> f023c051
 
     /**
      * @return True if any query cursor is available.
@@ -2082,8 +2074,6 @@
             return person.salary > 1000;
         }
     }
-<<<<<<< HEAD
-=======
 
     /** Filter by node ID. */
     private static class NodeIdFilter implements IgnitePredicate<ClusterNode> {
@@ -2102,5 +2092,4 @@
             return n.id().equals(nid);
         }
     }
->>>>>>> f023c051
 }
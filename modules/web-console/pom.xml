<?xml version="1.0" encoding="UTF-8"?>

<!--
  Licensed to the Apache Software Foundation (ASF) under one or more
  contributor license agreements.  See the NOTICE file distributed with
  this work for additional information regarding copyright ownership.
  The ASF licenses this file to You under the Apache License, Version 2.0
  (the "License"); you may not use this file except in compliance with
  the License.  You may obtain a copy of the License at

       http://www.apache.org/licenses/LICENSE-2.0

  Unless required by applicable law or agreed to in writing, software
  distributed under the License is distributed on an "AS IS" BASIS,
  WITHOUT WARRANTIES OR CONDITIONS OF ANY KIND, either express or implied.
  See the License for the specific language governing permissions and
  limitations under the License.
-->

<!--
    POM file.
-->
<project xmlns="http://maven.apache.org/POM/4.0.0" xmlns:xsi="http://www.w3.org/2001/XMLSchema-instance" xsi:schemaLocation="http://maven.apache.org/POM/4.0.0 http://maven.apache.org/xsd/maven-4.0.0.xsd">
    <modelVersion>4.0.0</modelVersion>

    <parent>
        <groupId>org.apache.ignite</groupId>
        <artifactId>ignite-parent</artifactId>
        <version>1</version>
        <relativePath>../../parent</relativePath>
    </parent>

    <artifactId>ignite-web-console</artifactId>
<<<<<<< HEAD
    <version>1.6.4</version>
    <url>http://ignite.apache.org</url>
=======
    <version>1.7.0-SNAPSHOT</version>
>>>>>>> 9db16d1b

    <build>
        <plugins>
            <plugin>
                <groupId>com.github.eirslett</groupId>
                <artifactId>frontend-maven-plugin</artifactId>
                <version>1.0</version>

                <configuration>
                    <workingDirectory>frontend</workingDirectory>
                </configuration>

                <executions>
                    <execution>
                        <id>install node and npm</id>
                        <goals>
                            <goal>install-node-and-npm</goal>
                        </goals>
                        <configuration>
                            <nodeVersion>v4.4.7</nodeVersion>
                            <npmVersion>3.8.6</npmVersion>
                            <workingDirectory>frontend</workingDirectory>
                        </configuration>
                    </execution>

                    <execution>
                        <id>npm install</id>
                        <goals>
                            <goal>npm</goal>
                        </goals>

                        <configuration>
                            <arguments>install --no-optional</arguments>
                        </configuration>
                    </execution>

                    <execution>
                        <id>gulp build</id>
                        <goals>
                            <goal>gulp</goal>
                        </goals>

                        <configuration>
                            <arguments>build</arguments>
                        </configuration>
                    </execution>
                </executions>
            </plugin>

            <plugin>
                <groupId>org.apache.maven.plugins</groupId>
                <artifactId>maven-deploy-plugin</artifactId>
                <configuration>
                    <skip>true</skip>
                </configuration>
            </plugin>
        </plugins>
    </build>
</project><|MERGE_RESOLUTION|>--- conflicted
+++ resolved
@@ -31,12 +31,8 @@
     </parent>
 
     <artifactId>ignite-web-console</artifactId>
-<<<<<<< HEAD
-    <version>1.6.4</version>
+    <version>1.7.0-SNAPSHOT</version>
     <url>http://ignite.apache.org</url>
-=======
-    <version>1.7.0-SNAPSHOT</version>
->>>>>>> 9db16d1b
 
     <build>
         <plugins>

--- conflicted
+++ resolved
@@ -22,11 +22,8 @@
     using System.Linq;
     using System.Reflection;
     using Apache.Ignite.Core.Tests.Binary;
-<<<<<<< HEAD
-=======
     using Apache.Ignite.Core.Tests.Cache.Affinity;
     using Apache.Ignite.Core.Tests.Cache.Query;
->>>>>>> 8ec6db5e
     using Apache.Ignite.Core.Tests.Memory;
     using NUnit.ConsoleRunner;
 
@@ -43,18 +40,6 @@
                 //Debugger.Launch();
                 var testClass = Type.GetType(args[0]);
                 var method = args[1];
-<<<<<<< HEAD
-
-                if (testClass == null || testClass.GetMethods().All(x => x.Name != method))
-                    throw new InvalidOperationException("Failed to find method: " + testClass + "." + method);
-
-                Environment.ExitCode = TestOne(testClass, method);
-                return;
-            }
-
-            TestOne(typeof(BinaryStringTest), "Test");
-=======
->>>>>>> 8ec6db5e
 
                 if (testClass == null || testClass.GetMethods().All(x => x.Name != method))
                     throw new InvalidOperationException("Failed to find method: " + testClass + "." + method);

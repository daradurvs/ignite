--- conflicted
+++ resolved
@@ -10,7 +10,6 @@
 package org.gridgain.grid.kernal.processors.rest.protocols.tcp;
 
 import org.gridgain.client.marshaller.*;
-import org.gridgain.client.marshaller.portable.*;
 import org.gridgain.client.ssl.*;
 import org.gridgain.grid.*;
 import org.gridgain.grid.kernal.*;
@@ -46,12 +45,6 @@
     /** JDK marshaller. */
     private final GridMarshaller jdkMarshaller = new GridJdkMarshaller();
 
-<<<<<<< HEAD
-    /** */
-    private final GridClientPortableMarshaller portableMarshaller;
-
-=======
->>>>>>> 9188835c
     /** Message reader. */
     private final GridNioMessageReader msgReader = new GridNioMessageReader() {
         @Override public boolean read(@Nullable UUID nodeId, GridTcpCommunicationMessageAdapter msg, ByteBuffer buf) {
@@ -104,12 +97,6 @@
     /** @param ctx Context. */
     public GridTcpRestProtocol(GridKernalContext ctx) {
         super(ctx);
-<<<<<<< HEAD
-
-        portableMarshaller = new GridClientPortableMarshaller(
-            ctx.config().getClientConnectionConfiguration().getPortableTypesMap());
-=======
->>>>>>> 9188835c
     }
 
     /**
@@ -117,13 +104,6 @@
      */
     GridMarshaller jdkMarshaller() {
         return jdkMarshaller;
-    }
-
-    /**
-     * @return Client portable marshaller.
-     */
-    GridClientPortableMarshaller portableMarshaller() {
-        return portableMarshaller;
     }
 
     /**
@@ -136,17 +116,7 @@
     GridClientMarshaller marshaller(GridNioSession ses) throws GridException {
         GridClientMarshaller marsh = ses.meta(MARSHALLER.ordinal());
 
-<<<<<<< HEAD
-        if (marsh == null) {
-            U.warn(log, "No marshaller defined for NIO session, using portable as default [ses=" + ses + ']');
-
-            marsh = portableMarshaller;
-
-            ses.addMeta(MARSHALLER.ordinal(), marsh);
-        }
-=======
         assert marsh != null;
->>>>>>> 9188835c
 
         return marsh;
     }

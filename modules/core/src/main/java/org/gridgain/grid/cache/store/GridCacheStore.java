--- conflicted
+++ resolved
@@ -20,11 +20,8 @@
 import org.apache.ignite.*;
 import org.apache.ignite.lang.*;
 import org.apache.ignite.portables.*;
-<<<<<<< HEAD
-=======
 import org.apache.ignite.transactions.*;
 import org.gridgain.grid.*;
->>>>>>> b7db2154
 import org.gridgain.grid.cache.*;
 import org.gridgain.grid.cache.store.jdbc.*;
 import org.jetbrains.annotations.*;
@@ -54,15 +51,9 @@
  *     <li>{@link GridCacheJdbcBlobStore}</li>
  * </ul>
  * <p>
-<<<<<<< HEAD
- * All transactional operations of this API are provided with ongoing {@link GridCacheTx},
+ * All transactional operations of this API are provided with ongoing {@link IgniteTx},
  * if any. You can attach any metadata to it, e.g. to recognize if several operations belong
  * to the same transaction or not.
-=======
- * All transactional operations of this API are provided with ongoing {@link IgniteTx},
- * if any. As transaction is {@link GridMetadataAware}, you can attach any metadata to
- * it, e.g. to recognize if several operations belong to the same transaction or not.
->>>>>>> b7db2154
  * Here is an example of how attach a JDBC connection as transaction metadata:
  * <pre name="code" class="java">
  * Connection conn = tx.meta("some.name");

/* @java.file.header */

/*  _________        _____ __________________        _____
 *  __  ____/___________(_)______  /__  ____/______ ____(_)_______
 *  _  / __  __  ___/__  / _  __  / _  / __  _  __ `/__  / __  __ \
 *  / /_/ /  _  /    _  /  / /_/ /  / /_/ /  / /_/ / _  /  _  / / /
 *  \____/   /_/     /_/   \_,__/   \____/   \__,_/  /_/   /_/ /_/
 */

package org.gridgain.grid.kernal.processors.cache.distributed;

import org.gridgain.grid.*;
import org.gridgain.grid.cache.*;
import org.gridgain.grid.kernal.processors.cache.*;
import org.gridgain.grid.kernal.processors.cache.distributed.near.*;
import org.gridgain.grid.lang.*;
import org.gridgain.grid.util.typedef.*;
import org.gridgain.grid.util.typedef.internal.*;
import org.gridgain.grid.util.future.*;
import org.gridgain.grid.util.lang.*;
import org.gridgain.grid.util.tostring.*;
import org.jetbrains.annotations.*;

import java.io.*;
import java.util.*;
import java.util.concurrent.atomic.*;

import static org.gridgain.grid.cache.GridCacheTxState.*;
import static org.gridgain.grid.kernal.processors.cache.GridCacheOperation.*;
import static org.gridgain.grid.kernal.processors.dr.GridDrType.*;

/**
 * Transaction created by system implicitly on remote nodes.
 */
public class GridDistributedTxRemoteAdapter<K, V> extends GridCacheTxAdapter<K, V>
    implements GridCacheTxRemoteEx<K, V> {
    /** */
    private static final long serialVersionUID = 0L;

    /** Read set. */
    @GridToStringInclude
    protected Map<GridCacheTxKey<K>, GridCacheTxEntry<K, V>> readMap;

    /** Write map. */
    @GridToStringInclude
    protected Map<GridCacheTxKey<K>, GridCacheTxEntry<K, V>> writeMap;

    /** Remote thread ID. */
    @GridToStringInclude
    private long rmtThreadId;

    /** Explicit versions. */
    @GridToStringInclude
    private List<GridCacheVersion> explicitVers;

    /** Started flag. */
    @GridToStringInclude
    private boolean started;

    /** {@code True} only if all write entries are locked by this transaction. */
    @GridToStringInclude
    private AtomicBoolean commitAllowed = new AtomicBoolean(false);

    /**
     * Empty constructor required for {@link Externalizable}.
     */
    public GridDistributedTxRemoteAdapter() {
        // No-op.
    }

    /**
     * @param ctx Cache registry.
     * @param nodeId Node ID.
     * @param rmtThreadId Remote thread ID.
     * @param xidVer XID version.
     * @param commitVer Commit version.
     * @param concurrency Concurrency level (should be pessimistic).
     * @param isolation Transaction isolation.
     * @param invalidate Invalidate flag.
     * @param timeout Timeout.
     * @param txSize Expected transaction size.
     * @param grpLockKey Group lock key if this is a group-lock transaction.
     */
    public GridDistributedTxRemoteAdapter(
        GridCacheSharedContext<K, V> ctx,
        UUID nodeId,
        long rmtThreadId,
        GridCacheVersion xidVer,
        GridCacheVersion commitVer,
        GridCacheTxConcurrency concurrency,
        GridCacheTxIsolation isolation,
        boolean invalidate,
        long timeout,
        int txSize,
        @Nullable GridCacheTxKey grpLockKey,
        @Nullable UUID subjId,
        int taskNameHash
    ) {
        super(
            ctx,
            nodeId,
            xidVer,
            ctx.versions().last(),
            Thread.currentThread().getId(),
            concurrency,
            isolation,
            timeout,
            txSize,
            grpLockKey,
            subjId,
            taskNameHash);

        this.rmtThreadId = rmtThreadId;
        this.invalidate = invalidate;

        commitVersion(commitVer);

        // Must set started flag after concurrency and isolation.
        started = true;
    }

    /** {@inheritDoc} */
    @Override public UUID eventNodeId() {
        return nodeId;
    }

    /** {@inheritDoc} */
    @Override public Collection<UUID> masterNodeIds() {
        return Collections.singleton(nodeId);
    }

    /** {@inheritDoc} */
    @Override public UUID originatingNodeId() {
        return nodeId;
    }

    /** {@inheritDoc} */
    @Override public Collection<Integer> activeCacheIds() {
        return Collections.emptyList();
    }

    /**
     * @return Checks if transaction has no entries.
     */
    @Override public boolean empty() {
        return readMap.isEmpty() && writeMap.isEmpty();
    }

    /** {@inheritDoc} */
    @Override public boolean removed(GridCacheTxKey<K> key) {
        GridCacheTxEntry e = writeMap.get(key);

        return e != null && e.op() == DELETE;
    }

    /** {@inheritDoc} */
    @Override public void invalidate(boolean invalidate) {
        this.invalidate = invalidate;
    }

    /** {@inheritDoc} */
    @Override public Map<GridCacheTxKey<K>, GridCacheTxEntry<K, V>> writeMap() {
        return writeMap;
    }

    /** {@inheritDoc} */
    @Override public Map<GridCacheTxKey<K>, GridCacheTxEntry<K, V>> readMap() {
        return readMap;
    }

    /** {@inheritDoc} */
    @Override public void seal() {
        // No-op.
    }

    /**
     * Adds group lock key to remote transaction.
     *
     * @param key Key.
     */
    public void groupLockKey(GridCacheTxKey key) {
        if (grpLockKey == null)
            grpLockKey = key;
    }

    /** {@inheritDoc} */
    @Override public GridTuple<V> peek(GridCacheContext<K, V> cacheCtx, boolean failFast, K key,
        GridPredicate<GridCacheEntry<K, V>>[] filter) throws GridCacheFilterFailedException {
        assert false : "Method peek can only be called on user transaction: " + this;

        throw new IllegalStateException("Method peek can only be called on user transaction: " + this);
    }

    /** {@inheritDoc} */
    @Override public GridCacheTxEntry<K, V> entry(GridCacheTxKey<K> key) {
        GridCacheTxEntry<K, V> e = writeMap == null ? null : writeMap.get(key);

        if (e == null)
            e = readMap == null ? null : readMap.get(key);

        return e;
    }

    /**
     * Clears entry from transaction as it never happened.
     *
     * @param key key to be removed.
     */
    public void clearEntry(GridCacheTxKey<K> key) {
        readMap.remove(key);
        writeMap.remove(key);
    }

    /**
     * @param baseVer Base version.
     * @param committedVers Committed versions.
     * @param rolledbackVers Rolled back versions.
     */
    @Override public void doneRemote(GridCacheVersion baseVer, Collection<GridCacheVersion> committedVers,
        Collection<GridCacheVersion> rolledbackVers, Collection<GridCacheVersion> pendingVers) {
        if (readMap != null && !readMap.isEmpty()) {
            for (GridCacheTxEntry<K, V> txEntry : readMap.values())
                doneRemote(txEntry, baseVer, committedVers, rolledbackVers, pendingVers);
        }

        if (writeMap != null && !writeMap.isEmpty()) {
            for (GridCacheTxEntry<K, V> txEntry : writeMap.values())
                doneRemote(txEntry, baseVer, committedVers, rolledbackVers, pendingVers);
        }
    }

    /**
     * Adds completed versions to an entry.
     *
     * @param txEntry Entry.
     * @param baseVer Base version for completed versions.
     * @param committedVers Completed versions relative to base version.
     * @param rolledbackVers Rolled back versions relative to base version.
     * @param pendingVers Pending versions.
     */
    private void doneRemote(GridCacheTxEntry<K, V> txEntry, GridCacheVersion baseVer,
        Collection<GridCacheVersion> committedVers, Collection<GridCacheVersion> rolledbackVers,
        Collection<GridCacheVersion> pendingVers) {
        while (true) {
            GridDistributedCacheEntry<K, V> entry = (GridDistributedCacheEntry<K, V>)txEntry.cached();

            try {
                // Handle explicit locks.
                GridCacheVersion doneVer = txEntry.explicitVersion() != null ? txEntry.explicitVersion() : xidVer;

                entry.doneRemote(doneVer, baseVer, pendingVers, committedVers, rolledbackVers, isSystemInvalidate());

                break;
            }
            catch (GridCacheEntryRemovedException ignored) {
                assert entry.obsoleteVersion() != null;

                if (log.isDebugEnabled())
                    log.debug("Replacing obsolete entry in remote transaction [entry=" + entry + ", tx=" + this + ']');

                // Replace the entry.
                txEntry.cached(txEntry.context().cache().entryEx(txEntry.key()), txEntry.keyBytes());
            }
        }
    }

    /** {@inheritDoc} */
    @Override public boolean onOwnerChanged(GridCacheEntryEx<K, V> entry, GridCacheMvccCandidate<K> owner) {
        try {
            if (hasWriteKey(entry.txKey())) {
                commitIfLocked();

                return true;
            }
        }
        catch (GridException e) {
            U.error(log, "Failed to commit remote transaction: " + this, e);
        }

        return false;
    }

    /** {@inheritDoc} */
    @Override public boolean isStarted() {
        return started;
    }

    /**
     * @return Remote node thread ID.
     */
    @Override public long remoteThreadId() {
        return rmtThreadId;
    }

    /**
     * @param key Key to add to read set.
     * @param keyBytes Key bytes.
     * @param drVer Data center replication version.
     */
    public void addRead(GridCacheContext<K, V> cacheCtx, GridCacheTxKey<K> key, byte[] keyBytes, @Nullable GridCacheVersion drVer) {
        checkInternal(key);

        GridCacheTxEntry<K, V> txEntry = new GridCacheTxEntry<>(cacheCtx, this, READ, null, 0L, -1L,
            cacheCtx.cache().entryEx(key.key()), drVer);

        txEntry.keyBytes(keyBytes);

        readMap.put(key, txEntry);
    }

    /**
     * @param key Key to add to write set.
     * @param keyBytes Key bytes.
     * @param op Cache operation.
     * @param val Write value.
     * @param valBytes Write value bytes.
     * @param drVer Data center replication version.
     */
    public void addWrite(GridCacheContext<K, V> cacheCtx, GridCacheTxKey<K> key, byte[] keyBytes, GridCacheOperation op, V val, byte[] valBytes,
        @Nullable GridCacheVersion drVer) {
        checkInternal(key);

        GridCacheTxEntry<K, V> txEntry = new GridCacheTxEntry<>(cacheCtx, this, op, val, 0L, -1L,
            cacheCtx.cache().entryEx(key.key()), drVer);

        txEntry.keyBytes(keyBytes);
        txEntry.valueBytes(valBytes);

        writeMap.put(key, txEntry);
    }

    /**
     * @param e Transaction entry to set.
     * @return {@code True} if value was set.
     */
    @Override public boolean setWriteValue(GridCacheTxEntry<K, V> e) {
        checkInternal(e.txKey());

        GridCacheTxEntry<K, V> entry = writeMap.get(e.txKey());

        if (entry == null) {
            GridCacheTxEntry<K, V> rmv = readMap.remove(e.txKey());

            if (rmv != null) {
                e.cached(rmv.cached(), rmv.keyBytes());

                writeMap.put(e.txKey(), e);
            }
            // If lock is explicit.
            else {
                e.cached(e.context().cache().entryEx(e.key()), null);

                // explicit lock.
                writeMap.put(e.txKey(), e);
            }
        }
        else {
            // Copy values.
            entry.value(e.value(), e.hasWriteValue(), e.hasReadValue());
            entry.transformClosures(e.transformClosures());
            entry.valueBytes(e.valueBytes());
            entry.op(e.op());
            entry.ttl(e.ttl());
            entry.explicitVersion(e.explicitVersion());
            entry.groupLockEntry(e.groupLockEntry());

            // DR stuff.
            entry.drVersion(e.drVersion());
            entry.drExpireTime(e.drExpireTime());
        }

        addExplicit(e);

        return true;
    }

    /** {@inheritDoc} */
    @Override public boolean hasWriteKey(GridCacheTxKey<K> key) {
        return writeMap.containsKey(key);
    }

    /** {@inheritDoc} */
    @Override public GridFuture<GridCacheTxEx<K, V>> prepareAsync() {
        assert false;
        return null;
    }

    /** {@inheritDoc} */
    @Override public Set<GridCacheTxKey<K>> readSet() {
        return readMap.keySet();
    }

    /** {@inheritDoc} */
    @Override public Set<GridCacheTxKey<K>> writeSet() {
        return writeMap.keySet();
    }

    /** {@inheritDoc} */
    @Override public Collection<GridCacheTxEntry<K, V>> allEntries() {
        return F.concat(false, writeEntries(), readEntries());
    }

    /** {@inheritDoc} */
    @Override public Collection<GridCacheTxEntry<K, V>> writeEntries() {
        return writeMap.values();
    }

    /** {@inheritDoc} */
    @Override public Collection<GridCacheTxEntry<K, V>> readEntries() {
        return readMap.values();
    }

    /**
     * Prepare phase.
     *
     * @throws GridException If prepare failed.
     */
    @Override public void prepare() throws GridException {
        // If another thread is doing prepare or rollback.
        if (!state(PREPARING)) {
            // In optimistic mode prepare may be called multiple times.
            if(state() != PREPARING || !optimistic()) {
                if (log.isDebugEnabled())
                    log.debug("Invalid transaction state for prepare: " + this);

                return;
            }
        }

        try {
            cctx.tm().prepareTx(this);

            if (pessimistic() || isSystemInvalidate())
                state(PREPARED);
        }
        catch (GridException e) {
            setRollbackOnly();

            throw e;
        }
    }

    /**
     * @throws GridException If commit failed.
     */
    @SuppressWarnings({"CatchGenericClass"})
    private void commitIfLocked() throws GridException {
        if (state() == COMMITTING) {
            for (GridCacheTxEntry<K, V> txEntry : writeMap.values()) {
                assert txEntry != null : "Missing transaction entry for tx: " + this;

                while (true) {
                    GridCacheEntryEx<K, V> cacheEntry = txEntry.cached();

                    assert cacheEntry != null : "Missing cached entry for transaction entry: " + txEntry;

                    try {
                        GridCacheVersion ver = txEntry.explicitVersion() != null ? txEntry.explicitVersion() : xidVer;

                        // If locks haven't been acquired yet, keep waiting.
                        if (!txEntry.groupLockEntry() && !cacheEntry.lockedBy(ver)) {
                            if (log.isDebugEnabled())
                                log.debug("Transaction does not own lock for entry (will wait) [entry=" + cacheEntry +
                                    ", tx=" + this + ']');

                            return;
                        }

                        break; // While.
                    }
                    catch (GridCacheEntryRemovedException ignore) {
                        if (log.isDebugEnabled())
                            log.debug("Got removed entry while committing (will retry): " + txEntry);

                        txEntry.cached(txEntry.context().cache().entryEx(txEntry.key()), txEntry.keyBytes());
                    }
                }
            }

            // Only one thread gets to commit.
            if (commitAllowed.compareAndSet(false, true)) {
                GridException err = null;

                if (!F.isEmpty(writeMap)) {
                    // Register this transaction as completed prior to write-phase to
                    // ensure proper lock ordering for removed entries.
                    cctx.tm().addCommittedTx(this);

                    long topVer = topologyVersion();

                    // Node that for near transactions we grab all entries.
                    for (GridCacheTxEntry<K, V> txEntry : (near() ? allEntries() : writeEntries())) {
                        GridCacheContext<K, V> cacheCtx = txEntry.context();

                        boolean replicate = cacheCtx.isDrEnabled();

                        try {
                            while (true) {
                                try {
                                    GridCacheEntryEx<K, V> cached = txEntry.cached();

                                    if (cached == null)
                                        txEntry.cached(cached = cacheCtx.cache().entryEx(txEntry.key()), null);

<<<<<<< HEAD
                                    if (near() && cctx.dr().receiveEnabled()) {
=======
                                    if (near() && cacheCtx.dr().receiveEnabled()) {
>>>>>>> 3a3ed00f
                                        cached.markObsolete(xidVer);

                                        break;
                                    }

                                    GridNearCacheEntry<K, V> nearCached = null;

                                    if (updateNearCache(cacheCtx, txEntry.key(), topVer))
                                        nearCached = cacheCtx.dht().near().peekExx(txEntry.key());

                                    if (!F.isEmpty(txEntry.transformClosures()) || !F.isEmpty(txEntry.filters()))
                                        txEntry.cached().unswap(true, false);

                                    GridTuple3<GridCacheOperation, V, byte[]> res = applyTransformClosures(txEntry,
                                        false);

                                    GridCacheOperation op = res.get1();
                                    V val = res.get2();
                                    byte[] valBytes = res.get3();

                                    // Preserve TTL if needed.
                                    if (txEntry.ttl() < 0)
                                        txEntry.ttl(cached.rawTtl());

                                    GridCacheVersion explicitVer = txEntry.drVersion();

                                    if (finalizationStatus() == FinalizationStatus.RECOVERY_FINISH || optimistic()) {
                                        // Primary node has left the grid so we have to process conflicts on backups.
                                        if (explicitVer == null)
                                            explicitVer = writeVersion(); // Force write version to be used.

<<<<<<< HEAD
                                        GridDrResolveResult<V> drRes = cctx.dr().resolveTx(cached,
=======
                                        GridDrResolveResult<V> drRes = cacheCtx.dr().resolveTx(cached,
>>>>>>> 3a3ed00f
                                            txEntry,
                                            explicitVer,
                                            op,
                                            val,
                                            valBytes,
                                            txEntry.ttl(),
                                            txEntry.drExpireTime());

                                        if (drRes != null) {
                                            op = drRes.operation();
                                            val = drRes.value();
                                            valBytes = drRes.valueBytes();

                                            if (drRes.isMerge())
                                                explicitVer = writeVersion();
                                        }
                                        else
                                            // Nullify explicit version so that innerSet/innerRemove will work as usual.
                                            explicitVer = null;
                                    }

                                    if (op == CREATE || op == UPDATE) {
                                        // Invalidate only for near nodes (backups cannot be invalidated).
                                        if (isSystemInvalidate() || (isInvalidate() && cacheCtx.isNear()))
                                            cached.innerRemove(this, eventNodeId(), nodeId, false, false, true, true,
                                                topVer, txEntry.filters(), replicate ? DR_BACKUP : DR_NONE,
                                                near() ? null : explicitVer, CU.subjectId(this, cctx),
                                                resolveTaskName());
                                        else {
                                            cached.innerSet(this, eventNodeId(), nodeId, val, valBytes, false, false,
                                                txEntry.ttl(), true, true, topVer, txEntry.filters(),
                                                replicate ? DR_BACKUP : DR_NONE, txEntry.drExpireTime(),
                                                near() ? null : explicitVer, CU.subjectId(this, cctx),
                                                resolveTaskName());

                                            // Keep near entry up to date.
                                            if (nearCached != null) {
                                                V val0 = null;
                                                byte[] valBytes0 = null;

                                                GridCacheValueBytes valBytesTuple = cached.valueBytes();

                                                if (!valBytesTuple.isNull()) {
                                                    if (valBytesTuple.isPlain())
                                                        val0 = (V)valBytesTuple.get();
                                                    else
                                                        valBytes0 = valBytesTuple.get();
                                                }
                                                else
                                                    val0 = cached.rawGet();

                                                nearCached.updateOrEvict(xidVer, val0, valBytes0, cached.expireTime(),
                                                    cached.ttl(), nodeId);
                                            }
                                        }
                                    }
                                    else if (op == DELETE) {
                                        cached.innerRemove(this, eventNodeId(), nodeId, false, false, true, true,
                                            topVer, txEntry.filters(), replicate ? DR_BACKUP : DR_NONE,
                                            near() ? null : explicitVer, CU.subjectId(this, cctx), resolveTaskName());

                                        // Keep near entry up to date.
                                        if (nearCached != null)
                                            nearCached.updateOrEvict(xidVer, null, null, 0, 0, nodeId);
                                    }
                                    else if (op == RELOAD) {
                                        V reloaded = cached.innerReload(CU.<K, V>empty());

                                        if (nearCached != null) {
                                            nearCached.innerReload(CU.<K, V>empty());

                                            nearCached.updateOrEvict(cached.version(), reloaded, null,
                                                cached.expireTime(), cached.ttl(), nodeId);
                                        }
                                    }
                                    else if (op == READ) {
                                        assert near();

                                        if (log.isDebugEnabled())
                                            log.debug("Ignoring READ entry when committing: " + txEntry);
                                    }
                                    // No-op.
                                    else {
                                        assert !groupLock() || txEntry.groupLockEntry() || ownsLock(txEntry.cached()):
                                            "Transaction does not own lock for group lock entry during  commit [tx=" +
                                                this + ", txEntry=" + txEntry + ']';

                                        if (nearCached != null) {
                                            V val0 = null;
                                            byte[] valBytes0 = null;

                                            GridCacheValueBytes valBytesTuple = cached.valueBytes();

                                            if (!valBytesTuple.isNull()) {
                                                if (valBytesTuple.isPlain())
                                                    val0 = (V)valBytesTuple.get();
                                                else
                                                    valBytes0 = valBytesTuple.get();
                                            }
                                            else
                                                val0 = cached.rawGet();

                                            nearCached.updateOrEvict(xidVer, val0, valBytes0, cached.expireTime(),
                                                cached.ttl(), nodeId);
                                        }
                                    }

                                    // Assert after setting values as we want to make sure
                                    // that if we replaced removed entries.
                                    assert
                                        txEntry.op() == READ || onePhaseCommit() ||
                                            // If candidate is not there, then lock was explicit
                                            // and we simply allow the commit to proceed.
                                            !cached.hasLockCandidateUnsafe(xidVer) || cached.lockedByUnsafe(xidVer) :
                                        "Transaction does not own lock for commit [entry=" + cached +
                                            ", tx=" + this + ']';

                                    // Break out of while loop.
                                    break;
                                }
                                catch (GridCacheEntryRemovedException ignored) {
                                    if (log.isDebugEnabled())
                                        log.debug("Attempting to commit a removed entry (will retry): " + txEntry);

                                    // Renew cached entry.
                                    txEntry.cached(cacheCtx.cache().entryEx(txEntry.key()), txEntry.keyBytes());
                                }
                            }
                        }
                        catch (Throwable ex) {
                            state(UNKNOWN);

                            // In case of error, we still make the best effort to commit,
                            // as there is no way to rollback at this point.
                            err = ex instanceof GridException ? (GridException)ex :
                                new GridException("Commit produced a runtime exception: " + this, ex);
                        }
                    }
                }

                if (err != null) {
                    state(UNKNOWN);

                    throw err;
                }

                cctx.tm().commitTx(this);

                state(COMMITTED);
            }
        }
    }

    /** {@inheritDoc} */
    @Override public void commit() throws GridException {
        if (optimistic())
            state(PREPARED);

        if (!state(COMMITTING)) {
            GridCacheTxState state = state();

            // If other thread is doing commit, then no-op.
            if (state == COMMITTING || state == COMMITTED)
                return;

            if (log.isDebugEnabled())
                log.debug("Failed to set COMMITTING transaction state (will rollback): " + this);

            setRollbackOnly();

            if (!isSystemInvalidate())
                throw new GridException("Invalid transaction state for commit [state=" + state + ", tx=" + this + ']');

            rollback();
        }

        commitIfLocked();
    }

    /**
     * Forces commit for this tx.
     *
     * @throws GridException If commit failed.
     */
    public void forceCommit() throws GridException {
        commitIfLocked();
    }

    /** {@inheritDoc} */
    @Override public GridFuture<GridCacheTx> commitAsync() {
        try {
            commit();

            return new GridFinishedFutureEx<GridCacheTx>(this);
        }
        catch (GridException e) {
            return new GridFinishedFutureEx<>(e);
        }
    }

    /** {@inheritDoc} */
    @SuppressWarnings({"CatchGenericClass"})
    @Override public void rollback() {
        try {
            // Note that we don't evict near entries here -
            // they will be deleted by their corresponding transactions.
            if (state(ROLLING_BACK)) {
                cctx.tm().rollbackTx(this);

                state(ROLLED_BACK);
            }
        }
        catch (RuntimeException | Error e) {
            state(UNKNOWN);

            throw e;
        }
    }

    /** {@inheritDoc} */
    @Override public GridFuture<GridCacheTx> rollbackAsync() {
        rollback();

        return new GridFinishedFutureEx<GridCacheTx>(this);
    }

    /** {@inheritDoc} */
    @Override public Collection<GridCacheVersion> alternateVersions() {
        return explicitVers == null ? Collections.<GridCacheVersion>emptyList() : explicitVers;
    }

    /**
     * Adds explicit version if there is one.
     *
     * @param e Transaction entry.
     */
    protected void addExplicit(GridCacheTxEntry<K, V> e) {
        if (e.explicitVersion() != null) {
            if (explicitVers == null)
                explicitVers = new LinkedList<>();

            if (!explicitVers.contains(e.explicitVersion())) {
                explicitVers.add(e.explicitVersion());

                if (log.isDebugEnabled())
                    log.debug("Added explicit version to transaction [explicitVer=" + e.explicitVersion() +
                        ", tx=" + this + ']');

                // Register alternate version with TM.
                cctx.tm().addAlternateVersion(e.explicitVersion(), this);
            }
        }
    }

    /** {@inheritDoc} */
    @Override public String toString() {
        return GridToStringBuilder.toString(GridDistributedTxRemoteAdapter.class, this, "super", super.toString());
    }
}<|MERGE_RESOLUTION|>--- conflicted
+++ resolved
@@ -502,11 +502,7 @@
                                     if (cached == null)
                                         txEntry.cached(cached = cacheCtx.cache().entryEx(txEntry.key()), null);
 
-<<<<<<< HEAD
-                                    if (near() && cctx.dr().receiveEnabled()) {
-=======
                                     if (near() && cacheCtx.dr().receiveEnabled()) {
->>>>>>> 3a3ed00f
                                         cached.markObsolete(xidVer);
 
                                         break;
@@ -538,11 +534,7 @@
                                         if (explicitVer == null)
                                             explicitVer = writeVersion(); // Force write version to be used.
 
-<<<<<<< HEAD
-                                        GridDrResolveResult<V> drRes = cctx.dr().resolveTx(cached,
-=======
                                         GridDrResolveResult<V> drRes = cacheCtx.dr().resolveTx(cached,
->>>>>>> 3a3ed00f
                                             txEntry,
                                             explicitVer,
                                             op,

--- conflicted
+++ resolved
@@ -20,10 +20,6 @@
 import org.apache.ignite.*;
 import org.apache.ignite.cache.*;
 import org.apache.ignite.lang.*;
-<<<<<<< HEAD
-=======
-import org.gridgain.grid.cache.*;
->>>>>>> 8795b0fd
 import org.gridgain.grid.util.typedef.internal.*;
 import org.jetbrains.annotations.*;
 
@@ -354,19 +350,6 @@
     }
 
     /** {@inheritDoc} */
-<<<<<<< HEAD
-    @Override public void copyMeta(IgniteMetadataAware from) {
-        impl.copyMeta(from);
-    }
-
-    /** {@inheritDoc} */
-    @Override public void copyMeta(Map<String, ?> data) {
-        impl.copyMeta(data);
-    }
-
-    /** {@inheritDoc} */
-=======
->>>>>>> 8795b0fd
     @Nullable @Override public <V> V addMeta(String name, V val) {
         return impl.addMeta(name, val);
     }

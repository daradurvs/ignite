/* @java.file.header */

/*  _________        _____ __________________        _____
 *  __  ____/___________(_)______  /__  ____/______ ____(_)_______
 *  _  / __  __  ___/__  / _  __  / _  / __  _  __ `/__  / __  __ \
 *  / /_/ /  _  /    _  /  / /_/ /  / /_/ /  / /_/ / _  /  _  / / /
 *  \____/   /_/     /_/   \_,__/   \____/   \__,_/  /_/   /_/ /_/
 */

package org.gridgain.grid.kernal.processors.cache.query;

import org.gridgain.grid.*;
import org.gridgain.grid.cache.*;
import org.gridgain.grid.cache.query.*;
import org.gridgain.grid.kernal.processors.cache.*;
import org.gridgain.grid.lang.*;
import org.gridgain.grid.util.typedef.internal.*;
import org.jetbrains.annotations.*;

import java.util.*;

import static org.gridgain.grid.kernal.processors.cache.query.GridCacheQueryType.*;

/**
 * {@link GridCacheQueries} implementation.
 */
public class GridCacheQueriesImpl<K, V> implements GridCacheQueriesEx<K, V> {
    /** */
    private final GridCacheContext<K, V> ctx;

    /** */
    private GridCacheProjectionImpl<K, V> prj;

    /**
     * @param ctx Context.
     * @param prj Projection.
     */
    public GridCacheQueriesImpl(GridCacheContext<K, V> ctx, @Nullable GridCacheProjectionImpl<K, V> prj) {
        assert ctx != null;

        this.ctx = ctx;
        this.prj = prj;
    }

    /** {@inheritDoc} */
    @Override public GridCacheQuery<Map.Entry<K, V>> createSqlQuery(Class<?> cls, String clause) {
        A.notNull(cls, "cls");
        A.notNull(clause, "clause");

<<<<<<< HEAD
        return new GridCacheQueryAdapter<>(ctx, SQL, filter(), U.box(cls).getName(), clause, null, false,
=======
        return new GridCacheQueryAdapter<>(ctx, SQL, filter(), U.box(cls).getSimpleName(), clause, null, false,
>>>>>>> 50acba01
            prj != null && prj.portableKeys(), prj != null && prj.portableValues());
    }

    /** {@inheritDoc} */
    @Override public GridCacheQuery<Map.Entry<K, V>> createSqlQuery(String clsName, String clause) {
        A.notNull("clsName", clsName);
        A.notNull("clause", clause);

        return new GridCacheQueryAdapter<>(ctx, SQL, filter(), clsName, clause, null, false,
            prj != null && prj.portableKeys(), prj != null && prj.portableValues());
    }

    /** {@inheritDoc} */
    @Override public GridCacheQuery<List<?>> createSqlFieldsQuery(String qry) {
        A.notNull(qry, "qry");

        return new GridCacheQueryAdapter<>(ctx, SQL_FIELDS, filter(), null, qry, null, false,
            prj != null && prj.portableKeys(), prj != null && prj.portableValues());
    }

    /** {@inheritDoc} */
    @Override public GridCacheQuery<Map.Entry<K, V>> createFullTextQuery(Class<?> cls, String search) {
        A.notNull(cls, "cls");
        A.notNull(search, "search");

<<<<<<< HEAD
        return new GridCacheQueryAdapter<>(ctx, TEXT, filter(), U.box(cls).getName(), search, null, false,
=======
        return new GridCacheQueryAdapter<>(ctx, TEXT, filter(), U.box(cls).getSimpleName(), search, null, false,
>>>>>>> 50acba01
            prj != null && prj.portableKeys(), prj != null && prj.portableValues());
    }

    /** {@inheritDoc} */
    @Override public GridCacheQuery<Map.Entry<K, V>> createFullTextQuery(String clsName, String search) {
        A.notNull("clsName", clsName);
        A.notNull("search", search);

        return new GridCacheQueryAdapter<>(ctx, TEXT, filter(), clsName, search, null, false,
            prj != null && prj.portableKeys(), prj != null && prj.portableValues());
    }

    /** {@inheritDoc} */
    @SuppressWarnings("unchecked")
    @Override public GridCacheQuery<Map.Entry<K, V>> createScanQuery(@Nullable GridBiPredicate<K, V> filter) {
        return new GridCacheQueryAdapter<>(ctx, SCAN, filter(), null, null, (GridBiPredicate<Object, Object>)filter,
            false, prj != null && prj.portableKeys(), prj != null && prj.portableValues());
    }

    /** {@inheritDoc} */
    @Override public GridCacheContinuousQuery<K, V> createContinuousQuery() {
        return ctx.continuousQueries().createQuery(prj == null ? null : prj.predicate());
    }

    /** {@inheritDoc} */
    @Override public GridFuture<?> rebuildIndexes(Class<?> cls) {
        A.notNull(cls, "cls");

        return ctx.queries().rebuildIndexes(cls);
    }

    /** {@inheritDoc} */
    @Override public GridFuture<?> rebuildIndexes(String typeName) {
        A.notNull("typeName", typeName);

        return ctx.queries().rebuildIndexes(typeName);
    }

    /** {@inheritDoc} */
    @Override public GridFuture<?> rebuildAllIndexes() {
        return ctx.queries().rebuildAllIndexes();
    }

    /** {@inheritDoc} */
    @Override public GridCacheQueryMetrics metrics() {
        return ctx.queries().metrics();
    }

    /** {@inheritDoc} */
    @Override public void resetMetrics() {
        ctx.queries().resetMetrics();
    }

    /** {@inheritDoc} */
    @Override public Collection<GridCacheSqlMetadata> sqlMetadata() throws GridException {
        return ctx.queries().sqlMetadata();
    }

    /** {@inheritDoc} */
    @Override public GridCacheQuery<List<?>> createSqlFieldsQuery(String qry, boolean incMeta) {
        assert qry != null;

        return new GridCacheQueryAdapter<>(ctx, SQL_FIELDS, filter(), null, qry, null, incMeta,
            prj != null && prj.portableKeys(), prj != null && prj.portableValues());
    }

    /**
     * @return Optional projection filter.
     */
    @SuppressWarnings("unchecked")
    @Nullable private GridPredicate<GridCacheEntry<Object, Object>> filter() {
        return prj == null ? null : ((GridCacheProjectionImpl<Object, Object>)prj).predicate();
    }
}<|MERGE_RESOLUTION|>--- conflicted
+++ resolved
@@ -47,11 +47,7 @@
         A.notNull(cls, "cls");
         A.notNull(clause, "clause");
 
-<<<<<<< HEAD
-        return new GridCacheQueryAdapter<>(ctx, SQL, filter(), U.box(cls).getName(), clause, null, false,
-=======
         return new GridCacheQueryAdapter<>(ctx, SQL, filter(), U.box(cls).getSimpleName(), clause, null, false,
->>>>>>> 50acba01
             prj != null && prj.portableKeys(), prj != null && prj.portableValues());
     }
 
@@ -77,11 +73,7 @@
         A.notNull(cls, "cls");
         A.notNull(search, "search");
 
-<<<<<<< HEAD
-        return new GridCacheQueryAdapter<>(ctx, TEXT, filter(), U.box(cls).getName(), search, null, false,
-=======
         return new GridCacheQueryAdapter<>(ctx, TEXT, filter(), U.box(cls).getSimpleName(), search, null, false,
->>>>>>> 50acba01
             prj != null && prj.portableKeys(), prj != null && prj.portableValues());
     }
 

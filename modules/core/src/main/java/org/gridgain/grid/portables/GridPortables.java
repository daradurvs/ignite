--- conflicted
+++ resolved
@@ -249,8 +249,7 @@
      *
      * @return Portable builder.
      */
-<<<<<<< HEAD
-    public <T> GridPortableBuilder<T> builder();
+    public GridPortableBuilder builder();
 
     /**
      * Gets meta data for provided class.
@@ -278,7 +277,4 @@
      * @throws GridPortableException In case of error.
      */
     @Nullable public GridPortableMetaData metaData(int typeId) throws GridPortableException;
-=======
-    public GridPortableBuilder builder();
->>>>>>> dc464cc6
 }
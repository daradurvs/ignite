--- conflicted
+++ resolved
@@ -133,11 +133,10 @@
     TOPIC_EXCHANGE,
 
     /** */
-<<<<<<< HEAD
+    TOPIC_CACHE_COORDINATOR,
+
+    /** */
     TOPIC_SERVICES;
-=======
-    TOPIC_CACHE_COORDINATOR;
->>>>>>> 7242e58e
 
     /** Enum values. */
     private static final GridTopic[] VALS = values();

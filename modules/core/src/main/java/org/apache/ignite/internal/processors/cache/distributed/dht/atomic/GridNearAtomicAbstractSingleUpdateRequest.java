/*
 * Licensed to the Apache Software Foundation (ASF) under one or more
 * contributor license agreements.  See the NOTICE file distributed with
 * this work for additional information regarding copyright ownership.
 * The ASF licenses this file to You under the Apache License, Version 2.0
 * (the "License"); you may not use this file except in compliance with
 * the License.  You may obtain a copy of the License at
 *
 *      http://www.apache.org/licenses/LICENSE-2.0
 *
 * Unless required by applicable law or agreed to in writing, software
 * distributed under the License is distributed on an "AS IS" BASIS,
 * WITHOUT WARRANTIES OR CONDITIONS OF ANY KIND, either express or implied.
 * See the License for the specific language governing permissions and
 * limitations under the License.
 */

package org.apache.ignite.internal.processors.cache.distributed.dht.atomic;

import java.io.Externalizable;
import java.util.UUID;
import javax.cache.expiry.ExpiryPolicy;
import org.apache.ignite.cache.CacheWriteSynchronizationMode;
import org.apache.ignite.internal.GridDirectTransient;
import org.apache.ignite.internal.processors.affinity.AffinityTopologyVersion;
import org.apache.ignite.internal.processors.cache.CacheEntryPredicate;
import org.apache.ignite.internal.processors.cache.GridCacheOperation;
import org.jetbrains.annotations.NotNull;
import org.jetbrains.annotations.Nullable;

/**
 *
 */
public abstract class GridNearAtomicAbstractSingleUpdateRequest extends GridNearAtomicAbstractUpdateRequest {
    /** */
    private static final long serialVersionUID = 0L;

    /** */
    private static final CacheEntryPredicate[] NO_FILTER = new CacheEntryPredicate[0];

<<<<<<< HEAD
    /** Fast map flag mask. */
    private static final int FAST_MAP_FLAG_MASK = 0x1;

    /** Flag indicating whether request contains primary keys. */
    private static final int HAS_PRIMARY_FLAG_MASK = 0x2;

    /** Topology locked flag. Set if atomic update is performed inside TX or explicit lock. */
    private static final int TOP_LOCKED_FLAG_MASK = 0x4;

    /** Skip write-through to a persistent storage. */
    private static final int SKIP_STORE_FLAG_MASK = 0x8;

    /** */
    private static final int CLIENT_REQ_FLAG_MASK = 0x10;

    /** Keep binary flag. */
    private static final int KEEP_BINARY_FLAG_MASK = 0x20;

    /** Return value flag. */
    private static final int RET_VAL_FLAG_MASK = 0x40;

    /** Recovery flag mask. */
    private static final int RECOVERY_FLAG_MASK = 0x80;

    /** Target node ID. */
    @GridDirectTransient
    protected UUID nodeId;

    /** Future version. */
    protected GridCacheVersion futVer;

    /** Update version. Set to non-null if fastMap is {@code true}. */
    private GridCacheVersion updateVer;

    /** Topology version. */
    protected AffinityTopologyVersion topVer;

    /** Write synchronization mode. */
    protected CacheWriteSynchronizationMode syncMode;

    /** Update operation. */
    protected GridCacheOperation op;

    /** Subject ID. */
    protected UUID subjId;

    /** Task name hash. */
    protected int taskNameHash;

    /** */
    @GridDirectTransient
    private GridNearAtomicUpdateResponse res;

    /** Compressed boolean flags. */
    protected byte flags;

=======
>>>>>>> 48e78a99
    /**
     * Empty constructor required by {@link Externalizable}.
     */
    protected GridNearAtomicAbstractSingleUpdateRequest() {
        // No-op.
    }

    /**
     * Constructor.
     *
     * @param cacheId Cache ID.
     * @param nodeId Node ID.
     * @param futId Future ID.
     * @param topVer Topology version.
     * @param topLocked Topology locked flag.
     * @param syncMode Synchronization mode.
     * @param op Cache update operation.
     * @param retval Return value required flag.
     * @param subjId Subject ID.
     * @param taskNameHash Task name hash code.
     * @param skipStore Skip write-through to a persistent storage.
     * @param keepBinary Keep binary flag.
     * @param addDepInfo Deployment info flag.
     */
    protected GridNearAtomicAbstractSingleUpdateRequest(
        int cacheId,
        UUID nodeId,
        long futId,
        @NotNull AffinityTopologyVersion topVer,
        boolean topLocked,
        CacheWriteSynchronizationMode syncMode,
        GridCacheOperation op,
        boolean retval,
        @Nullable UUID subjId,
        int taskNameHash,
        boolean mappingKnown,
        boolean skipStore,
        boolean keepBinary,
<<<<<<< HEAD
        boolean recovery,
        boolean clientReq,
        boolean addDepInfo
    ) {
        assert futVer != null;

        this.cacheId = cacheId;
        this.nodeId = nodeId;
        this.futVer = futVer;
        this.updateVer = updateVer;
        this.topVer = topVer;
        this.syncMode = syncMode;
        this.op = op;
        this.subjId = subjId;
        this.taskNameHash = taskNameHash;
        this.addDepInfo = addDepInfo;

        fastMap(fastMap);
        topologyLocked(topLocked);
        returnValue(retval);
        skipStore(skipStore);
        keepBinary(keepBinary);
        clientRequest(clientReq);
        recovery(recovery);
    }

    /** {@inheritDoc} */
    @Override public int lookupIndex() {
        return CACHE_MSG_IDX;
    }

    /**
     * @return Mapped node ID.
     */
    @Override public UUID nodeId() {
        return nodeId;
    }

    /**
     * @param nodeId Node ID.
     */
    @Override public void nodeId(UUID nodeId) {
        this.nodeId = nodeId;
    }

    /**
     * @return Subject ID.
     */
    @Override public UUID subjectId() {
        return subjId;
    }

    /**
     * @return Task name hash.
     */
    @Override public int taskNameHash() {
        return taskNameHash;
    }

    /**
     * @return Future version.
     */
    @Override public GridCacheVersion futureVersion() {
        return futVer;
    }

    /**
     * @return Update version for fast-map request.
     */
    @Override public GridCacheVersion updateVersion() {
        return updateVer;
    }

    /**
     * @return Topology version.
     */
    @Override public AffinityTopologyVersion topologyVersion() {
        return topVer;
    }

    /**
     * @return Cache write synchronization mode.
     */
    @Override public CacheWriteSynchronizationMode writeSynchronizationMode() {
        return syncMode;
=======
        boolean addDepInfo
    ) {
        super(cacheId,
            nodeId,
            futId,
            topVer,
            topLocked,
            syncMode,
            op,
            retval,
            subjId,
            taskNameHash,
            mappingKnown,
            skipStore,
            keepBinary,
            addDepInfo);
>>>>>>> 48e78a99
    }

    /**
     * @return Expiry policy.
     */
    @Override public ExpiryPolicy expiry() {
        return null;
    }

    /**
     * @return Optional arguments for entry processor.
     */
    @Override @Nullable public Object[] invokeArguments() {
        return null;
    }

    /** {@inheritDoc} */
    @Override public boolean recovery() {
        return isFlag(RECOVERY_FLAG_MASK);
    }

    /**
     * Sets recovery flag value.
     */
    public void recovery(boolean val) {
        setFlag(val, RECOVERY_FLAG_MASK);
    }

    /** {@inheritDoc} */
    @Nullable @Override public CacheEntryPredicate[] filter() {
        return NO_FILTER;
    }
}<|MERGE_RESOLUTION|>--- conflicted
+++ resolved
@@ -38,65 +38,6 @@
     /** */
     private static final CacheEntryPredicate[] NO_FILTER = new CacheEntryPredicate[0];
 
-<<<<<<< HEAD
-    /** Fast map flag mask. */
-    private static final int FAST_MAP_FLAG_MASK = 0x1;
-
-    /** Flag indicating whether request contains primary keys. */
-    private static final int HAS_PRIMARY_FLAG_MASK = 0x2;
-
-    /** Topology locked flag. Set if atomic update is performed inside TX or explicit lock. */
-    private static final int TOP_LOCKED_FLAG_MASK = 0x4;
-
-    /** Skip write-through to a persistent storage. */
-    private static final int SKIP_STORE_FLAG_MASK = 0x8;
-
-    /** */
-    private static final int CLIENT_REQ_FLAG_MASK = 0x10;
-
-    /** Keep binary flag. */
-    private static final int KEEP_BINARY_FLAG_MASK = 0x20;
-
-    /** Return value flag. */
-    private static final int RET_VAL_FLAG_MASK = 0x40;
-
-    /** Recovery flag mask. */
-    private static final int RECOVERY_FLAG_MASK = 0x80;
-
-    /** Target node ID. */
-    @GridDirectTransient
-    protected UUID nodeId;
-
-    /** Future version. */
-    protected GridCacheVersion futVer;
-
-    /** Update version. Set to non-null if fastMap is {@code true}. */
-    private GridCacheVersion updateVer;
-
-    /** Topology version. */
-    protected AffinityTopologyVersion topVer;
-
-    /** Write synchronization mode. */
-    protected CacheWriteSynchronizationMode syncMode;
-
-    /** Update operation. */
-    protected GridCacheOperation op;
-
-    /** Subject ID. */
-    protected UUID subjId;
-
-    /** Task name hash. */
-    protected int taskNameHash;
-
-    /** */
-    @GridDirectTransient
-    private GridNearAtomicUpdateResponse res;
-
-    /** Compressed boolean flags. */
-    protected byte flags;
-
-=======
->>>>>>> 48e78a99
     /**
      * Empty constructor required by {@link Externalizable}.
      */
@@ -135,93 +76,7 @@
         boolean mappingKnown,
         boolean skipStore,
         boolean keepBinary,
-<<<<<<< HEAD
         boolean recovery,
-        boolean clientReq,
-        boolean addDepInfo
-    ) {
-        assert futVer != null;
-
-        this.cacheId = cacheId;
-        this.nodeId = nodeId;
-        this.futVer = futVer;
-        this.updateVer = updateVer;
-        this.topVer = topVer;
-        this.syncMode = syncMode;
-        this.op = op;
-        this.subjId = subjId;
-        this.taskNameHash = taskNameHash;
-        this.addDepInfo = addDepInfo;
-
-        fastMap(fastMap);
-        topologyLocked(topLocked);
-        returnValue(retval);
-        skipStore(skipStore);
-        keepBinary(keepBinary);
-        clientRequest(clientReq);
-        recovery(recovery);
-    }
-
-    /** {@inheritDoc} */
-    @Override public int lookupIndex() {
-        return CACHE_MSG_IDX;
-    }
-
-    /**
-     * @return Mapped node ID.
-     */
-    @Override public UUID nodeId() {
-        return nodeId;
-    }
-
-    /**
-     * @param nodeId Node ID.
-     */
-    @Override public void nodeId(UUID nodeId) {
-        this.nodeId = nodeId;
-    }
-
-    /**
-     * @return Subject ID.
-     */
-    @Override public UUID subjectId() {
-        return subjId;
-    }
-
-    /**
-     * @return Task name hash.
-     */
-    @Override public int taskNameHash() {
-        return taskNameHash;
-    }
-
-    /**
-     * @return Future version.
-     */
-    @Override public GridCacheVersion futureVersion() {
-        return futVer;
-    }
-
-    /**
-     * @return Update version for fast-map request.
-     */
-    @Override public GridCacheVersion updateVersion() {
-        return updateVer;
-    }
-
-    /**
-     * @return Topology version.
-     */
-    @Override public AffinityTopologyVersion topologyVersion() {
-        return topVer;
-    }
-
-    /**
-     * @return Cache write synchronization mode.
-     */
-    @Override public CacheWriteSynchronizationMode writeSynchronizationMode() {
-        return syncMode;
-=======
         boolean addDepInfo
     ) {
         super(cacheId,
@@ -237,8 +92,8 @@
             mappingKnown,
             skipStore,
             keepBinary,
+            recovery,
             addDepInfo);
->>>>>>> 48e78a99
     }
 
     /**
@@ -256,18 +111,6 @@
     }
 
     /** {@inheritDoc} */
-    @Override public boolean recovery() {
-        return isFlag(RECOVERY_FLAG_MASK);
-    }
-
-    /**
-     * Sets recovery flag value.
-     */
-    public void recovery(boolean val) {
-        setFlag(val, RECOVERY_FLAG_MASK);
-    }
-
-    /** {@inheritDoc} */
     @Nullable @Override public CacheEntryPredicate[] filter() {
         return NO_FILTER;
     }

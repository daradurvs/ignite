/*
 * Licensed to the Apache Software Foundation (ASF) under one or more
 * contributor license agreements.  See the NOTICE file distributed with
 * this work for additional information regarding copyright ownership.
 * The ASF licenses this file to You under the Apache License, Version 2.0
 * (the "License"); you may not use this file except in compliance with
 * the License.  You may obtain a copy of the License at
 *
 *      http://www.apache.org/licenses/LICENSE-2.0
 *
 * Unless required by applicable law or agreed to in writing, software
 * distributed under the License is distributed on an "AS IS" BASIS,
 * WITHOUT WARRANTIES OR CONDITIONS OF ANY KIND, either express or implied.
 * See the License for the specific language governing permissions and
 * limitations under the License.
 */

package org.apache.ignite;

import java.io.Serializable;
import java.lang.management.RuntimeMXBean;
import java.util.Iterator;
import java.util.Map;
import java.util.Properties;
import javax.net.ssl.HostnameVerifier;
import org.apache.ignite.cluster.ClusterGroup;
import org.apache.ignite.internal.marshaller.optimized.OptimizedMarshaller;
import org.apache.ignite.lang.IgnitePredicate;
import org.jetbrains.annotations.Nullable;

/**
 * Contains constants for all system properties and environmental variables in Ignite.
 * These properties and variables can be used to affect the behavior of Ignite.
 */
public final class IgniteSystemProperties {
    /**
     * If this system property is present the Ignite will include grid name into verbose log.
     *
     * @deprecated Use {@link #IGNITE_LOG_INSTANCE_NAME}.
     */
    @Deprecated
    public static final String IGNITE_LOG_GRID_NAME = "IGNITE_LOG_GRID_NAME";

    /**
     * If this system property is present the Ignite will include instance name into verbose log.
     */
    public static final String IGNITE_LOG_INSTANCE_NAME = "IGNITE_LOG_INSTANCE_NAME";

    /**
     * This property is used internally to pass an exit code to loader when
     * Ignite instance is being restarted.
     */
    public static final String IGNITE_RESTART_CODE = "IGNITE_RESTART_CODE";

    /**
     * Presence of this system property with value {@code true} will make the grid
     * node start as a daemon node. Node that this system property will override
     * {@link org.apache.ignite.configuration.IgniteConfiguration#isDaemon()} configuration.
     */
    public static final String IGNITE_DAEMON = "IGNITE_DAEMON";

    /** Defines Ignite installation folder. */
    public static final String IGNITE_HOME = "IGNITE_HOME";

    /** If this system property is set to {@code false} - no shutdown hook will be set. */
    public static final String IGNITE_NO_SHUTDOWN_HOOK = "IGNITE_NO_SHUTDOWN_HOOK";

    /**
     * Name of the system property to disable requirement for proper node ordering
     * by discovery SPI. Use with care, as proper node ordering is required for
     * cache consistency. If set to {@code true}, then any discovery SPI can be used
     * with distributed cache, otherwise, only discovery SPIs that have annotation
     * {@link org.apache.ignite.spi.discovery.DiscoverySpiOrderSupport @GridDiscoverySpiOrderSupport(true)} will
     * be allowed.
     */
    public static final String IGNITE_NO_DISCO_ORDER = "IGNITE_NO_DISCO_ORDER";

    /** Defines reconnect delay in milliseconds for client node that was failed forcible. */
    public static final String IGNITE_DISCO_FAILED_CLIENT_RECONNECT_DELAY = "IGNITE_DISCO_FAILED_CLIENT_RECONNECT_DELAY";

    /**
     * If this system property is set to {@code false} - no checks for new versions will
     * be performed by Ignite. By default, Ignite periodically checks for the new
     * version and prints out the message into the log if new version of Ignite is
     * available for download.
     */
    public static final String IGNITE_UPDATE_NOTIFIER = "IGNITE_UPDATE_NOTIFIER";

    /**
     * This system property defines interval in milliseconds in which Ignite will check
     * thread pool state for starvation. Zero value will disable this checker.
     */
    public static final String IGNITE_STARVATION_CHECK_INTERVAL = "IGNITE_STARVATION_CHECK_INTERVAL";

    /**
     * If this system property is present (any value) - no ASCII logo will
     * be printed.
     */
    public static final String IGNITE_NO_ASCII = "IGNITE_NO_ASCII";

    /**
     * This property allows to override Jetty host for REST processor.
     */
    public static final String IGNITE_JETTY_HOST = "IGNITE_JETTY_HOST";

    /**
     * This property allows to override Jetty local port for REST processor.
     */
    public static final String IGNITE_JETTY_PORT = "IGNITE_JETTY_PORT";

    /**
     * This property does not allow Ignite to override Jetty log configuration for REST processor.
     */
    public static final String IGNITE_JETTY_LOG_NO_OVERRIDE = "IGNITE_JETTY_LOG_NO_OVERRIDE";

    /** This property allow rewriting default ({@code 30}) rest session expire time (in seconds). */
    public static final String IGNITE_REST_SESSION_TIMEOUT = "IGNITE_REST_SESSION_TIMEOUT";

    /**
     * This property allows to override maximum count of task results stored on one node
     * in REST processor.
     */
    public static final String IGNITE_REST_MAX_TASK_RESULTS = "IGNITE_REST_MAX_TASK_RESULTS";

    /**
     * This property allows to override default behavior that rest processor
     * doesn't start on client node. If set {@code true} than rest processor will be started on client node.
     */
    public static final String IGNITE_REST_START_ON_CLIENT = "IGNITE_REST_START_ON_CLIENT";

    /**
     * This property defines the maximum number of attempts to remap near get to the same
     * primary node. Remapping may be needed when topology is changed concurrently with
     * get operation.
     */
    public static final String IGNITE_NEAR_GET_MAX_REMAPS = "IGNITE_NEAR_GET_MAX_REMAPS";

    /**
     * Set to either {@code true} or {@code false} to enable or disable quiet mode
     * of Ignite. In quiet mode, only warning and errors are printed into the log
     * additionally to a shortened version of standard output on the start.
     * <p>
     * Note that if you use <tt>ignite.{sh|bat}</tt> scripts to start Ignite they
     * start by default in quiet mode. You can supply <tt>-v</tt> flag to override it.
     */
    public static final String IGNITE_QUIET = "IGNITE_QUIET";

    /**
     * Setting this option to {@code true} will enable troubleshooting logger.
     * Troubleshooting logger makes logging more verbose without enabling debug mode
     * to provide more detailed logs without performance penalty.
     */
    public static final String IGNITE_TROUBLESHOOTING_LOGGER = "IGNITE_TROUBLESHOOTING_LOGGER";

    /**
     * Setting to {@code true} enables writing sensitive information in {@code toString()} output.
     */
    public static final String IGNITE_TO_STRING_INCLUDE_SENSITIVE = "IGNITE_TO_STRING_INCLUDE_SENSITIVE";

    /**
     * If this property is set to {@code true} (default) and Ignite is launched
     * in verbose mode (see {@link #IGNITE_QUIET}) and no console appenders can be found
     * in configuration, then default console appender will be added.
     * Set this property to {@code false} if no appenders should be added.
     */
    public static final String IGNITE_CONSOLE_APPENDER = "IGNITE_CONSOLE_APPENDER";

    /** Maximum size for exchange history. Default value is {@code 1000}.*/
    public static final String IGNITE_EXCHANGE_HISTORY_SIZE = "IGNITE_EXCHANGE_HISTORY_SIZE";

    /**
     * Name of the system property defining name of command line program.
     */
    public static final String IGNITE_PROG_NAME = "IGNITE_PROG_NAME";

    /**
     * Name of the system property defining success file name. This file
     * is used with auto-restarting functionality when Ignite is started
     * by supplied <tt>ignite.{bat|sh}</tt> scripts.
     */
    public static final String IGNITE_SUCCESS_FILE = "IGNITE_SUCCESS_FILE";

    /**
     * Name of system property to set system-wide local IP address or host. If provided it will
     * override all default local bind settings within Ignite or any of its SPIs.
     * <p>
     * Note that system-wide local bind address can also be set via {@link org.apache.ignite.configuration.IgniteConfiguration#getLocalHost()}
     * method. However, system properties have priority over configuration properties specified in
     * {@link org.apache.ignite.configuration.IgniteConfiguration}.
     */
    public static final String IGNITE_LOCAL_HOST = "IGNITE_LOCAL_HOST";

    /**
     * System property to override deployment mode configuration parameter.
     * Valid values for property are: PRIVATE, ISOLATED, SHARED or CONTINUOUS.
     *
     * @see org.apache.ignite.configuration.DeploymentMode
     * @see org.apache.ignite.configuration.IgniteConfiguration#getDeploymentMode()
     */
    public static final String IGNITE_DEP_MODE_OVERRIDE = "IGNITE_DEPLOYMENT_MODE_OVERRIDE";

    /**
     * Property controlling size of buffer holding completed transaction versions. Such buffer
     * is used to detect duplicate transaction and has a default value of {@code 102400}. In
     * most cases this value is large enough and does not need to be changed.
     */
    public static final String IGNITE_MAX_COMPLETED_TX_COUNT = "IGNITE_MAX_COMPLETED_TX_COUNT";

    /**
     * Concurrency level for all concurrent hash maps created by Ignite.
     */
    public static final String IGNITE_MAP_CONCURRENCY_LEVEL = "IGNITE_MAP_CONCURRENCY_LEVEL";

    /**
     * Transactions that take more time, than value of this property, will be output to log
     * with warning level. {@code 0} (default value) disables warning on slow transactions.
     */
    public static final String IGNITE_SLOW_TX_WARN_TIMEOUT = "IGNITE_SLOW_TX_WARN_TIMEOUT";

    /**
     * Timeout after which all uncompleted transactions originated by left node will be
     * salvaged (i.e. invalidated and committed).
     */
    public static final String IGNITE_TX_SALVAGE_TIMEOUT = "IGNITE_TX_SALVAGE_TIMEOUT";

    /**
     * Specifies maximum number of iterations for deadlock detection procedure.
     * If value of this property is less then or equal to zero then deadlock detection will be disabled.
     */
    public static final String IGNITE_TX_DEADLOCK_DETECTION_MAX_ITERS = "IGNITE_TX_DEADLOCK_DETECTION_MAX_ITERS";

    /**
     * Specifies timeout for deadlock detection procedure.
     */
    public static final String IGNITE_TX_DEADLOCK_DETECTION_TIMEOUT = "IGNITE_TX_DEADLOCK_DETECTION_TIMEOUT";

    /**
     * System property to override multicast group taken from configuration.
     * Used for testing purposes.
     */
    public static final String IGNITE_OVERRIDE_MCAST_GRP = "IGNITE_OVERRIDE_MCAST_GRP";

    /**
     * System property to override default reflection cache size. Default value is {@code 128}.
     */
    public static final String IGNITE_REFLECTION_CACHE_SIZE = "IGNITE_REFLECTION_CACHE_SIZE";

    /**
     * System property to override default job processor maps sizes for finished jobs and
     * cancellation requests. Default value is {@code 10240}.
     */
    public static final String IGNITE_JOBS_HISTORY_SIZE = "IGNITE_JOBS_HISTORY_SIZE";

    /**
     * System property to override default job metrics processor property defining
     * concurrency level for structure holding job metrics snapshots.
     * Default value is {@code 64}.
     */
    public static final String IGNITE_JOBS_METRICS_CONCURRENCY_LEVEL = "IGNITE_JOBS_METRICS_CONCURRENCY_LEVEL";

    /**
     * System property to hold optional configuration URL.
     */
    public static final String IGNITE_CONFIG_URL = "IGNITE_CONFIG_URL";

    /** System property to hold SSH host for visor-started nodes. */
    public static final String IGNITE_SSH_HOST = "IGNITE_SSH_HOST";

    /** System property to hold SSH user name for visor-started nodes. */
    public static final String IGNITE_SSH_USER_NAME = "IGNITE_SSH_USER_NAME";

    /** System property to hold preload resend timeout for evicted partitions. */
    public static final String IGNITE_PRELOAD_RESEND_TIMEOUT = "IGNITE_PRELOAD_RESEND_TIMEOUT";

    /**
     * System property to specify how often in milliseconds marshal buffers
     * should be rechecked and potentially trimmed. Default value is {@code 10,000ms}.
     */
    public static final String IGNITE_MARSHAL_BUFFERS_RECHECK = "IGNITE_MARSHAL_BUFFERS_RECHECK";

    /**
     * System property to disable {@link HostnameVerifier} for SSL connections.
     * Can be used for development with self-signed certificates. Default value is {@code false}.
     */
    public static final String IGNITE_DISABLE_HOSTNAME_VERIFIER = "IGNITE_DISABLE_HOSTNAME_VERIFIER";

    /**
     * System property to disable buffered communication if node sends less messages count than
     * specified by this property. Default value is {@code 512}.
     *
     * @deprecated Not used anymore.
     */
    @Deprecated
    public static final String IGNITE_MIN_BUFFERED_COMMUNICATION_MSG_CNT = "IGNITE_MIN_BUFFERED_COMMUNICATION_MSG_CNT";

    /**
     * Flag that will force Ignite to fill memory block with some recognisable pattern right before
     * this memory block is released. This will help to recognize cases when already released memory is accessed.
     */
    public static final String IGNITE_OFFHEAP_SAFE_RELEASE = "IGNITE_OFFHEAP_SAFE_RELEASE";

    /** Maximum size for atomic cache queue delete history (default is 200 000 entries per partition). */
    public static final String IGNITE_ATOMIC_CACHE_DELETE_HISTORY_SIZE = "IGNITE_ATOMIC_CACHE_DELETE_HISTORY_SIZE";

    /** Ttl of removed cache entries (ms). */
    public static final String IGNITE_CACHE_REMOVED_ENTRIES_TTL = "IGNITE_CACHE_REMOVED_ENTRIES_TTL";

    /** Maximum amount of concurrent updates per system thread in atomic caches in case of PRIMARY_SYNC or FULL_ASYNC
     * write synchronization mode. If this limit is exceeded then update will be performed with FULL_SYNC
     * synchronization mode. If value is {@code 0} then limit is unbounded.
     */
    public static final String IGNITE_ATOMIC_CACHE_MAX_CONCURRENT_DHT_UPDATES =
        "IGNITE_ATOMIC_CACHE_MAX_CONCURRENT_DHT_UPDATES";

    /**
     * Comma separated list of addresses in format "10.100.22.100:45000,10.100.22.101:45000".
     * Makes sense only for {@link org.apache.ignite.spi.discovery.tcp.ipfinder.vm.TcpDiscoveryVmIpFinder}.
     */
    public static final String IGNITE_TCP_DISCOVERY_ADDRESSES = "IGNITE_TCP_DISCOVERY_ADDRESSES";

    /**
     * Flag indicating whether performance suggestions output on start should be disabled.
     */
    public static final String IGNITE_PERFORMANCE_SUGGESTIONS_DISABLED = "IGNITE_PERFORMANCE_SUGGESTIONS_DISABLED";

    /**
     * Atomic cache deferred update response buffer size.
     */
    public static final String IGNITE_ATOMIC_DEFERRED_ACK_BUFFER_SIZE = "IGNITE_ATOMIC_DEFERRED_ACK_BUFFER_SIZE";

    /**
     * Atomic cache deferred update timeout.
     */
    public static final String IGNITE_ATOMIC_DEFERRED_ACK_TIMEOUT = "IGNITE_ATOMIC_DEFERRED_ACK_TIMEOUT";

    /**
     * Atomic cache deferred update timeout.
     */
    public static final String IGNITE_ATOMIC_CACHE_QUEUE_RETRY_TIMEOUT = "IGNITE_ATOMIC_CACHE_QUEUE_RETRY_TIMEOUT";

    /**
     * One phase commit deferred ack request timeout.
     */
    public static final String IGNITE_DEFERRED_ONE_PHASE_COMMIT_ACK_REQUEST_TIMEOUT =
        "IGNITE_DEFERRED_ONE_PHASE_COMMIT_ACK_REQUEST_TIMEOUT";

    /**
     * One phase commit deferred ack request buffer size.
     */
    public static final String IGNITE_DEFERRED_ONE_PHASE_COMMIT_ACK_REQUEST_BUFFER_SIZE =
        "IGNITE_DEFERRED_ONE_PHASE_COMMIT_ACK_REQUEST_BUFFER_SIZE";

    /**
     * If this property set then debug console will be opened for H2 indexing SPI.
     */
    public static final String IGNITE_H2_DEBUG_CONSOLE = "IGNITE_H2_DEBUG_CONSOLE";

    /**
     * This property allows to specify user defined port which H2 indexing SPI will use
     * to start H2 debug console on. If this property is not set or set to 0, H2 debug
     * console will use system-provided dynamic port.
     * This property is only relevant when {@link #IGNITE_H2_DEBUG_CONSOLE} property is set.
     */
    public static final String IGNITE_H2_DEBUG_CONSOLE_PORT = "IGNITE_H2_DEBUG_CONSOLE_PORT";

    /**
     * If this property is set to {@code true} then shared memory space native debug will be enabled.
     */
    public static final String IGNITE_IPC_SHMEM_SPACE_DEBUG = "IGNITE_IPC_SHMEM_SPACE_DEBUG";

    /**
     * Property allowing to skip configuration consistency checks.
     */
    public static final String IGNITE_SKIP_CONFIGURATION_CONSISTENCY_CHECK =
        "IGNITE_SKIP_CONFIGURATION_CONSISTENCY_CHECK";

    /**
     * Flag indicating whether validation of keys put to cache should be disabled.
     */
    public static final String IGNITE_CACHE_KEY_VALIDATION_DISABLED = "IGNITE_CACHE_KEY_VALIDATION_DISABLED";

    /**
     * Environment variable to override logging directory that has been set in logger configuration.
     */
    public static final String IGNITE_LOG_DIR = "IGNITE_LOG_DIR";

    /**
     * Environment variable to set work directory. The property {@link org.apache.ignite.configuration.IgniteConfiguration#setWorkDirectory} has higher
     * priority.
     */
    public static final String IGNITE_WORK_DIR = "IGNITE_WORK_DIR";

    /**
     * If this property is set to {@code true} then Ignite will append
     * hash code of {@link Ignite} class as hex string and append
     * JVM name returned by {@link RuntimeMXBean#getName()}.
     * <p>
     * This may be helpful when running Ignite in some application server
     * clusters or similar environments to avoid MBean name collisions.
     * <p>
     * Default is {@code false}.
     */
    public static final String IGNITE_MBEAN_APPEND_JVM_ID = "IGNITE_MBEAN_APPEND_JVM_ID";

    /**
     * If this property is set to {@code true} then Ignite will append
     * hash code of class loader to MXBean name.
     * <p>
     * Default is {@code true}.
     */
    public static final String IGNITE_MBEAN_APPEND_CLASS_LOADER_ID = "IGNITE_MBEAN_APPEND_CLASS_LOADER_ID";

    /**
     * If property is set to {@code true}, then Ignite will disable MBeans registration.
     * This may be helpful if MBeans are not allowed e.g. for security reasons.
     *
     * Default is {@code false}
     */
    public static final String IGNITE_MBEANS_DISABLED = "IGNITE_MBEANS_DISABLED";

    /**
     * Property controlling size of buffer holding last exception. Default value of {@code 1000}.
     */
    public static final String IGNITE_EXCEPTION_REGISTRY_MAX_SIZE = "IGNITE_EXCEPTION_REGISTRY_MAX_SIZE";

    /**
     * Property controlling default behavior of cache client flag.
     */
    public static final String IGNITE_CACHE_CLIENT = "IGNITE_CACHE_CLIENT";

    /**
     * Property controlling whether CacheManager will start grid with isolated IP finder when default URL
     * is passed in. This is needed to pass TCK tests which use default URL and assume isolated cache managers
     * for different class loaders.
     */
    public static final String IGNITE_JCACHE_DEFAULT_ISOLATED = "IGNITE_CACHE_CLIENT";

    /**
     * Property controlling maximum number of SQL result rows which can be fetched into a merge table.
     * If there are less rows than this threshold then multiple passes throw a table will be possible,
     * otherwise only one pass (e.g. only result streaming is possible).
     */
    public static final String IGNITE_SQL_MERGE_TABLE_MAX_SIZE = "IGNITE_SQL_MERGE_TABLE_MAX_SIZE";

    /**
     * Property controlling number of SQL result rows that will be fetched into a merge table at once before
     * applying binary search for the bounds.
     */
    public static final String IGNITE_SQL_MERGE_TABLE_PREFETCH_SIZE = "IGNITE_SQL_MERGE_TABLE_PREFETCH_SIZE";

    /** Maximum size for affinity assignment history. */
    public static final String IGNITE_AFFINITY_HISTORY_SIZE = "IGNITE_AFFINITY_HISTORY_SIZE";

    /** Maximum size for discovery messages history. */
    public static final String IGNITE_DISCOVERY_HISTORY_SIZE = "IGNITE_DISCOVERY_HISTORY_SIZE";

    /** Maximum number of discovery message history used to support client reconnect. */
    public static final String IGNITE_DISCOVERY_CLIENT_RECONNECT_HISTORY_SIZE =
        "IGNITE_DISCOVERY_CLIENT_RECONNECT_HISTORY_SIZE";

    /** Number of cache operation retries in case of topology exceptions. */
    public static final String IGNITE_CACHE_RETRIES_COUNT = "IGNITE_CACHE_RETRIES_COUNT";

    /** Number of times pending cache objects will be dumped to the log in case of partition exchange timeout. */
    public static final String IGNITE_DUMP_PENDING_OBJECTS_THRESHOLD = "IGNITE_DUMP_PENDING_OBJECTS_THRESHOLD";

    /** If this property is set to {@code true} then Ignite will log thread dump in case of partition exchange timeout. */
    public static final String IGNITE_THREAD_DUMP_ON_EXCHANGE_TIMEOUT = "IGNITE_THREAD_DUMP_ON_EXCHANGE_TIMEOUT";

    /** */
    public static final String IGNITE_IO_DUMP_ON_TIMEOUT = "IGNITE_IO_DUMP_ON_TIMEOUT";

    /** */
    public static final String IGNITE_DIAGNOSTIC_ENABLED = "IGNITE_DIAGNOSTIC_ENABLED";

    /** Cache operations that take more time than value of this property will be output to log. Set to {@code 0} to disable. */
    public static final String IGNITE_LONG_OPERATIONS_DUMP_TIMEOUT = "IGNITE_LONG_OPERATIONS_DUMP_TIMEOUT";

    /** Upper time limit between long running/hanging operations debug dumps. */
    public static final String IGNITE_LONG_OPERATIONS_DUMP_TIMEOUT_LIMIT = "IGNITE_LONG_OPERATIONS_DUMP_TIMEOUT_LIMIT";

    /** JDBC driver cursor remove delay. */
    public static final String IGNITE_JDBC_DRIVER_CURSOR_REMOVE_DELAY = "IGNITE_JDBC_DRIVER_CURSOR_RMV_DELAY";

    /** Long-long offheap map load factor. */
    public static final String IGNITE_LONG_LONG_HASH_MAP_LOAD_FACTOR = "IGNITE_LONG_LONG_HASH_MAP_LOAD_FACTOR";

    /** Maximum number of nested listener calls before listener notification becomes asynchronous. */
    public static final String IGNITE_MAX_NESTED_LISTENER_CALLS = "IGNITE_MAX_NESTED_LISTENER_CALLS";

    /** Indicating whether local store keeps primary only. Backward compatibility flag. */
    public static final String IGNITE_LOCAL_STORE_KEEPS_PRIMARY_ONLY = "IGNITE_LOCAL_STORE_KEEPS_PRIMARY_ONLY";

    /**
     * Manages {@link OptimizedMarshaller} behavior of {@code serialVersionUID} computation for
     * {@link Serializable} classes.
     */
    public static final String IGNITE_OPTIMIZED_MARSHALLER_USE_DEFAULT_SUID =
        "IGNITE_OPTIMIZED_MARSHALLER_USE_DEFAULT_SUID";

    /**
     * Manages type of serialization mechanism for {@link String} that is marshalled/unmarshalled by BinaryMarshaller.
     * Should be used for cases when a String contains a surrogate symbol without its pair one. This is frequently used
     * in algorithms that encrypts data in String format.
     */
    public static final String IGNITE_BINARY_MARSHALLER_USE_STRING_SERIALIZATION_VER_2 =
        "IGNITE_BINARY_MARSHALLER_USE_STRING_SERIALIZATION_VER_2";

    /**
     * If set to {@code true}, then default selected keys set is used inside
     * {@code GridNioServer} which lead to some extra garbage generation when
     * processing selected keys.
     * <p>
     * Default value is {@code false}. Should be switched to {@code true} if there are
     * any problems in communication layer.
     */
    public static final String IGNITE_NO_SELECTOR_OPTS = "IGNITE_NO_SELECTOR_OPTS";

    /**
     * System property to specify period in milliseconds between calls of the SQL statements cache cleanup task.
     * <p>
     * Cleanup tasks clears cache for terminated threads and for threads which did not perform SQL queries within
     * timeout configured via {@link #IGNITE_H2_INDEXING_CACHE_THREAD_USAGE_TIMEOUT} property.
     * <p>
     * Default value is {@code 10,000ms}.
     */
    public static final String IGNITE_H2_INDEXING_CACHE_CLEANUP_PERIOD = "IGNITE_H2_INDEXING_CACHE_CLEANUP_PERIOD";

    /**
     * System property to specify timeout in milliseconds after which thread's SQL statements cache is cleared by
     * cleanup task if the thread does not perform any query.
     * <p>
     * Default value is {@code 600,000ms}.
     */
    public static final String IGNITE_H2_INDEXING_CACHE_THREAD_USAGE_TIMEOUT =
        "IGNITE_H2_INDEXING_CACHE_THREAD_USAGE_TIMEOUT";

    /**
     * Manages backward compatibility of {@link IgniteServices}. All nodes in cluster must have identical value
     * of this property.
     * <p>
     * If property is {@code false} then node is not required to have service implementation class if service is not
     * deployed on this node.
     * <p>
     * If the property is {@code true} then service implementation class is required on node even if service
     * is not deployed on this node.
     * <p>
     * If the property is not set ({@code null}) then Ignite will automatically detect which compatibility mode
     * should be used.
     */
    public static final String IGNITE_SERVICES_COMPATIBILITY_MODE = "IGNITE_SERVICES_COMPATIBILITY_MODE";

    /**
     * When set to {@code true} tree-based data structures - {@code TreeMap} and {@code TreeSet} - will not be
     * wrapped into special holders introduced to overcome serialization issue caused by missing {@code Comparable}
     * interface on {@code BinaryObject}.
     * <p>
     * @deprecated Should be removed in Apache Ignite 2.0.
     */
    @Deprecated
    public static final String IGNITE_BINARY_DONT_WRAP_TREE_STRUCTURES = "IGNITE_BINARY_DONT_WRAP_TREE_STRUCTURES";

    /**
     * When set to {@code true}, for consistent id will calculate by host name, without port, and you can use
     * only one node for host in cluster.
     */
    public static final String IGNITE_CONSISTENT_ID_BY_HOST_WITHOUT_PORT = "IGNITE_CONSISTENT_ID_BY_HOST_WITHOUT_PORT";

    /** */
    public static final String IGNITE_IO_BALANCE_PERIOD = "IGNITE_IO_BALANCE_PERIOD";

    /**
     * When set to {@code true} fields are written by BinaryMarshaller in sorted order. Otherwise
     * the natural order is used.
     * <p>
     * @deprecated Should be removed in Apache Ignite 2.0.
     */
    @Deprecated
    public static final String IGNITE_BINARY_SORT_OBJECT_FIELDS = "IGNITE_BINARY_SORT_OBJECT_FIELDS";

    /**
     * Whether Ignite can access unaligned memory addresses.
     * <p>
     * Defaults to {@code false}, meaning that unaligned access will be performed only on x86 architecture.
     */
    public static final String IGNITE_MEMORY_UNALIGNED_ACCESS = "IGNITE_MEMORY_UNALIGNED_ACCESS";

    /**
     * When unsafe memory copy if performed below this threshold, Ignite will do it on per-byte basis instead of
     * calling to Unsafe.copyMemory().
     * <p>
     * Defaults to 0, meaning that threshold is disabled.
     */
    public static final String IGNITE_MEMORY_PER_BYTE_COPY_THRESHOLD = "IGNITE_MEMORY_PER_BYTE_COPY_THRESHOLD";

    /**
     * When set to {@code true} BinaryObject will be unwrapped before passing to IndexingSpi to preserve
     * old behavior query processor with IndexingSpi.
     * <p>
     * @deprecated Should be removed in Apache Ignite 2.0.
     */
    public static final String IGNITE_UNWRAP_BINARY_FOR_INDEXING_SPI = "IGNITE_UNWRAP_BINARY_FOR_INDEXING_SPI";

    /**
     * System property to specify maximum payload size in bytes for {@code H2TreeIndex}.
     * <p>
     * Defaults to {@code 0}, meaning that inline index store is disabled.
     */
    public static final String IGNITE_MAX_INDEX_PAYLOAD_SIZE = "IGNITE_MAX_INDEX_PAYLOAD_SIZE";

    /**
     * Time interval for calculating rebalance rate statistics, in milliseconds. Defaults to 60000.
     */
    public static final String IGNITE_REBALANCE_STATISTICS_TIME_INTERVAL = "IGNITE_REBALANCE_STATISTICS_TIME_INTERVAL";

    /**
     * When cache has entries with expired TTL, each user operation will also remove this amount of expired entries.
     * Defaults to {@code 5}.
     */
    public static final String IGNITE_TTL_EXPIRE_BATCH_SIZE = "IGNITE_TTL_EXPIRE_BATCH_SIZE";

    /**
     * Indexing discovery history size. Protects from duplicate messages maintaining the list of IDs of recently
     * arrived discovery messages.
     * <p>
     * Defaults to {@code 1000}.
     */
    public static final String IGNITE_INDEXING_DISCOVERY_HISTORY_SIZE = "IGNITE_INDEXING_DISCOVERY_HISTORY_SIZE";

    /** Cache start size for on-heap maps. Defaults to 4096. */
    public static final String IGNITE_CACHE_START_SIZE = "IGNITE_CACHE_START_SIZE";

    /** */
    public static final String IGNITE_START_CACHES_ON_JOIN = "IGNITE_START_CACHES_ON_JOIN";

    /**
     * Skip CRC calculation flag.
     */
    public static final String IGNITE_PDS_SKIP_CRC = "IGNITE_PDS_SKIP_CRC";

    /**
     * WAL rebalance threshold.
     */
    public static final String IGNITE_PDS_PARTITION_DESTROY_CHECKPOINT_DELAY =
        "IGNITE_PDS_PARTITION_DESTROY_CHECKPOINT_DELAY";

    /**
     * WAL rebalance threshold.
     */
    public static final String IGNITE_PDS_WAL_REBALANCE_THRESHOLD = "IGNITE_PDS_WAL_REBALANCE_THRESHOLD";

    /** Ignite page memory concurrency level. */
    public static final String IGNITE_OFFHEAP_LOCK_CONCURRENCY_LEVEL = "IGNITE_OFFHEAP_LOCK_CONCURRENCY_LEVEL";

    /** Returns true for system properties only avoiding sending sensitive information. */
    private static final IgnitePredicate<Map.Entry<String, String>> PROPS_FILTER = new IgnitePredicate<Map.Entry<String, String>>() {
        @Override public boolean apply(final Map.Entry<String, String> entry) {
            final String key = entry.getKey();

            return key.startsWith("java.") || key.startsWith("os.") || key.startsWith("user.");
        }
    };

     /**
     * When set to {@code true}, Ignite switches to compatibility mode with versions that don't
     * support service security permissions. In this case security permissions will be ignored
     * (if they set).
     * <p>
     *     Default is {@code false}, which means that service security permissions will be respected.
     * </p>
     */
    public static final String IGNITE_SECURITY_COMPATIBILITY_MODE = "IGNITE_SECURITY_COMPATIBILITY_MODE";

    /**
     * Ignite cluster name.
     * <p>
     * Defaults to utility cache deployment ID..
     */
    public static final String IGNITE_CLUSTER_NAME = "IGNITE_CLUSTER_NAME";

    /**
     * When client cache is started or closed special discovery message is sent to notify cluster (for example this is
     * needed for {@link ClusterGroup#forCacheNodes(String)} API. This timeout specifies how long to wait
     * after client cache start/close before sending this message. If during this timeout another client
     * cache changed, these events are combined into single message.
     * <p>
     * Default is 10 seconds.
     */
    public static final String IGNITE_CLIENT_CACHE_CHANGE_MESSAGE_TIMEOUT =
        "IGNITE_CLIENT_CACHE_CHANGE_MESSAGE_TIMEOUT";

    /**
<<<<<<< HEAD
     * When set to {@code true}, Ignite switches to compatibility mode with versions that writing
     * length of arrays in default format.
     *
     * Default is {@code false}, which means that length of arrays will be written in varint encoding.
     * <a href="https://developers.google.com/protocol-buffers/docs/encoding#varints">Varint encoding description.</a>
     */
    public static final String IGNITE_NO_VARINT_ARRAY_LENGTH = "IGNITE_NO_VARINT_ARRAY_LENGTH";
=======
     * If a partition release future completion time during an exchange exceeds this threshold, the contents of
     * the future will be dumped to the log on exchange. Default is {@code 0} (disabled).
     */
    public static final String IGNITE_PARTITION_RELEASE_FUTURE_DUMP_THRESHOLD =
        "IGNITE_PARTITION_RELEASE_FUTURE_DUMP_THRESHOLD";

    /**
     * If this property is set, a node will forcible fail a remote node when it fails to establish a communication
     * connection.
     */
    public static final String IGNITE_ENABLE_FORCIBLE_NODE_KILL = "IGNITE_ENABLE_FORCIBLE_NODE_KILL";
>>>>>>> 80cc292c

    /**
     * Enforces singleton.
     */
    private IgniteSystemProperties() {
        // No-op.
    }

    /**
     * Gets either system property or environment variable with given name.
     *
     * @param name Name of the system property or environment variable.
     * @return Value of the system property or environment variable.
     *         Returns {@code null} if neither can be found for given name.
     */
    @Nullable public static String getString(String name) {
        assert name != null;

        String v = System.getProperty(name);

        if (v == null)
            v = System.getenv(name);

        return v;
    }

    /**
     * Gets either system property or environment variable with given name.
     *
     * @param name Name of the system property or environment variable.
     * @param dflt Default value.
     * @return Value of the system property or environment variable.
     *         Returns {@code null} if neither can be found for given name.
     */
    @Nullable public static String getString(String name, String dflt) {
        String val = getString(name);

        return val == null ? dflt : val;
    }

    /**
     * Gets either system property or environment variable with given name.
     * The result is transformed to {@code boolean} using {@code Boolean.valueOf()} method.
     *
     * @param name Name of the system property or environment variable.
     * @return Boolean value of the system property or environment variable.
     *         Returns {@code False} in case neither system property
     *         nor environment variable with given name is found.
     */
    public static boolean getBoolean(String name) {
        return getBoolean(name, false);
    }

    /**
     * Gets either system property or environment variable with given name.
     * The result is transformed to {@code boolean} using {@code Boolean.valueOf()} method.
     *
     * @param name Name of the system property or environment variable.
     * @param dflt Default value.
     * @return Boolean value of the system property or environment variable.
     *         Returns default value in case neither system property
     *         nor environment variable with given name is found.
     */
    public static boolean getBoolean(String name, boolean dflt) {
        String val = getString(name);

        return val == null ? dflt : Boolean.valueOf(val);
    }

    /**
     * Gets either system property or environment variable with given name.
     * The result is transformed to {@code int} using {@code Integer.parseInt()} method.
     *
     * @param name Name of the system property or environment variable.
     * @param dflt Default value
     * @return Integer value of the system property or environment variable.
     *         Returns default value in case neither system property
     *         nor environment variable with given name is found.
     */
    public static int getInteger(String name, int dflt) {
        String s = getString(name);

        if (s == null)
            return dflt;

        int res;

        try {
            res = Integer.parseInt(s);
        }
        catch (NumberFormatException ignore) {
            res = dflt;
        }

        return res;
    }

    /**
     * Gets either system property or environment variable with given name.
     * The result is transformed to {@code float} using {@code Float.parseFloat()} method.
     *
     * @param name Name of the system property or environment variable.
     * @param dflt Default value
     * @return Float value of the system property or environment variable.
     *         Returns default value in case neither system property
     *         nor environment variable with given name is found.
     */
    public static float getFloat(String name, float dflt) {
        String s = getString(name);

        if (s == null)
            return dflt;

        float res;

        try {
            res = Float.parseFloat(s);
        }
        catch (NumberFormatException ignore) {
            res = dflt;
        }

        return res;
    }

    /**
     * Gets either system property or environment variable with given name.
     * The result is transformed to {@code long} using {@code Long.parseLong()} method.
     *
     * @param name Name of the system property or environment variable.
     * @param dflt Default value
     * @return Integer value of the system property or environment variable.
     *         Returns default value in case neither system property
     *         nor environment variable with given name is found.
     */
    public static long getLong(String name, long dflt) {
        String s = getString(name);

        if (s == null)
            return dflt;

        long res;

        try {
            res = Long.parseLong(s);
        }
        catch (NumberFormatException ignore) {
            res = dflt;
        }

        return res;
    }

    /**
     * Gets either system property or environment variable with given name.
     * The result is transformed to {@code double} using {@code Double.parseDouble()} method.
     *
     * @param name Name of the system property or environment variable.
     * @param dflt Default value
     * @return Integer value of the system property or environment variable.
     *         Returns default value in case neither system property
     *         nor environment variable with given name is found.
     */
    public static double getDouble(String name, double dflt) {
        String s = getString(name);

        if (s == null)
            return dflt;

        double res;

        try {
            res = Double.parseDouble(s);
        }
        catch (NumberFormatException ignore) {
            res = dflt;
        }

        return res;
    }

    /**
     * Gets snapshot of system properties.
     * Snapshot could be used for thread safe iteration over system properties.
     * Non-string properties are removed before return.
     *
     * @return Snapshot of system properties.
     */
    public static Properties snapshot() {
        Properties sysProps = (Properties)System.getProperties().clone();

        Iterator<Map.Entry<Object, Object>> iter = sysProps.entrySet().iterator();

        while (iter.hasNext()) {
            Map.Entry entry = iter.next();

            if (!(entry.getValue() instanceof String) || !(entry.getKey() instanceof String))
                iter.remove();
        }

        return sysProps;
    }

    /**
     * Does the same as {@link #snapshot()} but filters out
     * possible sensitive user data.
     *
     * @return Snapshot of system properties.
     */
    @SuppressWarnings("unchecked")
    public static Properties safeSnapshot() {
        final Properties props = snapshot();

        final Iterator<Map.Entry<Object, Object>> iter = props.entrySet().iterator();

        while (iter.hasNext()) {
            final Map.Entry entry = iter.next();

            if (!PROPS_FILTER.apply(entry))
                iter.remove();
        }

        return props;
    }
}<|MERGE_RESOLUTION|>--- conflicted
+++ resolved
@@ -690,7 +690,19 @@
         "IGNITE_CLIENT_CACHE_CHANGE_MESSAGE_TIMEOUT";
 
     /**
-<<<<<<< HEAD
+     * If a partition release future completion time during an exchange exceeds this threshold, the contents of
+     * the future will be dumped to the log on exchange. Default is {@code 0} (disabled).
+     */
+    public static final String IGNITE_PARTITION_RELEASE_FUTURE_DUMP_THRESHOLD =
+        "IGNITE_PARTITION_RELEASE_FUTURE_DUMP_THRESHOLD";
+
+    /**
+     * If this property is set, a node will forcible fail a remote node when it fails to establish a communication
+     * connection.
+     */
+    public static final String IGNITE_ENABLE_FORCIBLE_NODE_KILL = "IGNITE_ENABLE_FORCIBLE_NODE_KILL";
+
+    /**
      * When set to {@code true}, Ignite switches to compatibility mode with versions that writing
      * length of arrays in default format.
      *
@@ -698,19 +710,6 @@
      * <a href="https://developers.google.com/protocol-buffers/docs/encoding#varints">Varint encoding description.</a>
      */
     public static final String IGNITE_NO_VARINT_ARRAY_LENGTH = "IGNITE_NO_VARINT_ARRAY_LENGTH";
-=======
-     * If a partition release future completion time during an exchange exceeds this threshold, the contents of
-     * the future will be dumped to the log on exchange. Default is {@code 0} (disabled).
-     */
-    public static final String IGNITE_PARTITION_RELEASE_FUTURE_DUMP_THRESHOLD =
-        "IGNITE_PARTITION_RELEASE_FUTURE_DUMP_THRESHOLD";
-
-    /**
-     * If this property is set, a node will forcible fail a remote node when it fails to establish a communication
-     * connection.
-     */
-    public static final String IGNITE_ENABLE_FORCIBLE_NODE_KILL = "IGNITE_ENABLE_FORCIBLE_NODE_KILL";
->>>>>>> 80cc292c
 
     /**
      * Enforces singleton.

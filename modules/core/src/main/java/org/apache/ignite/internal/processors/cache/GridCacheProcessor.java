--- conflicted
+++ resolved
@@ -2242,24 +2242,7 @@
      */
     void forceCloseCaches(ExchangeActions exchActions) {
         assert exchActions != null && !exchActions.cacheStopRequests().isEmpty();
-
-<<<<<<< HEAD
-        if (exchActions == null)
-            return;
-
-        if (exchActions.systemCachesStarting() && exchActions.stateChangeRequest() == null)
-            ctx.dataStructures().restoreStructuresState(ctx);
-
-        if (err == null) {
-            // Force checkpoint if there is any cache stop request
-            if (exchActions.cacheStopRequests().size() > 0) {
-                try {
-                    sharedCtx.database().waitForCheckpoint("caches stop");
-                }
-                catch (IgniteCheckedException e) {
-                    U.error(log, "Failed to wait for checkpoint finish during cache stop.", e);
-                }
-=======
+      
         processCacheStopRequestOnExchangeDone(exchActions);
     }
 
@@ -2271,7 +2254,6 @@
         if (exchActions.cacheStopRequests().size() > 0) {
             try {
                 sharedCtx.database().waitForCheckpoint("caches stop");
->>>>>>> 81d04a5b
             }
             catch (IgniteCheckedException e) {
                 U.error(log, "Failed to wait for checkpoint finish during cache stop.", e);

/*
 * Licensed to the Apache Software Foundation (ASF) under one or more
 * contributor license agreements.  See the NOTICE file distributed with
 * this work for additional information regarding copyright ownership.
 * The ASF licenses this file to You under the Apache License, Version 2.0
 * (the "License"); you may not use this file except in compliance with
 * the License.  You may obtain a copy of the License at
 *
 *      http://www.apache.org/licenses/LICENSE-2.0
 *
 * Unless required by applicable law or agreed to in writing, software
 * distributed under the License is distributed on an "AS IS" BASIS,
 * WITHOUT WARRANTIES OR CONDITIONS OF ANY KIND, either express or implied.
 * See the License for the specific language governing permissions and
 * limitations under the License.
 */

package org.apache.ignite.internal.processors.platform;

import org.apache.ignite.IgniteCheckedException;
import org.apache.ignite.IgniteLogger;
import org.apache.ignite.binary.BinaryRawReader;
import org.apache.ignite.internal.IgniteInternalFuture;
import org.apache.ignite.internal.binary.BinaryRawReaderEx;
import org.apache.ignite.internal.binary.BinaryRawWriterEx;
import org.apache.ignite.internal.processors.platform.memory.PlatformMemory;
import org.apache.ignite.internal.processors.platform.utils.PlatformFutureUtils;
import org.apache.ignite.internal.processors.platform.utils.PlatformListenable;
<<<<<<< HEAD
=======
import org.apache.ignite.internal.processors.platform.utils.PlatformListenableTarget;
>>>>>>> f7d89fdb
import org.apache.ignite.lang.IgniteFuture;
import org.jetbrains.annotations.Nullable;

/**
 * Abstract interop target.
 */
public abstract class PlatformAbstractTarget implements PlatformTarget, PlatformAsyncTarget {
    /** Constant: TRUE.*/
    protected static final int TRUE = 1;

    /** Constant: FALSE. */
    protected static final int FALSE = 0;

    /** Constant: ERROR. */
    protected static final int ERROR = -1;

    /** Context. */
    protected final PlatformContext platformCtx;

    /** Logger. */
    protected final IgniteLogger log;

    /**
     * Constructor.
     *
     * @param platformCtx Context.
     */
    protected PlatformAbstractTarget(PlatformContext platformCtx) {
        this.platformCtx = platformCtx;

        log = platformCtx.kernalContext().log(PlatformAbstractTarget.class);
    }

<<<<<<< HEAD
    /** {@inheritDoc} */
    @Override public long inLongOutLong(int type, long val) throws Exception {
        try {
            return processInLongOutLong(type, val);
        }
        catch (Exception e) {
            throw convertException(e);
        }
    }

    /** {@inheritDoc} */
    @Override public long inStreamOutLong(int type, long memPtr) throws Exception {
        try (PlatformMemory mem = platformCtx.memory().get(memPtr)) {
            BinaryRawReaderEx reader = platformCtx.reader(mem);

            return processInStreamOutLong(type, reader, mem);
        }
        catch (Exception e) {
            throw convertException(e);
        }
    }

    /** {@inheritDoc} */
    @Override public Object inStreamOutObject(int type, long memPtr) throws Exception {
        try (PlatformMemory mem = memPtr != 0 ? platformCtx.memory().get(memPtr) : null) {
            BinaryRawReaderEx reader = mem != null ? platformCtx.reader(mem) : null;

            return processInStreamOutObject(type, reader);
        }
        catch (Exception e) {
            throw convertException(e);
        }
=======
    /**
     * @return Context.
     */
    public PlatformContext platformContext() {
        return platformCtx;
    }

    /** {@inheritDoc} */
    @Override public Exception convertException(Exception e) {
        return e;
    }

    /** {@inheritDoc} */
    @Override public IgniteInternalFuture currentFuture() throws IgniteCheckedException {
        throw new IgniteCheckedException("Future listening is not supported in " + getClass());
>>>>>>> f7d89fdb
    }

    /** {@inheritDoc} */
    @Override @Nullable public PlatformFutureUtils.Writer futureWriter(int opId){
        return null;
    }

    /** {@inheritDoc} */
    @Override public long processInLongOutLong(int type, long val) throws IgniteCheckedException {
        return throwUnsupported(type);
    }

    /** {@inheritDoc} */
    @Override public long processInStreamOutLong(int type, BinaryRawReaderEx reader) throws IgniteCheckedException {
        return throwUnsupported(type);
    }

    /** {@inheritDoc} */
<<<<<<< HEAD
    @Override public Object inObjectStreamOutObjectStream(int type, Object arg, long inMemPtr, long outMemPtr)
        throws Exception {
        PlatformMemory inMem = null;
        PlatformMemory outMem = null;

        try {
            BinaryRawReaderEx reader = null;

            if (inMemPtr != 0) {
                inMem = platformCtx.memory().get(inMemPtr);

                reader = platformCtx.reader(inMem);
            }

            PlatformOutputStream out = null;
            BinaryRawWriterEx writer = null;

            if (outMemPtr != 0) {
                outMem = platformCtx.memory().get(outMemPtr);

                out = outMem.output();

                writer = platformCtx.writer(out);
            }

            Object res = processInObjectStreamOutObjectStream(type, arg, reader, writer);

            if (out != null)
                out.synchronize();

            return res;
        }
        catch (Exception e) {
            throw convertException(e);
        }
        finally {
            try {
                if (inMem != null)
                    inMem.close();
            }
            finally {
                if (outMem != null)
                    outMem.close();
            }
        }
    }

    /**
     * Convert caught exception.
     *
     * @param e Exception to convert.
     * @return Converted exception.
     */
    public Exception convertException(Exception e) {
        return e;
    }

    /**
     * @return Context.
     */
    public PlatformContext platformContext() {
        return platformCtx;
    }

    /** {@inheritDoc} */
    @Override public void listenFuture(final long futId, int typ) throws Exception {
        PlatformFutureUtils.listen(platformCtx, currentFuture(), futId, typ, null, this);
    }

    /** {@inheritDoc} */
    @Override public void listenFutureForOperation(final long futId, int typ, int opId) throws Exception {
        PlatformFutureUtils.listen(platformCtx, currentFuture(), futId, typ, futureWriter(opId), this);
    }

    /**
     * When overridden in a derived class, gets future for the current operation.
     *
     * @return current future.
     * @throws IgniteCheckedException If failed.
     */
    protected IgniteInternalFuture currentFuture() throws IgniteCheckedException {
        throw new IgniteCheckedException("Future listening is not supported in " + getClass());
=======
    @Override public long processInStreamOutLong(int type, BinaryRawReaderEx reader, PlatformMemory mem) throws IgniteCheckedException {
        return processInStreamOutLong(type, reader);
    }

    /** {@inheritDoc} */
    @Override public void processInStreamOutStream(int type, BinaryRawReaderEx reader, BinaryRawWriterEx writer)
        throws IgniteCheckedException {
        throwUnsupported(type);
    }

    /** {@inheritDoc} */
    @Override public PlatformTarget processInStreamOutObject(int type, BinaryRawReaderEx reader)
        throws IgniteCheckedException {
        return throwUnsupported(type);
    }

    /** {@inheritDoc} */
    @Override public PlatformTarget processInObjectStreamOutObjectStream(int type, @Nullable PlatformTarget arg,
        BinaryRawReaderEx reader, BinaryRawWriterEx writer) throws IgniteCheckedException {
        return throwUnsupported(type);
    }

    /** {@inheritDoc} */
    @Override public void processOutStream(int type, BinaryRawWriterEx writer) throws IgniteCheckedException {
        throwUnsupported(type);
    }

    /** {@inheritDoc} */
    @Override public PlatformTarget processOutObject(int type) throws IgniteCheckedException {
        return throwUnsupported(type);
>>>>>>> f7d89fdb
    }

    /**
     * Throw an exception rendering unsupported operation type.
     *
     * @param type Operation type.
     * @return Dummy value which is never returned.
     * @throws IgniteCheckedException Exception to be thrown.
     */
    private <T> T throwUnsupported(int type) throws IgniteCheckedException {
        throw new IgniteCheckedException("Unsupported operation type: " + type);
    }

    /**
     * Reads future information and listens.
     *
<<<<<<< HEAD
     * @param type Type.
     * @param val Value.
     * @return Result.
     * @throws IgniteCheckedException In case of exception.
     */
    protected long processInLongOutLong(int type, long val) throws IgniteCheckedException {
        return throwUnsupported(type);
    }

    /**
     * Process IN operation.
     *
     * @param type Type.
     * @param reader Binary reader.
     * @return Result.
     * @throws IgniteCheckedException In case of exception.
=======
     * @param reader Reader.
     * @param fut Future.
     * @param writer Writer.
     * @throws IgniteCheckedException In case of error.
>>>>>>> f7d89fdb
     */
    protected PlatformListenable readAndListenFuture(BinaryRawReader reader, IgniteInternalFuture fut,
                                                     PlatformFutureUtils.Writer writer)
            throws IgniteCheckedException {
        long futId = reader.readLong();
        int futTyp = reader.readInt();

        return PlatformFutureUtils.listen(platformCtx, fut, futId, futTyp, writer, this);
    }

    /**
     * Reads future information and listens.
     *
     * @param reader Reader.
     * @param fut Future.
     * @param writer Writer.
     * @throws IgniteCheckedException In case of error.
     */
    protected PlatformListenable readAndListenFuture(BinaryRawReader reader, IgniteFuture fut,
                                                     PlatformFutureUtils.Writer writer)
            throws IgniteCheckedException {
        long futId = reader.readLong();
        int futTyp = reader.readInt();

        return PlatformFutureUtils.listen(platformCtx, fut, futId, futTyp, writer, this);
    }

    /**
     * Reads future information and listens.
     *
     * @param reader Reader.
     * @param fut Future.
     * @throws IgniteCheckedException In case of error.
     */
<<<<<<< HEAD
    protected Object processInObjectStreamOutObjectStream(int type, @Nullable Object arg, BinaryRawReaderEx reader,
        BinaryRawWriterEx writer) throws IgniteCheckedException {
        return throwUnsupported(type);
=======
    protected PlatformListenable readAndListenFuture(BinaryRawReader reader, IgniteInternalFuture fut)
        throws IgniteCheckedException {
        return readAndListenFuture(reader, fut, null);
    }

    /**
     * Reads future information and listens.
     *
     * @param reader Reader.
     * @param fut Future.
     * @throws IgniteCheckedException In case of error.
     */
    protected PlatformListenable readAndListenFuture(BinaryRawReader reader, IgniteFuture fut)
        throws IgniteCheckedException {
        return readAndListenFuture(reader, fut, null);
>>>>>>> f7d89fdb
    }

    /**
     * Reads future information and listens.
     *
     * @param reader Reader.
     * @throws IgniteCheckedException In case of error.
     */
    protected long readAndListenFuture(BinaryRawReader reader) throws IgniteCheckedException {
        readAndListenFuture(reader, currentFuture(), null);

        return TRUE;
    }

    /**
     * Wraps a listenable to be returned to platform.
     *
     * @param listenable Listenable.
     * @return Target.
     */
    protected PlatformTarget wrapListenable(PlatformListenable listenable) {
        return new PlatformListenableTarget(listenable, platformCtx);
    }

    /**
     * Reads future information and listens.
     *
     * @param reader Reader.
     * @param fut Future.
     * @param writer Writer.
     * @throws IgniteCheckedException In case of error.
     */
    protected PlatformListenable readAndListenFuture(BinaryRawReader reader, IgniteInternalFuture fut,
                                                     PlatformFutureUtils.Writer writer)
            throws IgniteCheckedException {
        long futId = reader.readLong();
        int futTyp = reader.readInt();

        return PlatformFutureUtils.listen(platformCtx, fut, futId, futTyp, writer, this);
    }

    /**
     * Reads future information and listens.
     *
     * @param reader Reader.
     * @param fut Future.
     * @param writer Writer.
     * @throws IgniteCheckedException In case of error.
     */
    protected PlatformListenable readAndListenFuture(BinaryRawReader reader, IgniteFuture fut,
                                                     PlatformFutureUtils.Writer writer)
            throws IgniteCheckedException {
        long futId = reader.readLong();
        int futTyp = reader.readInt();

        return PlatformFutureUtils.listen(platformCtx, fut, futId, futTyp, writer, this);
    }

    /**
     * Reads future information and listens.
     *
     * @param reader Reader.
     * @param fut Future.
     * @throws IgniteCheckedException In case of error.
     */
    protected PlatformListenable readAndListenFuture(BinaryRawReader reader, IgniteInternalFuture fut)
        throws IgniteCheckedException {
        return readAndListenFuture(reader, fut, null);
    }

    /**
     * Reads future information and listens.
     *
     * @param reader Reader.
     * @param fut Future.
     * @throws IgniteCheckedException In case of error.
     */
    protected PlatformListenable readAndListenFuture(BinaryRawReader reader, IgniteFuture fut)
        throws IgniteCheckedException {
        return readAndListenFuture(reader, fut, null);
    }

    /**
     * Reads future information and listens.
     *
     * @param reader Reader.
     * @throws IgniteCheckedException In case of error.
     */
    protected long readAndListenFuture(BinaryRawReader reader) throws IgniteCheckedException {
        readAndListenFuture(reader, currentFuture(), null);

        return TRUE;
    }
}<|MERGE_RESOLUTION|>--- conflicted
+++ resolved
@@ -26,10 +26,7 @@
 import org.apache.ignite.internal.processors.platform.memory.PlatformMemory;
 import org.apache.ignite.internal.processors.platform.utils.PlatformFutureUtils;
 import org.apache.ignite.internal.processors.platform.utils.PlatformListenable;
-<<<<<<< HEAD
-=======
 import org.apache.ignite.internal.processors.platform.utils.PlatformListenableTarget;
->>>>>>> f7d89fdb
 import org.apache.ignite.lang.IgniteFuture;
 import org.jetbrains.annotations.Nullable;
 
@@ -63,40 +60,6 @@
         log = platformCtx.kernalContext().log(PlatformAbstractTarget.class);
     }
 
-<<<<<<< HEAD
-    /** {@inheritDoc} */
-    @Override public long inLongOutLong(int type, long val) throws Exception {
-        try {
-            return processInLongOutLong(type, val);
-        }
-        catch (Exception e) {
-            throw convertException(e);
-        }
-    }
-
-    /** {@inheritDoc} */
-    @Override public long inStreamOutLong(int type, long memPtr) throws Exception {
-        try (PlatformMemory mem = platformCtx.memory().get(memPtr)) {
-            BinaryRawReaderEx reader = platformCtx.reader(mem);
-
-            return processInStreamOutLong(type, reader, mem);
-        }
-        catch (Exception e) {
-            throw convertException(e);
-        }
-    }
-
-    /** {@inheritDoc} */
-    @Override public Object inStreamOutObject(int type, long memPtr) throws Exception {
-        try (PlatformMemory mem = memPtr != 0 ? platformCtx.memory().get(memPtr) : null) {
-            BinaryRawReaderEx reader = mem != null ? platformCtx.reader(mem) : null;
-
-            return processInStreamOutObject(type, reader);
-        }
-        catch (Exception e) {
-            throw convertException(e);
-        }
-=======
     /**
      * @return Context.
      */
@@ -112,7 +75,6 @@
     /** {@inheritDoc} */
     @Override public IgniteInternalFuture currentFuture() throws IgniteCheckedException {
         throw new IgniteCheckedException("Future listening is not supported in " + getClass());
->>>>>>> f7d89fdb
     }
 
     /** {@inheritDoc} */
@@ -131,90 +93,6 @@
     }
 
     /** {@inheritDoc} */
-<<<<<<< HEAD
-    @Override public Object inObjectStreamOutObjectStream(int type, Object arg, long inMemPtr, long outMemPtr)
-        throws Exception {
-        PlatformMemory inMem = null;
-        PlatformMemory outMem = null;
-
-        try {
-            BinaryRawReaderEx reader = null;
-
-            if (inMemPtr != 0) {
-                inMem = platformCtx.memory().get(inMemPtr);
-
-                reader = platformCtx.reader(inMem);
-            }
-
-            PlatformOutputStream out = null;
-            BinaryRawWriterEx writer = null;
-
-            if (outMemPtr != 0) {
-                outMem = platformCtx.memory().get(outMemPtr);
-
-                out = outMem.output();
-
-                writer = platformCtx.writer(out);
-            }
-
-            Object res = processInObjectStreamOutObjectStream(type, arg, reader, writer);
-
-            if (out != null)
-                out.synchronize();
-
-            return res;
-        }
-        catch (Exception e) {
-            throw convertException(e);
-        }
-        finally {
-            try {
-                if (inMem != null)
-                    inMem.close();
-            }
-            finally {
-                if (outMem != null)
-                    outMem.close();
-            }
-        }
-    }
-
-    /**
-     * Convert caught exception.
-     *
-     * @param e Exception to convert.
-     * @return Converted exception.
-     */
-    public Exception convertException(Exception e) {
-        return e;
-    }
-
-    /**
-     * @return Context.
-     */
-    public PlatformContext platformContext() {
-        return platformCtx;
-    }
-
-    /** {@inheritDoc} */
-    @Override public void listenFuture(final long futId, int typ) throws Exception {
-        PlatformFutureUtils.listen(platformCtx, currentFuture(), futId, typ, null, this);
-    }
-
-    /** {@inheritDoc} */
-    @Override public void listenFutureForOperation(final long futId, int typ, int opId) throws Exception {
-        PlatformFutureUtils.listen(platformCtx, currentFuture(), futId, typ, futureWriter(opId), this);
-    }
-
-    /**
-     * When overridden in a derived class, gets future for the current operation.
-     *
-     * @return current future.
-     * @throws IgniteCheckedException If failed.
-     */
-    protected IgniteInternalFuture currentFuture() throws IgniteCheckedException {
-        throw new IgniteCheckedException("Future listening is not supported in " + getClass());
-=======
     @Override public long processInStreamOutLong(int type, BinaryRawReaderEx reader, PlatformMemory mem) throws IgniteCheckedException {
         return processInStreamOutLong(type, reader);
     }
@@ -245,7 +123,6 @@
     /** {@inheritDoc} */
     @Override public PlatformTarget processOutObject(int type) throws IgniteCheckedException {
         return throwUnsupported(type);
->>>>>>> f7d89fdb
     }
 
     /**
@@ -262,29 +139,10 @@
     /**
      * Reads future information and listens.
      *
-<<<<<<< HEAD
-     * @param type Type.
-     * @param val Value.
-     * @return Result.
-     * @throws IgniteCheckedException In case of exception.
-     */
-    protected long processInLongOutLong(int type, long val) throws IgniteCheckedException {
-        return throwUnsupported(type);
-    }
-
-    /**
-     * Process IN operation.
-     *
-     * @param type Type.
-     * @param reader Binary reader.
-     * @return Result.
-     * @throws IgniteCheckedException In case of exception.
-=======
      * @param reader Reader.
      * @param fut Future.
      * @param writer Writer.
      * @throws IgniteCheckedException In case of error.
->>>>>>> f7d89fdb
      */
     protected PlatformListenable readAndListenFuture(BinaryRawReader reader, IgniteInternalFuture fut,
                                                      PlatformFutureUtils.Writer writer)
@@ -319,11 +177,6 @@
      * @param fut Future.
      * @throws IgniteCheckedException In case of error.
      */
-<<<<<<< HEAD
-    protected Object processInObjectStreamOutObjectStream(int type, @Nullable Object arg, BinaryRawReaderEx reader,
-        BinaryRawWriterEx writer) throws IgniteCheckedException {
-        return throwUnsupported(type);
-=======
     protected PlatformListenable readAndListenFuture(BinaryRawReader reader, IgniteInternalFuture fut)
         throws IgniteCheckedException {
         return readAndListenFuture(reader, fut, null);
@@ -339,7 +192,6 @@
     protected PlatformListenable readAndListenFuture(BinaryRawReader reader, IgniteFuture fut)
         throws IgniteCheckedException {
         return readAndListenFuture(reader, fut, null);
->>>>>>> f7d89fdb
     }
 
     /**
@@ -363,74 +215,4 @@
     protected PlatformTarget wrapListenable(PlatformListenable listenable) {
         return new PlatformListenableTarget(listenable, platformCtx);
     }
-
-    /**
-     * Reads future information and listens.
-     *
-     * @param reader Reader.
-     * @param fut Future.
-     * @param writer Writer.
-     * @throws IgniteCheckedException In case of error.
-     */
-    protected PlatformListenable readAndListenFuture(BinaryRawReader reader, IgniteInternalFuture fut,
-                                                     PlatformFutureUtils.Writer writer)
-            throws IgniteCheckedException {
-        long futId = reader.readLong();
-        int futTyp = reader.readInt();
-
-        return PlatformFutureUtils.listen(platformCtx, fut, futId, futTyp, writer, this);
-    }
-
-    /**
-     * Reads future information and listens.
-     *
-     * @param reader Reader.
-     * @param fut Future.
-     * @param writer Writer.
-     * @throws IgniteCheckedException In case of error.
-     */
-    protected PlatformListenable readAndListenFuture(BinaryRawReader reader, IgniteFuture fut,
-                                                     PlatformFutureUtils.Writer writer)
-            throws IgniteCheckedException {
-        long futId = reader.readLong();
-        int futTyp = reader.readInt();
-
-        return PlatformFutureUtils.listen(platformCtx, fut, futId, futTyp, writer, this);
-    }
-
-    /**
-     * Reads future information and listens.
-     *
-     * @param reader Reader.
-     * @param fut Future.
-     * @throws IgniteCheckedException In case of error.
-     */
-    protected PlatformListenable readAndListenFuture(BinaryRawReader reader, IgniteInternalFuture fut)
-        throws IgniteCheckedException {
-        return readAndListenFuture(reader, fut, null);
-    }
-
-    /**
-     * Reads future information and listens.
-     *
-     * @param reader Reader.
-     * @param fut Future.
-     * @throws IgniteCheckedException In case of error.
-     */
-    protected PlatformListenable readAndListenFuture(BinaryRawReader reader, IgniteFuture fut)
-        throws IgniteCheckedException {
-        return readAndListenFuture(reader, fut, null);
-    }
-
-    /**
-     * Reads future information and listens.
-     *
-     * @param reader Reader.
-     * @throws IgniteCheckedException In case of error.
-     */
-    protected long readAndListenFuture(BinaryRawReader reader) throws IgniteCheckedException {
-        readAndListenFuture(reader, currentFuture(), null);
-
-        return TRUE;
-    }
 }
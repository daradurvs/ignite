--- conflicted
+++ resolved
@@ -2775,21 +2775,14 @@
                             sslMeta.sslEngine(sslEngine);
                         }
 
-<<<<<<< HEAD
                         Integer handshakeConnIdx = useMultipleConnections(node) ? connIdx : null;
 
-=======
->>>>>>> b1c7c9bb
                         rcvCnt = safeHandshake(ch,
                             recoveryDesc,
                             node.id(),
                             timeoutHelper.nextTimeoutChunk(connTimeout0),
-<<<<<<< HEAD
-                            sslEngine,
+                            sslMeta,
                             handshakeConnIdx);
-=======
-                            sslMeta);
->>>>>>> b1c7c9bb
 
                         if (rcvCnt == -1)
                             return null;
@@ -2800,13 +2793,8 @@
                     }
 
                     try {
-<<<<<<< HEAD
-                        Map<Integer, Object> meta = new HashMap<>();
-
+                        meta.put(NODE_ID_META, node.id());
                         meta.put(CONN_IDX_META, connKey);
-=======
-                        meta.put(NODE_ID_META, node.id());
->>>>>>> b1c7c9bb
 
                         if (recoveryDesc != null) {
                             recoveryDesc.onHandshake(rcvCnt);
@@ -2959,12 +2947,8 @@
      * @param recovery Recovery descriptor if use recovery handshake, otherwise {@code null}.
      * @param rmtNodeId Remote node.
      * @param timeout Timeout for handshake.
-<<<<<<< HEAD
-     * @param ssl SSL engine if used cryptography, otherwise {@code null}.
+     * @param sslMeta Session meta.
      * @param handshakeConnIdx Non null connection index if need send it in handshake.
-=======
-     * @param sslMeta Session meta.
->>>>>>> b1c7c9bb
      * @throws IgniteCheckedException If handshake failed or wasn't completed withing timeout.
      * @return Handshake response.
      */
@@ -2974,12 +2958,8 @@
         @Nullable GridNioRecoveryDescriptor recovery,
         UUID rmtNodeId,
         long timeout,
-<<<<<<< HEAD
-        @Nullable SSLEngine ssl,
+        GridSslMeta sslMeta,
         @Nullable Integer handshakeConnIdx
-=======
-        GridSslMeta sslMeta
->>>>>>> b1c7c9bb
     ) throws IgniteCheckedException {
         HandshakeTimeoutObject<T> obj = new HandshakeTimeoutObject<>(client, U.currentTimeMillis() + timeout);
 

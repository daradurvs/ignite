--- conflicted
+++ resolved
@@ -239,10 +239,6 @@
      * Marks all indexes of given type for rebuild from hash index, making them unusable until rebuild finishes.
      *
      * @param spaceName Space name.
-<<<<<<< HEAD
-=======
-     * @param type Type descriptor.
->>>>>>> 86c40587
      */
     public void markForRebuildFromHash(@Nullable String spaceName);
 

--- conflicted
+++ resolved
@@ -429,9 +429,7 @@
             return (CacheQueryFuture<R>)(loc ? qryMgr.queryFieldsLocal(bean) :
                 qryMgr.queryFieldsDistributed(bean, nodes));
         else
-<<<<<<< HEAD
             return (CacheQueryFuture<R>)(loc ? qryMgr.queryLocal(bean) : qryMgr.queryDistributed(bean, nodes));
-=======
             return (CacheQueryFuture<T>)(loc ? qryMgr.queryLocal(bean) : qryMgr.queryDistributed(bean, nodes));
     }
 
@@ -443,7 +441,6 @@
     /** {@inheritDoc} */
     @Override public void resetMetrics() {
         metrics = new GridCacheQueryMetricsAdapter();
->>>>>>> e16701d4
     }
 
     /**

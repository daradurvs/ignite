--- conflicted
+++ resolved
@@ -83,45 +83,17 @@
 import org.jetbrains.annotations.NotNull;
 import org.jetbrains.annotations.Nullable;
 
-<<<<<<< HEAD
-import static org.apache.ignite.IgniteSystemProperties.IGNITE_SERVICES_COMPATIBILITY_MODE;
-import static org.apache.ignite.IgniteSystemProperties.getString;
 import static org.apache.ignite.configuration.DeploymentMode.ISOLATED;
 import static org.apache.ignite.configuration.DeploymentMode.PRIVATE;
 import static org.apache.ignite.events.EventType.EVT_NODE_JOINED;
 import static org.apache.ignite.internal.GridComponent.DiscoveryDataExchangeType.SERVICE_PROC;
-import static org.apache.ignite.internal.IgniteNodeAttributes.ATTR_SERVICES_COMPATIBILITY_MODE;
 import static org.apache.ignite.services.ServiceDeploymentFailuresPolicy.CANCEL;
-=======
-import static javax.cache.event.EventType.REMOVED;
-import static org.apache.ignite.configuration.DeploymentMode.ISOLATED;
-import static org.apache.ignite.configuration.DeploymentMode.PRIVATE;
-import static org.apache.ignite.transactions.TransactionConcurrency.PESSIMISTIC;
-import static org.apache.ignite.transactions.TransactionIsolation.READ_COMMITTED;
-import static org.apache.ignite.transactions.TransactionIsolation.REPEATABLE_READ;
->>>>>>> 371586ae
 
 /**
  * Grid service processor.
  */
 @SkipDaemon
 public class GridServiceProcessor extends GridProcessorAdapter implements IgniteChangeGlobalStateSupport {
-<<<<<<< HEAD
-    /** */
-    private final Boolean srvcCompatibilitySysProp;
-=======
-    /** Time to wait before reassignment retries. */
-    private static final long RETRY_TIMEOUT = 1000;
-
-    /** */
-    private static final int[] EVTS = {
-        EventType.EVT_NODE_JOINED,
-        EventType.EVT_NODE_LEFT,
-        EventType.EVT_NODE_FAILED,
-        DiscoveryCustomEvent.EVT_DISCOVERY_CUSTOM_EVT
-    };
->>>>>>> 371586ae
-
     /** Local service instances. */
     private final ConcurrentMap<IgniteUuid, Collection<ServiceContextImpl>> locServices = new ConcurrentHashMap<>();
 
@@ -159,25 +131,10 @@
     public GridServiceProcessor(GridKernalContext ctx) {
         super(ctx);
 
-<<<<<<< HEAD
-        String servicesCompatibilityMode = getString(IGNITE_SERVICES_COMPATIBILITY_MODE);
-
-        srvcCompatibilitySysProp = servicesCompatibilityMode == null ? null : Boolean.valueOf(servicesCompatibilityMode);
-=======
-        depExe = Executors.newSingleThreadExecutor(new IgniteThreadFactory(ctx.igniteInstanceName(),
-            "srvc-deploy", oomeHnd));
->>>>>>> 371586ae
     }
 
     /** {@inheritDoc} */
     @Override public void start() throws IgniteCheckedException {
-<<<<<<< HEAD
-        ctx.addNodeAttribute(ATTR_SERVICES_COMPATIBILITY_MODE, srvcCompatibilitySysProp);
-=======
-        if (ctx.isDaemon())
-            return;
->>>>>>> 371586ae
-
         IgniteConfiguration cfg = ctx.config();
 
         DeploymentMode depMode = cfg.getDeploymentMode();

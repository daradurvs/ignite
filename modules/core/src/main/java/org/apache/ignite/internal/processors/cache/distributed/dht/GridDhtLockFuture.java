/*
 * Licensed to the Apache Software Foundation (ASF) under one or more
 * contributor license agreements.  See the NOTICE file distributed with
 * this work for additional information regarding copyright ownership.
 * The ASF licenses this file to You under the Apache License, Version 2.0
 * (the "License"); you may not use this file except in compliance with
 * the License.  You may obtain a copy of the License at
 *
 *      http://www.apache.org/licenses/LICENSE-2.0
 *
 * Unless required by applicable law or agreed to in writing, software
 * distributed under the License is distributed on an "AS IS" BASIS,
 * WITHOUT WARRANTIES OR CONDITIONS OF ANY KIND, either express or implied.
 * See the License for the specific language governing permissions and
 * limitations under the License.
 */

package org.apache.ignite.internal.processors.cache.distributed.dht;

import org.apache.ignite.*;
import org.apache.ignite.cluster.*;
import org.apache.ignite.internal.*;
import org.apache.ignite.internal.cluster.*;
import org.apache.ignite.internal.processors.cache.*;
import org.apache.ignite.internal.processors.cache.distributed.*;
import org.apache.ignite.internal.processors.cache.transactions.*;
import org.apache.ignite.internal.processors.cache.version.*;
import org.apache.ignite.internal.processors.timeout.*;
import org.apache.ignite.internal.util.*;
import org.apache.ignite.internal.util.future.*;
import org.apache.ignite.internal.util.tostring.*;
import org.apache.ignite.internal.util.typedef.*;
import org.apache.ignite.internal.util.typedef.internal.*;
import org.apache.ignite.lang.*;
import org.apache.ignite.transactions.*;
import org.jdk8.backport.*;
import org.jetbrains.annotations.*;

import javax.cache.*;
import java.util.*;
import java.util.concurrent.atomic.*;

import static org.apache.ignite.events.EventType.*;
import static org.apache.ignite.internal.processors.dr.GridDrType.*;

/**
 * Cache lock future.
 */
public final class GridDhtLockFuture<K, V> extends GridCompoundIdentityFuture<Boolean>
<<<<<<< HEAD
    implements GridCacheMvccFuture<Boolean>, GridDhtFuture<Boolean>, GridCacheMappedVersion {
    /** */
    private static final long serialVersionUID = 0L;

=======
    implements GridCacheMvccFuture<K, V, Boolean>, GridDhtFuture<Boolean>, GridCacheMappedVersion {
>>>>>>> 1ef545a5
    /** Logger reference. */
    private static final AtomicReference<IgniteLogger> logRef = new AtomicReference<>();

    /** Logger. */
    private static IgniteLogger log;

    /** Cache registry. */
    @GridToStringExclude
    private GridCacheContext<K, V> cctx;

    /** Near node ID. */
    private UUID nearNodeId;

    /** Near lock version. */
    private GridCacheVersion nearLockVer;

    /** Topology version. */
    private long topVer;

    /** Thread. */
    private long threadId;

    /** Keys locked so far. */
    @SuppressWarnings({"FieldAccessedSynchronizedAndUnsynchronized"})
    @GridToStringExclude
    private List<GridDhtCacheEntry> entries;

    /** DHT mappings. */
    private Map<ClusterNode, List<GridDhtCacheEntry>> dhtMap =
        new ConcurrentHashMap8<>();

    /** Future ID. */
    private IgniteUuid futId;

    /** Lock version. */
    private GridCacheVersion lockVer;

    /** Read flag. */
    private boolean read;

    /** Error. */
    private AtomicReference<Throwable> err = new AtomicReference<>(null);

    /** Timed out flag. */
    private volatile boolean timedOut;

    /** Timeout object. */
    @GridToStringExclude
    private LockTimeoutObject timeoutObj;

    /** Lock timeout. */
    private long timeout;

    /** Filter. */
    private CacheEntryPredicate[] filter;

    /** Transaction. */
    private GridDhtTxLocalAdapter tx;

    /** All replies flag. */
    private AtomicBoolean mapped = new AtomicBoolean(false);

    /** */
    private Collection<Integer> invalidParts = new GridLeanSet<>();

    /** Trackable flag. */
    private boolean trackable = true;

    /** Mutex. */
    private final Object mux = new Object();

    /** Pending locks. */
    private final Collection<KeyCacheObject> pendingLocks = new GridConcurrentHashSet<>();

    /** TTL for read operation. */
    private long accessTtl;

    /**
     * @param cctx Cache context.
     * @param nearNodeId Near node ID.
     * @param nearLockVer Near lock version.
     * @param topVer Topology version.
     * @param cnt Number of keys to lock.
     * @param read Read flag.
     * @param timeout Lock acquisition timeout.
     * @param tx Transaction.
     * @param threadId Thread ID.
     * @param accessTtl TTL for read operation.
     * @param filter Filter.
     */
    public GridDhtLockFuture(
        GridCacheContext<K, V> cctx,
        UUID nearNodeId,
        GridCacheVersion nearLockVer,
        long topVer,
        int cnt,
        boolean read,
        long timeout,
        GridDhtTxLocalAdapter tx,
        long threadId,
        long accessTtl,
        CacheEntryPredicate[] filter) {
        super(cctx.kernalContext(), CU.boolReducer());

        assert nearNodeId != null;
        assert nearLockVer != null;
        assert topVer > 0;

        this.cctx = cctx;
        this.nearNodeId = nearNodeId;
        this.nearLockVer = nearLockVer;
        this.topVer = topVer;
        this.read = read;
        this.timeout = timeout;
        this.filter = filter;
        this.tx = tx;
        this.accessTtl = accessTtl;

        if (tx != null)
            tx.topologyVersion(topVer);

        assert tx == null || threadId == tx.threadId();

        this.threadId = threadId;

        if (tx != null)
            lockVer = tx.xidVersion();
        else {
            lockVer = cctx.mvcc().mappedVersion(nearLockVer);

            if (lockVer == null)
                lockVer = cctx.versions().onReceivedAndNext(nearNodeId, nearLockVer);
        }

        futId = IgniteUuid.randomUuid();

        entries = new ArrayList<>(cnt);

        if (log == null)
            log = U.logger(cctx.kernalContext(), logRef, GridDhtLockFuture.class);

        if (timeout > 0) {
            timeoutObj = new LockTimeoutObject();

            cctx.time().addTimeoutObject(timeoutObj);
        }
    }

    /** {@inheritDoc} */
    @Override public Collection<Integer> invalidPartitions() {
        return invalidParts;
    }

    /**
     * @param cacheCtx Cache context.
     * @param invalidPart Partition to retry.
     */
    void addInvalidPartition(GridCacheContext<K, V> cacheCtx, int invalidPart) {
        invalidParts.add(invalidPart);

        // Register invalid partitions with transaction.
        if (tx != null)
            tx.addInvalidPartition(cacheCtx, invalidPart);

        if (log.isDebugEnabled())
            log.debug("Added invalid partition to future [invalidPart=" + invalidPart + ", fut=" + this + ']');
    }

    /**
     * @return Participating nodes.
     */
    @Override public Collection<? extends ClusterNode> nodes() {
        return F.viewReadOnly(futures(), new IgniteClosure<IgniteInternalFuture<?>, ClusterNode>() {
            @Nullable @Override public ClusterNode apply(IgniteInternalFuture<?> f) {
                if (isMini(f))
                    return ((MiniFuture)f).node();

                return cctx.discovery().localNode();
            }
        });
    }

    /** {@inheritDoc} */
    @Override public GridCacheVersion version() {
        return lockVer;
    }

    /** {@inheritDoc} */
    @Override public boolean trackable() {
        return trackable;
    }

    /** {@inheritDoc} */
    @Override public void markNotTrackable() {
        trackable = false;
    }

    /**
     * @return Entries.
     */
    public Collection<GridDhtCacheEntry> entries() {
        return F.view(entries, F.notNull());
    }

    /**
     * @return Entries.
     */
    public Collection<GridDhtCacheEntry> entriesCopy() {
        synchronized (mux) {
            return new ArrayList<>(entries());
        }
    }

    /**
     * @return Future ID.
     */
    @Override public IgniteUuid futureId() {
        return futId;
    }

    /**
     * @return Near lock version.
     */
    public GridCacheVersion nearLockVersion() {
        return nearLockVer;
    }

    /** {@inheritDoc} */
    @Nullable @Override public GridCacheVersion mappedVersion() {
        return tx == null ? nearLockVer : null;
    }

    /**
     * @return {@code True} if transaction is not {@code null}.
     */
    private boolean inTx() {
        return tx != null;
    }

    /**
     * @return {@code True} if transaction is implicit.
     */
    private boolean implicitSingle() {
        return tx != null && tx.implicitSingle();
    }

    /**
     * @return {@code True} if transaction is not {@code null} and has invalidate flag set.
     */
    private boolean isInvalidate() {
        return tx != null && tx.isInvalidate();
    }

    /**
     * @return Transaction isolation or {@code null} if no transaction.
     */
    @Nullable private TransactionIsolation isolation() {
        return tx == null ? null : tx.isolation();
    }

    /**
     * @param cached Entry.
     * @return {@code True} if locked.
     * @throws GridCacheEntryRemovedException If removed.
     */
    private boolean locked(GridCacheEntryEx cached) throws GridCacheEntryRemovedException {
        return (cached.lockedLocally(lockVer) && filter(cached)); // If filter failed, lock is failed.
    }

    /**
     * @param cached Entry.
     * @param owner Lock owner.
     * @return {@code True} if locked.
     */
    private boolean locked(GridCacheEntryEx cached, GridCacheMvccCandidate owner) {
        // Reentry-aware check (if filter failed, lock is failed).
        return owner != null && owner.matches(lockVer, cctx.nodeId(), threadId) && filter(cached);
    }

    /**
     * Adds entry to future.
     *
     * @param entry Entry to add.
     * @return Lock candidate.
     * @throws GridCacheEntryRemovedException If entry was removed.
     * @throws GridDistributedLockCancelledException If lock is canceled.
     */
    @Nullable public GridCacheMvccCandidate addEntry(GridDhtCacheEntry entry)
        throws GridCacheEntryRemovedException, GridDistributedLockCancelledException {
        if (log.isDebugEnabled())
            log.debug("Adding entry: " + entry);

        if (entry == null)
            return null;

        // Check if the future is timed out.
        if (timedOut)
            return null;

        // Add local lock first, as it may throw GridCacheEntryRemovedException.
        GridCacheMvccCandidate c = entry.addDhtLocal(
            nearNodeId,
            nearLockVer,
            topVer,
            threadId,
            lockVer,
            timeout,
            /*reenter*/false,
            inTx(),
            implicitSingle()
        );

        if (c == null && timeout < 0) {
            if (log.isDebugEnabled())
                log.debug("Failed to acquire lock with negative timeout: " + entry);

            onFailed(false);

            return null;
        }

        synchronized (mux) {
            entries.add(c == null || c.reentry() ? null : entry);
        }

        if (c != null && !c.reentry())
            pendingLocks.add(entry.key());

        // Double check if the future has already timed out.
        if (timedOut) {
            entry.removeLock(lockVer);

            return null;
        }

        return c;
    }

    /**
     * Undoes all locks.
     *
     * @param dist If {@code true}, then remove locks from remote nodes as well.
     */
    private void undoLocks(boolean dist) {
        // Transactions will undo during rollback.
        Collection<GridDhtCacheEntry> entriesCp = entriesCopy();

        if (dist && tx == null) {
            cctx.dhtTx().removeLocks(nearNodeId, lockVer, F.viewReadOnly(entriesCp,
                new C1<GridDhtCacheEntry, KeyCacheObject>() {
                    @Override public KeyCacheObject apply(GridDhtCacheEntry e) {
                        return e.key();
                    }
                }), false);
        }
        else {
            if (tx != null) {
                if (tx.setRollbackOnly()) {
                    if (log.isDebugEnabled())
                        log.debug("Marked transaction as rollback only because locks could not be acquired: " + tx);
                }
                else if (log.isDebugEnabled())
                    log.debug("Transaction was not marked rollback-only while locks were not acquired: " + tx);
            }

            for (GridCacheEntryEx e : entriesCp) {
                try {
                    e.removeLock(lockVer);
                }
                catch (GridCacheEntryRemovedException ignored) {
                    while (true) {
                        try {
                            e = cctx.cache().peekEx(e.key());

                            if (e != null)
                                e.removeLock(lockVer);

                            break;
                        }
                        catch (GridCacheEntryRemovedException ignore) {
                            if (log.isDebugEnabled())
                                log.debug("Attempted to remove lock on removed entry (will retry) [ver=" +
                                    lockVer + ", entry=" + e + ']');
                        }
                    }
                }
            }
        }
    }

    /**
     *
     * @param dist {@code True} if need to distribute lock release.
     */
    private void onFailed(boolean dist) {
        undoLocks(dist);

        onComplete(false);
    }

    /**
     * @param nodeId Left node ID
     * @return {@code True} if node was in the list.
     */
    @SuppressWarnings({"ThrowableInstanceNeverThrown"})
    @Override public boolean onNodeLeft(UUID nodeId) {
        boolean found = false;

        for (IgniteInternalFuture<?> fut : futures()) {
            if (isMini(fut)) {
                MiniFuture f = (MiniFuture)fut;

                if (f.node().id().equals(nodeId)) {
                    f.onResult(new ClusterTopologyCheckedException("Remote node left grid (will ignore): " + nodeId));

                    found = true;
                }
            }
        }

        return found;
    }

    /**
     * @param nodeId Sender.
     * @param res Result.
     */
    void onResult(UUID nodeId, GridDhtLockResponse res) {
        if (!isDone()) {
            if (log.isDebugEnabled())
                log.debug("Received lock response from node [nodeId=" + nodeId + ", res=" + res + ", fut=" + this + ']');

            boolean found = false;

            for (IgniteInternalFuture<Boolean> fut : pending()) {
                if (isMini(fut)) {
                    MiniFuture mini = (MiniFuture)fut;

                    if (mini.futureId().equals(res.miniId())) {
                        assert mini.node().id().equals(nodeId);

                        if (log.isDebugEnabled())
                            log.debug("Found mini future for response [mini=" + mini + ", res=" + res + ']');

                        found = true;

                        mini.onResult(res);

                        if (log.isDebugEnabled())
                            log.debug("Futures after processed lock response [fut=" + this + ", mini=" + mini +
                                ", res=" + res + ']');

                        break;
                    }
                }
            }

            if (!found)
                U.warn(log, "Failed to find mini future for response (perhaps due to stale message) [res=" + res +
                    ", fut=" + this + ']');
        }
    }

    /**
     * Sets all local locks as ready. After local locks are acquired, lock requests will be sent to remote nodes.
     * Thus, no reordering will occur for remote locks as they are added after local locks are acquired.
     */
    private void readyLocks() {
        if (log.isDebugEnabled())
            log.debug("Marking local locks as ready for DHT lock future: " + this);

        for (int i = 0; i < entries.size(); i++) {
            while (true) {
                GridDistributedCacheEntry entry = entries.get(i);

                if (entry == null)
                    break; // While.

                try {
                    GridCacheMvccCandidate owner = entry.readyLock(lockVer);

                    if (timeout < 0) {
                        if (owner == null || !owner.version().equals(lockVer)) {
                            // We did not send any requests yet.
                            onFailed(false);

                            return;
                        }
                    }

                    if (log.isDebugEnabled()) {
                        if (!locked(entry, owner))
                            log.debug("Entry is not locked (will keep waiting) [entry=" + entry +
                                ", fut=" + this + ']');
                    }

                    break; // Inner while loop.
                }
                // Possible in concurrent cases, when owner is changed after locks
                // have been released or cancelled.
                catch (GridCacheEntryRemovedException ignored) {
                    if (log.isDebugEnabled())
                        log.debug("Failed to ready lock because entry was removed (will renew).");

                    entries.set(i, (GridDhtCacheEntry)cctx.cache().entryEx(entry.key(), topVer));
                }
            }
        }
    }

    /**
     * @param e Error.
     */
    public void onError(GridDistributedLockCancelledException e) {
        if (err.compareAndSet(null, e))
            onComplete(false);
    }

    /**
     * @param t Error.
     */
    public void onError(Throwable t) {
        if (err.compareAndSet(null, t))
            onComplete(false);
    }

    /**
     * @param cached Entry to check.
     * @return {@code True} if filter passed.
     */
    private boolean filter(GridCacheEntryEx cached) {
        try {
            if (!cctx.isAll(cached, filter)) {
                if (log.isDebugEnabled())
                    log.debug("Filter didn't pass for entry (will fail lock): " + cached);

                onFailed(true);

                return false;
            }

            return true;
        }
        catch (IgniteCheckedException e) {
            onError(e);

            return false;
        }
    }

    /**
     * Callback for whenever entry lock ownership changes.
     *
     * @param entry Entry whose lock ownership changed.
     */
    @Override public boolean onOwnerChanged(GridCacheEntryEx entry, GridCacheMvccCandidate owner) {
        if (isDone())
            return false; // Check other futures.

        if (log.isDebugEnabled())
            log.debug("Received onOwnerChanged() callback [entry=" + entry + ", owner=" + owner + "]");

        if (owner != null && owner.version().equals(lockVer)) {
            pendingLocks.remove(entry.key());

            if (checkLocks())
                map(entries());

            return true;
        }

        return false;
    }

    /**
     * @return {@code True} if locks have been acquired.
     */
    private boolean checkLocks() {
        return pendingLocks.isEmpty();
    }

    /** {@inheritDoc} */
    @Override public boolean cancel() {
        if (onCancelled())
            onComplete(false);

        return isCancelled();
    }

    /** {@inheritDoc} */
    @Override public boolean onDone(@Nullable Boolean success, @Nullable Throwable err) {
        // Protect against NPE.
        if (success == null) {
            assert err != null;

            success = false;
        }

        assert err == null || !success;
        assert !success || (initialized() && !hasPending()) : "Invalid done callback [success=" + success +
            ", fut=" + this + ']';

        if (log.isDebugEnabled())
            log.debug("Received onDone(..) callback [success=" + success + ", err=" + err + ", fut=" + this + ']');

        // If locks were not acquired yet, delay completion.
        if (isDone() || (err == null && success && !checkLocks()))
            return false;

        this.err.compareAndSet(null, err);

        return onComplete(success);
    }

    /**
     * Completeness callback.
     *
     * @param success {@code True} if lock was acquired.
     * @return {@code True} if complete by this operation.
     */
    private boolean onComplete(boolean success) {
        if (log.isDebugEnabled())
            log.debug("Received onComplete(..) callback [success=" + success + ", fut=" + this + ']');

        if (!success)
            undoLocks(true);

        if (tx != null)
            cctx.tm().txContext(tx);

        if (super.onDone(success, err.get())) {
            if (log.isDebugEnabled())
                log.debug("Completing future: " + this);

            // Clean up.
            cctx.mvcc().removeFuture(this);

            if (timeoutObj != null)
                cctx.time().removeTimeoutObject(timeoutObj);

            return true;
        }

        return false;
    }

    /**
     * @param f Future.
     * @return {@code True} if mini-future.
     */
    private boolean isMini(IgniteInternalFuture<?> f) {
        return f.getClass().equals(MiniFuture.class);
    }

    /**
     *
     */
    public void map() {
        if (F.isEmpty(entries)) {
            onComplete(true);

            return;
        }

        readyLocks();
    }

    /**
     * @param entries Entries.
     */
    private void map(Iterable<GridDhtCacheEntry> entries) {
        if (!mapped.compareAndSet(false, true)) {
            if (log.isDebugEnabled())
                log.debug("Will not map DHT lock future (other thread is mapping): " + this);

            return;
        }

        try {
            if (log.isDebugEnabled())
                log.debug("Mapping entry for DHT lock future: " + this);

            boolean hasRmtNodes = false;

            // Assign keys to primary nodes.
            for (GridDhtCacheEntry entry : entries) {
                try {
                    while (true) {
                        try {
                            hasRmtNodes = cctx.dhtMap(nearNodeId, topVer, entry, log, dhtMap, null);

                            GridCacheMvccCandidate cand = entry.mappings(lockVer);

                            // Possible in case of lock cancellation.
                            if (cand == null) {
                                onFailed(false);

                                // Will mark initialized in finally block.
                                return;
                            }

                            break;
                        }
                        catch (GridCacheEntryRemovedException ignore) {
                            if (log.isDebugEnabled())
                                log.debug("Got removed entry when mapping DHT lock future (will retry): " + entry);

                            entry = cctx.dht().entryExx(entry.key(), topVer);
                        }
                    }
                }
                catch (GridDhtInvalidPartitionException e) {
                    assert false : "DHT lock should never get invalid partition [err=" + e + ", fut=" + this + ']';
                }
            }

            if (tx != null)
                tx.needsCompletedVersions(hasRmtNodes);

            if (isDone()) {
                if (log.isDebugEnabled())
                    log.debug("Mapping won't proceed because future is done: " + this);

                return;
            }

            if (log.isDebugEnabled())
                log.debug("Mapped DHT lock future [dhtMap=" + F.nodeIds(dhtMap.keySet()) + ", dhtLockFut=" + this + ']');

            // Create mini futures.
            for (Map.Entry<ClusterNode, List<GridDhtCacheEntry>> mapped : dhtMap.entrySet()) {
                ClusterNode n = mapped.getKey();

                List<GridDhtCacheEntry> dhtMapping = mapped.getValue();

                int cnt = F.size(dhtMapping);

                if (cnt > 0) {
                    assert !n.id().equals(cctx.localNodeId());

                    MiniFuture fut = new MiniFuture(n, dhtMapping);

                    GridDhtLockRequest req = new GridDhtLockRequest(
                        cctx.cacheId(),
                        nearNodeId,
                        inTx() ? tx.nearXidVersion() : null,
                        threadId,
                        futId,
                        fut.futureId(),
                        lockVer,
                        topVer,
                        inTx(),
                        read,
                        isolation(),
                        isInvalidate(),
                        timeout,
                        cnt,
                        0,
                        inTx() ? tx.size() : cnt,
                        inTx() ? tx.groupLockKey() : null,
                        inTx() && tx.partitionLock(),
                        inTx() ? tx.subjectId() : null,
                        inTx() ? tx.taskNameHash() : 0,
                        read ? accessTtl : -1L);

                    try {
                        for (ListIterator<GridDhtCacheEntry> it = dhtMapping.listIterator(); it.hasNext();) {
                            GridDhtCacheEntry e = it.next();

                            // Must unswap entry so that isNewLocked returns correct value.
                            e.unswap(true, false);

                            boolean needVal = false;

                            try {
                                needVal = e.isNewLocked();

                                if (needVal) {
                                    List<ClusterNode> owners = cctx.topology().owners(e.partition(),
                                        tx != null ? tx.topologyVersion() : cctx.affinity().affinityTopologyVersion());

                                    // Do not preload if local node is partition owner.
                                    if (owners.contains(cctx.localNode()))
                                        needVal = false;
                                }
                            }
                            catch (GridCacheEntryRemovedException ex) {
                                assert false : "Entry cannot become obsolete when DHT local candidate is added " +
                                    "[e=" + e + ", ex=" + ex + ']';
                            }

                            // Skip entry if it is not new and is not present in updated mapping.
                            if (tx != null && !needVal)
                                continue;

                            boolean invalidateRdr = e.readerId(n.id()) != null;

                            req.addDhtKey(
                                e.key(),
                                invalidateRdr,
                                cctx);

                            if (needVal)
                                // Mark last added key as needed to be preloaded.
                                req.markLastKeyForPreload();

                            it.set(addOwned(req, e));
                        }

                        add(fut); // Append new future.

                        if (log.isDebugEnabled())
                            log.debug("Sending DHT lock request to DHT node [node=" + n.id() + ", req=" + req + ']');

                        cctx.io().send(n, req, cctx.ioPolicy());
                    }
                    catch (IgniteCheckedException e) {
                        // Fail the whole thing.
                        if (e instanceof ClusterTopologyCheckedException)
                            fut.onResult((ClusterTopologyCheckedException)e);
                        else
                            fut.onResult(e);
                    }
                }
            }
        }
        finally {
            markInitialized();
        }
    }

    /**
     * @param req Request.
     * @param e Entry.
     * @return Entry.
     * @throws IgniteCheckedException If failed.
     */
    private GridDhtCacheEntry addOwned(GridDhtLockRequest req, GridDhtCacheEntry e)
        throws IgniteCheckedException {
        while (true) {
            try {
                GridCacheMvccCandidate added = e.candidate(lockVer);

                assert added != null;
                assert added.dhtLocal();

                if (added.ownerVersion() != null)
                    req.owned(e.key(), added.ownerVersion());

                break;
            }
            catch (GridCacheEntryRemovedException ignore) {
                if (log.isDebugEnabled())
                    log.debug("Got removed entry when creating DHT lock request (will retry): " + e);

                e = cctx.dht().entryExx(e.key(), topVer);
            }
        }

        return e;
    }

    /** {@inheritDoc} */
    @Override public int hashCode() {
        return futId.hashCode();
    }

    /** {@inheritDoc} */
    @Override public String toString() {
        return S.toString(GridDhtLockFuture.class, this, super.toString());
    }

    /**
     * Lock request timeout object.
     */
    private class LockTimeoutObject extends GridTimeoutObjectAdapter {
        /**
         * Default constructor.
         */
        LockTimeoutObject() {
            super(timeout);
        }

        /** {@inheritDoc} */
        @SuppressWarnings({"ThrowableInstanceNeverThrown"})
        @Override public void onTimeout() {
            if (log.isDebugEnabled())
                log.debug("Timed out waiting for lock response: " + this);

            timedOut = true;

            onComplete(false);
        }

        /** {@inheritDoc} */
        @Override public String toString() {
            return S.toString(LockTimeoutObject.class, this);
        }
    }

    /**
     * Mini-future for get operations. Mini-futures are only waiting on a single
     * node as opposed to multiple nodes.
     */
    private class MiniFuture extends GridFutureAdapter<Boolean> {
        /** */
        private final IgniteUuid futId = IgniteUuid.randomUuid();

        /** Node. */
        @GridToStringExclude
        private ClusterNode node;

        /** DHT mapping. */
        @GridToStringInclude
        private List<GridDhtCacheEntry> dhtMapping;

        /**
         * @param node Node.
         * @param dhtMapping Mapping.
         */
<<<<<<< HEAD
        MiniFuture(ClusterNode node, List<GridDhtCacheEntry> dhtMapping) {
            super(cctx.kernalContext());

=======
        MiniFuture(ClusterNode node, List<GridDhtCacheEntry<K, V>> dhtMapping) {
>>>>>>> 1ef545a5
            assert node != null;

            this.node = node;
            this.dhtMapping = dhtMapping;
        }

        /**
         * @return Future ID.
         */
        IgniteUuid futureId() {
            return futId;
        }

        /**
         * @return Node ID.
         */
        public ClusterNode node() {
            return node;
        }

        /**
         * @param e Error.
         */
        void onResult(Throwable e) {
            if (log.isDebugEnabled())
                log.debug("Failed to get future result [fut=" + this + ", err=" + e + ']');

            // Fail.
            onDone(e);
        }

        /**
         * @param e Node failure.
         */
        void onResult(ClusterTopologyCheckedException e) {
            if (log.isDebugEnabled())
                log.debug("Remote node left grid while sending or waiting for reply (will ignore): " + this);

            if (tx != null)
                tx.removeMapping(node.id());

            onDone(true);
        }

        /**
         * @param res Result callback.
         */
        void onResult(GridDhtLockResponse res) {
            if (res.error() != null)
                // Fail the whole compound future.
                onError(res.error());
            else {
                Collection<Integer> invalidParts = res.invalidPartitions();

                // Removing mappings for invalid partitions.
                if (!F.isEmpty(invalidParts)) {
                    for (Iterator<GridDhtCacheEntry> it = dhtMapping.iterator(); it.hasNext();) {
                        GridDhtCacheEntry entry = it.next();

                        if (invalidParts.contains(entry.partition())) {
                            it.remove();

                            if (log.isDebugEnabled())
                                log.debug("Removed mapping for entry [nodeId=" + node.id() + ", entry=" + entry +
                                    ", fut=" + GridDhtLockFuture.this + ']');

                            if (tx != null)
                                tx.removeDhtMapping(node.id(), entry);
                        }
                    }

                    if (dhtMapping.isEmpty())
                        dhtMap.remove(node);
                }

                boolean replicate = cctx.isDrEnabled();

                boolean rec = cctx.events().isRecordable(EVT_CACHE_PRELOAD_OBJECT_LOADED);

                for (GridCacheEntryInfo info : res.preloadEntries()) {
                    try {
                        GridCacheEntryEx entry = cctx.cache().entryEx(info.key(), topVer);

                        if (entry.initialValue(info.value(), info.version(), info.ttl(),
                            info.expireTime(), true, topVer, replicate ? DR_PRELOAD : DR_NONE)) {
                            if (rec && !entry.isInternal())
                                cctx.events().addEvent(entry.partition(), entry.key(), cctx.localNodeId(),
                                    (IgniteUuid)null, null, EVT_CACHE_PRELOAD_OBJECT_LOADED, info.value(), true, null,
                                    false, null, null, null);
                        }
                    }
                    catch (IgniteCheckedException e) {
                        onDone(e);

                        return;
                    }
                    catch (GridCacheEntryRemovedException e) {
                        assert false : "Entry cannot become obsolete when DHT local candidate is added " +
                            "[e=" + e + ", ex=" + e + ']';
                    }
                }

                // Finish mini future.
                onDone(true);
            }
        }

        /**
         * @param cacheCtx Context.
         * @param keys Keys to evict readers for.
         * @param nodeId Node ID.
         * @param msgId Message ID.
         * @param entries Entries to check.
         */
        @SuppressWarnings({"ForLoopReplaceableByForEach"})
        private void evictReaders(GridCacheContext<K, V> cacheCtx, Collection<IgniteTxKey> keys, UUID nodeId, long msgId,
            @Nullable List<GridDhtCacheEntry> entries) {
            if (entries == null || keys == null || entries.isEmpty() || keys.isEmpty())
                return;

            for (ListIterator<GridDhtCacheEntry> it = entries.listIterator(); it.hasNext(); ) {
                GridDhtCacheEntry cached = it.next();

                if (keys.contains(cached.txKey())) {
                    while (true) {
                        try {
                            cached.removeReader(nodeId, msgId);

                            if (tx != null)
                                tx.removeNearMapping(nodeId, cached);

                            break;
                        }
                        catch (GridCacheEntryRemovedException ignore) {
                            GridDhtCacheEntry e = cacheCtx.dht().peekExx(cached.key());

                            if (e == null)
                                break;

                            it.set(e);
                        }
                    }
                }
            }
        }

        /** {@inheritDoc} */
        @Override public String toString() {
            return S.toString(MiniFuture.class, this, "nodeId", node.id(), "super", super.toString());
        }
    }
}<|MERGE_RESOLUTION|>--- conflicted
+++ resolved
@@ -47,14 +47,7 @@
  * Cache lock future.
  */
 public final class GridDhtLockFuture<K, V> extends GridCompoundIdentityFuture<Boolean>
-<<<<<<< HEAD
     implements GridCacheMvccFuture<Boolean>, GridDhtFuture<Boolean>, GridCacheMappedVersion {
-    /** */
-    private static final long serialVersionUID = 0L;
-
-=======
-    implements GridCacheMvccFuture<K, V, Boolean>, GridDhtFuture<Boolean>, GridCacheMappedVersion {
->>>>>>> 1ef545a5
     /** Logger reference. */
     private static final AtomicReference<IgniteLogger> logRef = new AtomicReference<>();
 
@@ -975,13 +968,7 @@
          * @param node Node.
          * @param dhtMapping Mapping.
          */
-<<<<<<< HEAD
         MiniFuture(ClusterNode node, List<GridDhtCacheEntry> dhtMapping) {
-            super(cctx.kernalContext());
-
-=======
-        MiniFuture(ClusterNode node, List<GridDhtCacheEntry<K, V>> dhtMapping) {
->>>>>>> 1ef545a5
             assert node != null;
 
             this.node = node;

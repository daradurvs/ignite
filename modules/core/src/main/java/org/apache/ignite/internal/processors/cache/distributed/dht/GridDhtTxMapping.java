/*
 * Licensed to the Apache Software Foundation (ASF) under one or more
 * contributor license agreements.  See the NOTICE file distributed with
 * this work for additional information regarding copyright ownership.
 * The ASF licenses this file to You under the Apache License, Version 2.0
 * (the "License"); you may not use this file except in compliance with
 * the License.  You may obtain a copy of the License at
 *
 *      http://www.apache.org/licenses/LICENSE-2.0
 *
 * Unless required by applicable law or agreed to in writing, software
 * distributed under the License is distributed on an "AS IS" BASIS,
 * WITHOUT WARRANTIES OR CONDITIONS OF ANY KIND, either express or implied.
 * See the License for the specific language governing permissions and
 * limitations under the License.
 */

package org.apache.ignite.internal.processors.cache.distributed.dht;

import java.util.Collection;
import java.util.List;
import java.util.Map;
import java.util.UUID;
import org.apache.ignite.cluster.ClusterNode;
import org.apache.ignite.internal.util.GridLeanMap;
import org.apache.ignite.internal.util.GridLeanSet;
import org.apache.ignite.internal.util.typedef.F;
import org.apache.ignite.internal.util.typedef.internal.U;

/**
 * DHT transaction mapping.
 */
public class GridDhtTxMapping {
    /** Transaction nodes mapping (primary node -> related backup nodes). */
    private final Map<UUID, Collection<UUID>> txNodes = new GridLeanMap<>();

    /**
     * Adds information about next mapping.
     *
     * @param nodes Nodes.
     */
    @SuppressWarnings("ConstantConditions")
    public void addMapping(List<ClusterNode> nodes) {
        assert !F.isEmpty(nodes) : nodes;

<<<<<<< HEAD
        if (last == null || !last.primary.equals(primary.id())) {
            last = new TxMapping(primary);

            mappings.add(last);
        }
=======
        ClusterNode primary = nodes.get(0);

        int size = nodes.size();

        if (size > 1) {
            Collection<UUID> backups = txNodes.get(primary.id());
>>>>>>> 3ff71fd7

            if (backups == null) {
                backups = U.newHashSet(size - 1);

                txNodes.put(primary.id(), backups);
            }

<<<<<<< HEAD
        // Add backups.
        for (int i = 1; i < nodes.size(); i++) {
            ClusterNode backup = nodes.get(i);

            last.add(backup);

            storedBackups.add(backup.id());
        }
=======
            for (int i = 1; i < size; i++)
                backups.add(nodes.get(i).id());
        }
        else
            txNodes.put(primary.id(), new GridLeanSet<UUID>());
>>>>>>> 3ff71fd7
    }

    /**
     * @return Primary to backup mapping.
     */
    public Map<UUID, Collection<UUID>> transactionNodes() {
        return txNodes;
    }
<<<<<<< HEAD

    /**
     * For each mapping sets flags indicating if mapping is last for node.
     *
     * @param mappings Mappings.
     */
    public void initLast(Collection<GridDistributedTxMapping> mappings) {
        assert this.mappings.size() == mappings.size();

        int idx = 0;

        for (GridDistributedTxMapping map : mappings) {
            TxMapping mapping = this.mappings.get(idx);

            map.lastBackups(lastBackups(mapping, idx));

            boolean last = true;

            for (int i = idx + 1; i < this.mappings.size(); i++) {
                TxMapping nextMap = this.mappings.get(i);

                if (nextMap.primary.equals(mapping.primary)) {
                    last = false;

                    break;
                }
            }

            map.last(last);

            idx++;
        }
    }

    /**
     * @param mapping Mapping.
     * @param idx Mapping index.
     * @return IDs of backup nodes receiving last prepare request during this mapping.
     */
    @Nullable private Collection<UUID> lastBackups(TxMapping mapping, int idx) {
        Collection<UUID> res = null;

        for (UUID backup : mapping.backups) {
            boolean foundNext = false;

            for (int i = idx + 1; i < mappings.size(); i++) {
                TxMapping nextMap = mappings.get(i);

                if (nextMap.primary.equals(mapping.primary) && nextMap.backups.contains(backup)) {
                    foundNext = true;

                    break;
                }
            }

            if (!foundNext) {
                if (res == null)
                    res = new ArrayList<>(mapping.backups.size());

                res.add(backup);
            }
        }

        return res;
    }

    /**
     */
    private static class TxMapping {
        /** */
        private final UUID primary;

        /** */
        private final Set<UUID> backups;

        /**
         * @param primary Primary node.
         */
        private TxMapping(ClusterNode primary) {
            this.primary = primary.id();

            backups = new HashSet<>();
        }

        /**
         * @param backup Backup node.
         */
        private void add(ClusterNode backup) {
            backups.add(backup.id());
        }
    }
=======
>>>>>>> 3ff71fd7
}<|MERGE_RESOLUTION|>--- conflicted
+++ resolved
@@ -43,20 +43,12 @@
     public void addMapping(List<ClusterNode> nodes) {
         assert !F.isEmpty(nodes) : nodes;
 
-<<<<<<< HEAD
-        if (last == null || !last.primary.equals(primary.id())) {
-            last = new TxMapping(primary);
-
-            mappings.add(last);
-        }
-=======
         ClusterNode primary = nodes.get(0);
 
         int size = nodes.size();
 
         if (size > 1) {
             Collection<UUID> backups = txNodes.get(primary.id());
->>>>>>> 3ff71fd7
 
             if (backups == null) {
                 backups = U.newHashSet(size - 1);
@@ -64,22 +56,11 @@
                 txNodes.put(primary.id(), backups);
             }
 
-<<<<<<< HEAD
-        // Add backups.
-        for (int i = 1; i < nodes.size(); i++) {
-            ClusterNode backup = nodes.get(i);
-
-            last.add(backup);
-
-            storedBackups.add(backup.id());
-        }
-=======
             for (int i = 1; i < size; i++)
                 backups.add(nodes.get(i).id());
         }
         else
             txNodes.put(primary.id(), new GridLeanSet<UUID>());
->>>>>>> 3ff71fd7
     }
 
     /**
@@ -88,98 +69,4 @@
     public Map<UUID, Collection<UUID>> transactionNodes() {
         return txNodes;
     }
-<<<<<<< HEAD
-
-    /**
-     * For each mapping sets flags indicating if mapping is last for node.
-     *
-     * @param mappings Mappings.
-     */
-    public void initLast(Collection<GridDistributedTxMapping> mappings) {
-        assert this.mappings.size() == mappings.size();
-
-        int idx = 0;
-
-        for (GridDistributedTxMapping map : mappings) {
-            TxMapping mapping = this.mappings.get(idx);
-
-            map.lastBackups(lastBackups(mapping, idx));
-
-            boolean last = true;
-
-            for (int i = idx + 1; i < this.mappings.size(); i++) {
-                TxMapping nextMap = this.mappings.get(i);
-
-                if (nextMap.primary.equals(mapping.primary)) {
-                    last = false;
-
-                    break;
-                }
-            }
-
-            map.last(last);
-
-            idx++;
-        }
-    }
-
-    /**
-     * @param mapping Mapping.
-     * @param idx Mapping index.
-     * @return IDs of backup nodes receiving last prepare request during this mapping.
-     */
-    @Nullable private Collection<UUID> lastBackups(TxMapping mapping, int idx) {
-        Collection<UUID> res = null;
-
-        for (UUID backup : mapping.backups) {
-            boolean foundNext = false;
-
-            for (int i = idx + 1; i < mappings.size(); i++) {
-                TxMapping nextMap = mappings.get(i);
-
-                if (nextMap.primary.equals(mapping.primary) && nextMap.backups.contains(backup)) {
-                    foundNext = true;
-
-                    break;
-                }
-            }
-
-            if (!foundNext) {
-                if (res == null)
-                    res = new ArrayList<>(mapping.backups.size());
-
-                res.add(backup);
-            }
-        }
-
-        return res;
-    }
-
-    /**
-     */
-    private static class TxMapping {
-        /** */
-        private final UUID primary;
-
-        /** */
-        private final Set<UUID> backups;
-
-        /**
-         * @param primary Primary node.
-         */
-        private TxMapping(ClusterNode primary) {
-            this.primary = primary.id();
-
-            backups = new HashSet<>();
-        }
-
-        /**
-         * @param backup Backup node.
-         */
-        private void add(ClusterNode backup) {
-            backups.add(backup.id());
-        }
-    }
-=======
->>>>>>> 3ff71fd7
 }
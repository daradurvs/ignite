--- conflicted
+++ resolved
@@ -52,12 +52,8 @@
     public GridTcpNioCommunicationClient(
         int connIdx,
         GridNioSession ses,
-<<<<<<< HEAD
-        IgniteLogger log) {
-=======
         IgniteLogger log
     ) {
->>>>>>> 08606bd4
         super(connIdx, null);
 
         assert ses != null;

--- conflicted
+++ resolved
@@ -956,27 +956,16 @@
                 break;
 
             case 136:
-<<<<<<< HEAD
-                msg = new ServicesDeploymentExchangeId();
-=======
                 msg = new MvccTxSnapshotRequest();
->>>>>>> 7242e58e
 
                 break;
 
             case 137:
-<<<<<<< HEAD
-                msg = new ServicesSingleMapMessage();
-=======
                 msg = new MvccAckRequestTx();
->>>>>>> 7242e58e
 
                 break;
 
             case 138:
-<<<<<<< HEAD
-                msg = new ServiceSingleDeploymentsResults();
-=======
                 msg = new MvccFutureResponse();
 
                 break;
@@ -1078,7 +1067,21 @@
 
             case 158:
                 msg = new GridDhtPartitionSupplyMessageV2();
->>>>>>> 7242e58e
+
+                break;
+
+            case 159:
+                msg = new ServicesDeploymentExchangeId();
+
+                break;
+
+            case 160:
+                msg = new ServicesSingleMapMessage();
+
+                break;
+
+            case 161:
+                msg = new ServiceSingleDeploymentsResults();
 
                 break;
 

--- conflicted
+++ resolved
@@ -168,17 +168,15 @@
         Message msg = null;
 
         switch (type) {
+            case -39:
+                msg = new SnapshotProgressMessage();
+
+                break;
+
             case -38:
-<<<<<<< HEAD
-                msg = new SnapshotProgressMessage();
-
-                break;
-
-=======
                 msg = new GridChangeGlobalStateMessageResponse();
 
                 break;
->>>>>>> cbb9b9ed
             case -37:
                 msg = new GridDhtAtomicSingleUpdateRequest();
 

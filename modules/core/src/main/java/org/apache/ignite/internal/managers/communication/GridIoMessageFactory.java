/*
 * Licensed to the Apache Software Foundation (ASF) under one or more
 * contributor license agreements.  See the NOTICE file distributed with
 * this work for additional information regarding copyright ownership.
 * The ASF licenses this file to You under the Apache License, Version 2.0
 * (the "License"); you may not use this file except in compliance with
 * the License.  You may obtain a copy of the License at
 *
 *      http://www.apache.org/licenses/LICENSE-2.0
 *
 * Unless required by applicable law or agreed to in writing, software
 * distributed under the License is distributed on an "AS IS" BASIS,
 * WITHOUT WARRANTIES OR CONDITIONS OF ANY KIND, either express or implied.
 * See the License for the specific language governing permissions and
 * limitations under the License.
 */

package org.apache.ignite.internal.managers.communication;

import java.util.Map;
import java.util.concurrent.ConcurrentHashMap;
import org.apache.ignite.IgniteException;
import org.apache.ignite.internal.GridJobCancelRequest;
import org.apache.ignite.internal.GridJobExecuteRequest;
import org.apache.ignite.internal.GridJobExecuteResponse;
import org.apache.ignite.internal.GridJobSiblingsRequest;
import org.apache.ignite.internal.GridJobSiblingsResponse;
import org.apache.ignite.internal.GridTaskCancelRequest;
import org.apache.ignite.internal.GridTaskSessionRequest;
import org.apache.ignite.internal.IgniteDiagnosticMessage;
import org.apache.ignite.internal.binary.BinaryEnumObjectImpl;
import org.apache.ignite.internal.binary.BinaryObjectImpl;
import org.apache.ignite.internal.managers.checkpoint.GridCheckpointRequest;
import org.apache.ignite.internal.managers.deployment.GridDeploymentInfoBean;
import org.apache.ignite.internal.managers.deployment.GridDeploymentRequest;
import org.apache.ignite.internal.managers.deployment.GridDeploymentResponse;
import org.apache.ignite.internal.managers.eventstorage.GridEventStorageMessage;
import org.apache.ignite.internal.processors.affinity.AffinityTopologyVersion;
import org.apache.ignite.internal.processors.authentication.UserAuthenticateRequestMessage;
import org.apache.ignite.internal.processors.authentication.UserAuthenticateResponseMessage;
import org.apache.ignite.internal.processors.authentication.UserManagementOperationFinishedMessage;
import org.apache.ignite.internal.processors.cache.CacheEntryInfoCollection;
import org.apache.ignite.internal.processors.cache.CacheEntryPredicateContainsValue;
import org.apache.ignite.internal.processors.cache.CacheEntrySerializablePredicate;
import org.apache.ignite.internal.processors.cache.CacheEvictionEntry;
import org.apache.ignite.internal.processors.cache.CacheInvokeDirectResult;
import org.apache.ignite.internal.processors.cache.CacheObjectByteArrayImpl;
import org.apache.ignite.internal.processors.cache.CacheObjectImpl;
import org.apache.ignite.internal.managers.encryption.GenerateEncryptionKeyRequest;
import org.apache.ignite.internal.managers.encryption.GenerateEncryptionKeyResponse;
import org.apache.ignite.internal.processors.cache.GridCacheEntryInfo;
import org.apache.ignite.internal.processors.cache.GridCacheMvccEntryInfo;
import org.apache.ignite.internal.processors.cache.GridCacheReturn;
import org.apache.ignite.internal.processors.cache.GridChangeGlobalStateMessageResponse;
import org.apache.ignite.internal.processors.cache.KeyCacheObjectImpl;
import org.apache.ignite.internal.processors.cache.WalStateAckMessage;
import org.apache.ignite.internal.processors.cache.binary.MetadataRequestMessage;
import org.apache.ignite.internal.processors.cache.binary.MetadataResponseMessage;
import org.apache.ignite.internal.processors.cache.distributed.GridCacheTtlUpdateRequest;
import org.apache.ignite.internal.processors.cache.distributed.GridCacheTxRecoveryRequest;
import org.apache.ignite.internal.processors.cache.distributed.GridCacheTxRecoveryResponse;
import org.apache.ignite.internal.processors.cache.distributed.GridDistributedLockRequest;
import org.apache.ignite.internal.processors.cache.distributed.GridDistributedLockResponse;
import org.apache.ignite.internal.processors.cache.distributed.GridDistributedTxFinishRequest;
import org.apache.ignite.internal.processors.cache.distributed.GridDistributedTxFinishResponse;
import org.apache.ignite.internal.processors.cache.distributed.GridDistributedTxPrepareRequest;
import org.apache.ignite.internal.processors.cache.distributed.GridDistributedTxPrepareResponse;
import org.apache.ignite.internal.processors.cache.distributed.GridDistributedUnlockRequest;
import org.apache.ignite.internal.processors.cache.distributed.dht.GridDhtAffinityAssignmentRequest;
import org.apache.ignite.internal.processors.cache.distributed.dht.GridDhtAffinityAssignmentResponse;
import org.apache.ignite.internal.processors.cache.distributed.dht.GridDhtLockRequest;
import org.apache.ignite.internal.processors.cache.distributed.dht.GridDhtLockResponse;
import org.apache.ignite.internal.processors.cache.distributed.dht.GridDhtTxFinishRequest;
import org.apache.ignite.internal.processors.cache.distributed.dht.GridDhtTxFinishResponse;
import org.apache.ignite.internal.processors.cache.distributed.dht.GridDhtTxOnePhaseCommitAckRequest;
import org.apache.ignite.internal.processors.cache.distributed.dht.GridDhtTxPrepareRequest;
import org.apache.ignite.internal.processors.cache.distributed.dht.GridDhtTxPrepareResponse;
import org.apache.ignite.internal.processors.cache.distributed.dht.GridDhtTxQueryEnlistRequest;
import org.apache.ignite.internal.processors.cache.distributed.dht.GridDhtTxQueryEnlistResponse;
import org.apache.ignite.internal.processors.cache.distributed.dht.GridDhtTxQueryFirstEnlistRequest;
import org.apache.ignite.internal.processors.cache.distributed.dht.GridDhtUnlockRequest;
import org.apache.ignite.internal.processors.cache.distributed.dht.GridInvokeValue;
import org.apache.ignite.internal.processors.cache.distributed.dht.PartitionUpdateCountersMessage;
import org.apache.ignite.internal.processors.cache.distributed.dht.atomic.GridDhtAtomicDeferredUpdateResponse;
import org.apache.ignite.internal.processors.cache.distributed.dht.atomic.GridDhtAtomicNearResponse;
import org.apache.ignite.internal.processors.cache.distributed.dht.atomic.GridDhtAtomicSingleUpdateRequest;
import org.apache.ignite.internal.processors.cache.distributed.dht.atomic.GridDhtAtomicUpdateRequest;
import org.apache.ignite.internal.processors.cache.distributed.dht.atomic.GridDhtAtomicUpdateResponse;
import org.apache.ignite.internal.processors.cache.distributed.dht.atomic.GridNearAtomicCheckUpdateRequest;
import org.apache.ignite.internal.processors.cache.distributed.dht.atomic.GridNearAtomicFullUpdateRequest;
import org.apache.ignite.internal.processors.cache.distributed.dht.atomic.GridNearAtomicSingleUpdateFilterRequest;
import org.apache.ignite.internal.processors.cache.distributed.dht.atomic.GridNearAtomicSingleUpdateInvokeRequest;
import org.apache.ignite.internal.processors.cache.distributed.dht.atomic.GridNearAtomicSingleUpdateRequest;
import org.apache.ignite.internal.processors.cache.distributed.dht.atomic.GridNearAtomicUpdateResponse;
import org.apache.ignite.internal.processors.cache.distributed.dht.atomic.NearCacheUpdates;
import org.apache.ignite.internal.processors.cache.distributed.dht.atomic.UpdateErrors;
import org.apache.ignite.internal.processors.cache.distributed.dht.preloader.CacheGroupAffinityMessage;
import org.apache.ignite.internal.processors.cache.distributed.dht.preloader.GridDhtForceKeysRequest;
import org.apache.ignite.internal.processors.cache.distributed.dht.preloader.GridDhtForceKeysResponse;
import org.apache.ignite.internal.processors.cache.distributed.dht.preloader.GridDhtPartitionDemandLegacyMessage;
import org.apache.ignite.internal.processors.cache.distributed.dht.preloader.GridDhtPartitionDemandMessage;
import org.apache.ignite.internal.processors.cache.distributed.dht.preloader.GridDhtPartitionExchangeId;
import org.apache.ignite.internal.processors.cache.distributed.dht.preloader.GridDhtPartitionSupplyMessage;
import org.apache.ignite.internal.processors.cache.distributed.dht.preloader.GridDhtPartitionSupplyMessageV2;
import org.apache.ignite.internal.processors.cache.distributed.dht.preloader.GridDhtPartitionsFullMessage;
import org.apache.ignite.internal.processors.cache.distributed.dht.preloader.GridDhtPartitionsSingleMessage;
import org.apache.ignite.internal.processors.cache.distributed.dht.preloader.GridDhtPartitionsSingleRequest;
import org.apache.ignite.internal.processors.cache.distributed.dht.preloader.latch.LatchAckMessage;
import org.apache.ignite.internal.processors.cache.distributed.near.CacheVersionedValue;
import org.apache.ignite.internal.processors.cache.distributed.near.GridNearGetRequest;
import org.apache.ignite.internal.processors.cache.distributed.near.GridNearGetResponse;
import org.apache.ignite.internal.processors.cache.distributed.near.GridNearLockRequest;
import org.apache.ignite.internal.processors.cache.distributed.near.GridNearLockResponse;
import org.apache.ignite.internal.processors.cache.distributed.near.GridNearSingleGetRequest;
import org.apache.ignite.internal.processors.cache.distributed.near.GridNearSingleGetResponse;
import org.apache.ignite.internal.processors.cache.distributed.near.GridNearTxEnlistRequest;
import org.apache.ignite.internal.processors.cache.distributed.near.GridNearTxEnlistResponse;
import org.apache.ignite.internal.processors.cache.distributed.near.GridNearTxFinishRequest;
import org.apache.ignite.internal.processors.cache.distributed.near.GridNearTxFinishResponse;
import org.apache.ignite.internal.processors.cache.distributed.near.GridNearTxPrepareRequest;
import org.apache.ignite.internal.processors.cache.distributed.near.GridNearTxPrepareResponse;
import org.apache.ignite.internal.processors.cache.distributed.near.GridNearTxQueryEnlistRequest;
import org.apache.ignite.internal.processors.cache.distributed.near.GridNearTxQueryEnlistResponse;
import org.apache.ignite.internal.processors.cache.distributed.near.GridNearTxQueryResultsEnlistRequest;
import org.apache.ignite.internal.processors.cache.distributed.near.GridNearTxQueryResultsEnlistResponse;
import org.apache.ignite.internal.processors.cache.distributed.near.GridNearUnlockRequest;
import org.apache.ignite.internal.processors.cache.mvcc.MvccSnapshotWithoutTxs;
import org.apache.ignite.internal.processors.cache.mvcc.MvccVersionImpl;
import org.apache.ignite.internal.processors.cache.mvcc.msg.MvccAckRequestQueryCntr;
import org.apache.ignite.internal.processors.cache.mvcc.msg.MvccAckRequestQueryId;
import org.apache.ignite.internal.processors.cache.mvcc.msg.MvccAckRequestTx;
import org.apache.ignite.internal.processors.cache.mvcc.msg.MvccAckRequestTxAndQueryCntr;
import org.apache.ignite.internal.processors.cache.mvcc.msg.MvccAckRequestTxAndQueryId;
import org.apache.ignite.internal.processors.cache.mvcc.msg.MvccActiveQueriesMessage;
import org.apache.ignite.internal.processors.cache.mvcc.msg.MvccFutureResponse;
import org.apache.ignite.internal.processors.cache.mvcc.msg.MvccQuerySnapshotRequest;
import org.apache.ignite.internal.processors.cache.mvcc.msg.MvccSnapshotResponse;
import org.apache.ignite.internal.processors.cache.mvcc.msg.MvccTxSnapshotRequest;
import org.apache.ignite.internal.processors.cache.mvcc.msg.MvccWaitTxsRequest;
import org.apache.ignite.internal.processors.cache.query.GridCacheQueryRequest;
import org.apache.ignite.internal.processors.cache.query.GridCacheQueryResponse;
import org.apache.ignite.internal.processors.cache.query.GridCacheSqlQuery;
import org.apache.ignite.internal.processors.cache.query.continuous.CacheContinuousQueryBatchAck;
import org.apache.ignite.internal.processors.cache.query.continuous.CacheContinuousQueryEntry;
import org.apache.ignite.internal.processors.cache.transactions.IgniteTxEntry;
import org.apache.ignite.internal.processors.cache.transactions.IgniteTxKey;
import org.apache.ignite.internal.processors.cache.transactions.TxEntryValueHolder;
import org.apache.ignite.internal.processors.cache.transactions.TxLock;
import org.apache.ignite.internal.processors.cache.transactions.TxLockList;
import org.apache.ignite.internal.processors.cache.transactions.TxLocksRequest;
import org.apache.ignite.internal.processors.cache.transactions.TxLocksResponse;
import org.apache.ignite.internal.processors.cache.version.GridCacheRawVersionedEntry;
import org.apache.ignite.internal.processors.cache.version.GridCacheVersion;
import org.apache.ignite.internal.processors.cache.version.GridCacheVersionEx;
import org.apache.ignite.internal.processors.cluster.ClusterMetricsUpdateMessage;
import org.apache.ignite.internal.processors.continuous.ContinuousRoutineStartResultMessage;
import org.apache.ignite.internal.processors.continuous.GridContinuousMessage;
import org.apache.ignite.internal.processors.datastreamer.DataStreamerEntry;
import org.apache.ignite.internal.processors.datastreamer.DataStreamerRequest;
import org.apache.ignite.internal.processors.datastreamer.DataStreamerResponse;
import org.apache.ignite.internal.processors.hadoop.HadoopJobId;
import org.apache.ignite.internal.processors.hadoop.shuffle.HadoopDirectShuffleMessage;
import org.apache.ignite.internal.processors.hadoop.shuffle.HadoopShuffleAck;
import org.apache.ignite.internal.processors.hadoop.shuffle.HadoopShuffleFinishRequest;
import org.apache.ignite.internal.processors.hadoop.shuffle.HadoopShuffleFinishResponse;
import org.apache.ignite.internal.processors.hadoop.shuffle.HadoopShuffleMessage;
import org.apache.ignite.internal.processors.igfs.IgfsAckMessage;
import org.apache.ignite.internal.processors.igfs.IgfsBlockKey;
import org.apache.ignite.internal.processors.igfs.IgfsBlocksMessage;
import org.apache.ignite.internal.processors.igfs.IgfsDeleteMessage;
import org.apache.ignite.internal.processors.igfs.IgfsFileAffinityRange;
import org.apache.ignite.internal.processors.igfs.IgfsFragmentizerRequest;
import org.apache.ignite.internal.processors.igfs.IgfsFragmentizerResponse;
import org.apache.ignite.internal.processors.igfs.IgfsSyncMessage;
import org.apache.ignite.internal.processors.marshaller.MissingMappingRequestMessage;
import org.apache.ignite.internal.processors.marshaller.MissingMappingResponseMessage;
import org.apache.ignite.internal.processors.query.h2.twostep.messages.GridQueryCancelRequest;
import org.apache.ignite.internal.processors.query.h2.twostep.messages.GridQueryFailResponse;
import org.apache.ignite.internal.processors.query.h2.twostep.messages.GridQueryNextPageRequest;
import org.apache.ignite.internal.processors.query.h2.twostep.messages.GridQueryNextPageResponse;
import org.apache.ignite.internal.processors.query.schema.message.SchemaOperationStatusMessage;
import org.apache.ignite.internal.processors.rest.handlers.task.GridTaskResultRequest;
import org.apache.ignite.internal.processors.rest.handlers.task.GridTaskResultResponse;
import org.apache.ignite.internal.processors.service.ServiceSingleDeploymentsResults;
import org.apache.ignite.internal.processors.service.ServicesDeploymentExchangeId;
import org.apache.ignite.internal.processors.service.ServicesSingleMapMessage;
import org.apache.ignite.internal.util.GridByteArrayList;
import org.apache.ignite.internal.util.GridIntList;
import org.apache.ignite.internal.util.GridLongList;
import org.apache.ignite.internal.util.GridMessageCollection;
import org.apache.ignite.internal.util.UUIDCollectionMessage;
import org.apache.ignite.lang.IgniteOutClosure;
import org.apache.ignite.plugin.extensions.communication.Message;
import org.apache.ignite.plugin.extensions.communication.MessageFactory;
import org.apache.ignite.spi.collision.jobstealing.JobStealingRequest;
import org.apache.ignite.spi.communication.tcp.TcpCommunicationSpi;
import org.apache.ignite.spi.communication.tcp.messages.HandshakeMessage;
import org.apache.ignite.spi.communication.tcp.messages.HandshakeMessage2;
import org.apache.ignite.spi.communication.tcp.messages.NodeIdMessage;
import org.apache.ignite.spi.communication.tcp.messages.RecoveryLastReceivedMessage;

/**
 * Message factory implementation.
 */
public class GridIoMessageFactory implements MessageFactory {
    /** Custom messages registry. Used for test purposes. */
    private static final Map<Short, IgniteOutClosure<Message>> CUSTOM = new ConcurrentHashMap<>();

    /** Extensions. */
    private final MessageFactory[] ext;

    /**
     * @param ext Extensions.
     */
    public GridIoMessageFactory(MessageFactory[] ext) {
        this.ext = ext;
    }

    /** {@inheritDoc} */
    @Override public Message create(short type) {
        Message msg = null;

        switch (type) {
            // -54 is reserved for SQL.
            // -46 ... -51 - snapshot messages.
            case -61:
                msg = new IgniteDiagnosticMessage();

                break;

            case -53:
                msg = new SchemaOperationStatusMessage();

                break;

            case -52:
                msg = new GridIntList();

                break;

            case -51:
                msg = new NearCacheUpdates();

                break;

            case -50:
                msg = new GridNearAtomicCheckUpdateRequest();

                break;

            case -49:
                msg = new UpdateErrors();

                break;

            case -48:
                msg = new GridDhtAtomicNearResponse();

                break;

            case -45:
                msg = new GridChangeGlobalStateMessageResponse();

                break;

            case -44:
                msg = new HandshakeMessage2();

                break;

            case -43:
                msg = new IgniteIoTestMessage();

                break;

            case -42:
                msg = new HadoopDirectShuffleMessage();

                break;

            case -41:
                msg = new HadoopShuffleFinishResponse();

                break;

            case -40:
                msg = new HadoopShuffleFinishRequest();

                break;

            case -39:
                msg = new HadoopJobId();

                break;

            case -38:
                msg = new HadoopShuffleAck();

                break;

            case -37:
                msg = new HadoopShuffleMessage();

                break;

            case -36:
                msg = new GridDhtAtomicSingleUpdateRequest();

                break;

            case -27:
                msg = new GridDhtTxOnePhaseCommitAckRequest();

                break;

            case -26:
                msg = new TxLockList();

                break;

            case -25:
                msg = new TxLock();

                break;

            case -24:
                msg = new TxLocksRequest();

                break;

            case -23:
                msg = new TxLocksResponse();

                break;

            case TcpCommunicationSpi.NODE_ID_MSG_TYPE:
                msg = new NodeIdMessage();

                break;

            case TcpCommunicationSpi.RECOVERY_LAST_ID_MSG_TYPE:
                msg = new RecoveryLastReceivedMessage();

                break;

            case TcpCommunicationSpi.HANDSHAKE_MSG_TYPE:
                msg = new HandshakeMessage();

                break;

            case 0:
                msg = new GridJobCancelRequest();

                break;

            case 1:
                msg = new GridJobExecuteRequest();

                break;

            case 2:
                msg = new GridJobExecuteResponse();

                break;

            case 3:
                msg = new GridJobSiblingsRequest();

                break;

            case 4:
                msg = new GridJobSiblingsResponse();

                break;

            case 5:
                msg = new GridTaskCancelRequest();

                break;

            case 6:
                msg = new GridTaskSessionRequest();

                break;

            case 7:
                msg = new GridCheckpointRequest();

                break;

            case 8:
                msg = new GridIoMessage();

                break;

            case 9:
                msg = new GridIoUserMessage();

                break;

            case 10:
                msg = new GridDeploymentInfoBean();

                break;

            case 11:
                msg = new GridDeploymentRequest();

                break;

            case 12:
                msg = new GridDeploymentResponse();

                break;

            case 13:
                msg = new GridEventStorageMessage();

                break;

            case 16:
                msg = new GridCacheTxRecoveryRequest();

                break;

            case 17:
                msg = new GridCacheTxRecoveryResponse();

                break;

            case 20:
                msg = new GridCacheTtlUpdateRequest();

                break;

            case 21:
                msg = new GridDistributedLockRequest();

                break;

            case 22:
                msg = new GridDistributedLockResponse();

                break;

            case 23:
                msg = new GridDistributedTxFinishRequest();

                break;

            case 24:
                msg = new GridDistributedTxFinishResponse();

                break;

            case 25:
                msg = new GridDistributedTxPrepareRequest();

                break;

            case 26:
                msg = new GridDistributedTxPrepareResponse();

                break;

            case 27:
                msg = new GridDistributedUnlockRequest();

                break;

            case 28:
                msg = new GridDhtAffinityAssignmentRequest();

                break;

            case 29:
                msg = new GridDhtAffinityAssignmentResponse();

                break;

            case 30:
                msg = new GridDhtLockRequest();

                break;

            case 31:
                msg = new GridDhtLockResponse();

                break;

            case 32:
                msg = new GridDhtTxFinishRequest();

                break;

            case 33:
                msg = new GridDhtTxFinishResponse();

                break;

            case 34:
                msg = new GridDhtTxPrepareRequest();

                break;

            case 35:
                msg = new GridDhtTxPrepareResponse();

                break;

            case 36:
                msg = new GridDhtUnlockRequest();

                break;

            case 37:
                msg = new GridDhtAtomicDeferredUpdateResponse();

                break;

            case 38:
                msg = new GridDhtAtomicUpdateRequest();

                break;

            case 39:
                msg = new GridDhtAtomicUpdateResponse();

                break;

            case 40:
                msg = new GridNearAtomicFullUpdateRequest();

                break;

            case 41:
                msg = new GridNearAtomicUpdateResponse();

                break;

            case 42:
                msg = new GridDhtForceKeysRequest();

                break;

            case 43:
                msg = new GridDhtForceKeysResponse();

                break;

            case 44:
                msg = new GridDhtPartitionDemandLegacyMessage();

                break;

            case 45:
                msg = new GridDhtPartitionDemandMessage();

                break;

            case 46:
                msg = new GridDhtPartitionsFullMessage();

                break;

            case 47:
                msg = new GridDhtPartitionsSingleMessage();

                break;

            case 48:
                msg = new GridDhtPartitionsSingleRequest();

                break;

            case 49:
                msg = new GridNearGetRequest();

                break;

            case 50:
                msg = new GridNearGetResponse();

                break;

            case 51:
                msg = new GridNearLockRequest();

                break;

            case 52:
                msg = new GridNearLockResponse();

                break;

            case 53:
                msg = new GridNearTxFinishRequest();

                break;

            case 54:
                msg = new GridNearTxFinishResponse();

                break;

            case 55:
                msg = new GridNearTxPrepareRequest();

                break;

            case 56:
                msg = new GridNearTxPrepareResponse();

                break;

            case 57:
                msg = new GridNearUnlockRequest();

                break;

            case 58:
                msg = new GridCacheQueryRequest();

                break;

            case 59:
                msg = new GridCacheQueryResponse();

                break;

            case 61:
                msg = new GridContinuousMessage();

                break;

            case 62:
                msg = new DataStreamerRequest();

                break;

            case 63:
                msg = new DataStreamerResponse();

                break;

            case 64:
                msg = new IgfsAckMessage();

                break;

            case 65:
                msg = new IgfsBlockKey();

                break;

            case 66:
                msg = new IgfsBlocksMessage();

                break;

            case 67:
                msg = new IgfsDeleteMessage();

                break;

            case 68:
                msg = new IgfsFileAffinityRange();

                break;

            case 69:
                msg = new IgfsFragmentizerRequest();

                break;

            case 70:
                msg = new IgfsFragmentizerResponse();

                break;

            case 71:
                msg = new IgfsSyncMessage();

                break;

            case 76:
                msg = new GridTaskResultRequest();

                break;

            case 77:
                msg = new GridTaskResultResponse();

                break;

            case 78:
                msg = new MissingMappingRequestMessage();

                break;

            case 79:
                msg = new MissingMappingResponseMessage();

                break;

            case 80:
                msg = new MetadataRequestMessage();

                break;

            case 81:
                msg = new MetadataResponseMessage();

                break;

            case 82:
                msg = new JobStealingRequest();

                break;

            case 84:
                msg = new GridByteArrayList();

                break;

            case 85:
                msg = new GridLongList();

                break;

            case 86:
                msg = new GridCacheVersion();

                break;

            case 87:
                msg = new GridDhtPartitionExchangeId();

                break;

            case 88:
                msg = new GridCacheReturn();

                break;

            case 89:
                msg = new CacheObjectImpl();

                break;

            case 90:
                msg = new KeyCacheObjectImpl();

                break;

            case 91:
                msg = new GridCacheEntryInfo();

                break;

            case 92:
                msg = new CacheEntryInfoCollection();

                break;

            case 93:
                msg = new CacheInvokeDirectResult();

                break;

            case 94:
                msg = new IgniteTxKey();

                break;

            case 95:
                msg = new DataStreamerEntry();

                break;

            case 96:
                msg = new CacheContinuousQueryEntry();

                break;

            case 97:
                msg = new CacheEvictionEntry();

                break;

            case 98:
                msg = new CacheEntryPredicateContainsValue();

                break;

            case 99:
                msg = new CacheEntrySerializablePredicate();

                break;

            case 100:
                msg = new IgniteTxEntry();

                break;

            case 101:
                msg = new TxEntryValueHolder();

                break;

            case 102:
                msg = new CacheVersionedValue();

                break;

            case 103:
                msg = new GridCacheRawVersionedEntry<>();

                break;

            case 104:
                msg = new GridCacheVersionEx();

                break;

            case 105:
                msg = new CacheObjectByteArrayImpl();

                break;

            case 106:
                msg = new GridQueryCancelRequest();

                break;

            case 107:
                msg = new GridQueryFailResponse();

                break;

            case 108:
                msg = new GridQueryNextPageRequest();

                break;

            case 109:
                msg = new GridQueryNextPageResponse();

                break;

            case 110:
                // EMPTY type
                // GridQueryRequest was removed
                break;

            case 111:
                msg = new AffinityTopologyVersion();

                break;

            case 112:
                msg = new GridCacheSqlQuery();

                break;

            case 113:
                msg = new BinaryObjectImpl();

                break;

            case 114:
                msg = new GridDhtPartitionSupplyMessage();

                break;

            case 115:
                msg = new UUIDCollectionMessage();

                break;

            case 116:
                msg = new GridNearSingleGetRequest();

                break;

            case 117:
                msg = new GridNearSingleGetResponse();

                break;

            case 118:
                msg = new CacheContinuousQueryBatchAck();

                break;

            case 119:
                msg = new BinaryEnumObjectImpl();

                break;

            // [120..123] - DR
            case 124:
                msg = new GridMessageCollection<>();

                break;

            case 125:
                msg = new GridNearAtomicSingleUpdateRequest();

                break;

            case 126:
                msg = new GridNearAtomicSingleUpdateInvokeRequest();

                break;

            case 127:
                msg = new GridNearAtomicSingleUpdateFilterRequest();

                break;

            case 128:
                msg = new CacheGroupAffinityMessage();

                break;

            case 129:
                msg = new WalStateAckMessage();

                break;

            case 130:
                msg = new UserManagementOperationFinishedMessage();

                break;

            case 131:
                msg = new UserAuthenticateRequestMessage();

                break;

            case 132:
                msg = new UserAuthenticateResponseMessage();

                break;

            case 133:
                msg = new ClusterMetricsUpdateMessage();

                break;

            case 134:
                msg = new ContinuousRoutineStartResultMessage();

                break;

            case 135:
                msg = new LatchAckMessage();

                break;

            case 136:
                msg = new MvccTxSnapshotRequest();

                break;

            case 137:
                msg = new MvccAckRequestTx();

                break;

            case 138:
                msg = new MvccFutureResponse();

                break;

            case 139:
                msg = new MvccQuerySnapshotRequest();

                break;

            case 140:
                msg = new MvccAckRequestQueryCntr();

                break;

            case 141:
                msg = new MvccSnapshotResponse();

                break;

            case 142:
                msg = new MvccWaitTxsRequest();

                break;

            case 143:
                msg = new GridCacheMvccEntryInfo();

                break;

            case 144:
                msg = new GridDhtTxQueryEnlistResponse();

                break;

            case 145:
                msg = new MvccAckRequestQueryId();

                break;

            case 146:
                msg = new MvccAckRequestTxAndQueryCntr();

                break;

            case 147:
                msg = new MvccAckRequestTxAndQueryId();

                break;

            case 148:
                msg = new MvccVersionImpl();

                break;

            case 149:
                msg = new MvccActiveQueriesMessage();

                break;

            case 150:
                msg = new MvccSnapshotWithoutTxs();

                break;

            case 151:
                msg = new GridNearTxQueryEnlistRequest();

                break;

            case 152:
                msg = new GridNearTxQueryEnlistResponse();

                break;

            case 153:
                msg = new GridNearTxQueryResultsEnlistRequest();

                break;

            case 154:
                msg = new GridNearTxQueryResultsEnlistResponse();

                break;

            case 155:
                msg = new GridDhtTxQueryEnlistRequest();

                break;

            case 156:
                msg = new GridDhtTxQueryFirstEnlistRequest();

                break;

            case 157:
                msg = new PartitionUpdateCountersMessage();

                break;

            case 158:
                msg = new GridDhtPartitionSupplyMessageV2();

                break;

            case 159:
                msg = new GridNearTxEnlistRequest();

                break;

            case 160:
                msg = new GridNearTxEnlistResponse();

                break;

            case 161:
<<<<<<< HEAD
                msg = new ServicesDeploymentExchangeId();
=======
                msg = new GridInvokeValue();
>>>>>>> 1047b649

                break;

            case 162:
<<<<<<< HEAD
                msg = new ServicesSingleMapMessage();
=======
                msg = new GenerateEncryptionKeyRequest();
>>>>>>> 1047b649

                break;

            case 163:
<<<<<<< HEAD
                msg = new ServiceSingleDeploymentsResults();
=======
                msg = new GenerateEncryptionKeyResponse();
>>>>>>> 1047b649

                break;

                // [-3..119] [124..129] [-23..-27] [-36..-55]- this
            // [120..123] - DR
            // [-4..-22, -30..-35] - SQL
            // [2048..2053] - Snapshots
            default:
                if (ext != null) {
                    for (MessageFactory factory : ext) {
                        msg = factory.create(type);

                        if (msg != null)
                            break;
                    }
                }

                if (msg == null) {
                    IgniteOutClosure<Message> c = CUSTOM.get(type);

                    if (c != null)
                        msg = c.apply();
                }
        }

        if (msg == null)
            throw new IgniteException("Invalid message type: " + type);

        return msg;
    }

    /**
     * Registers factory for custom message. Used for test purposes.
     *
     * @param type Message type.
     * @param c Message producer.
     */
    public static void registerCustom(short type, IgniteOutClosure<Message> c) {
        assert c != null;

        CUSTOM.put(type, c);
    }
}<|MERGE_RESOLUTION|>--- conflicted
+++ resolved
@@ -1085,29 +1085,32 @@
                 break;
 
             case 161:
-<<<<<<< HEAD
+                msg = new GridInvokeValue();
+
+                break;
+
+            case 162:
+                msg = new GenerateEncryptionKeyRequest();
+
+                break;
+
+            case 163:
+                msg = new GenerateEncryptionKeyResponse();
+
+                break;
+
+            case 164:
                 msg = new ServicesDeploymentExchangeId();
-=======
-                msg = new GridInvokeValue();
->>>>>>> 1047b649
-
-                break;
-
-            case 162:
-<<<<<<< HEAD
+
+                break;
+
+            case 165:
                 msg = new ServicesSingleMapMessage();
-=======
-                msg = new GenerateEncryptionKeyRequest();
->>>>>>> 1047b649
-
-                break;
-
-            case 163:
-<<<<<<< HEAD
+
+                break;
+
+            case 166:
                 msg = new ServiceSingleDeploymentsResults();
-=======
-                msg = new GenerateEncryptionKeyResponse();
->>>>>>> 1047b649
 
                 break;
 

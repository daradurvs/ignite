--- conflicted
+++ resolved
@@ -1332,12 +1332,6 @@
                             if (needVer) {
                                 T2<CacheObject, GridCacheVersion> res = entry.innerGetVersioned(
                                     null,
-<<<<<<< HEAD
-=======
-                                    null,
-                                    /*swap*/true,
-                                    /*unmarshal*/true,
->>>>>>> e1eb931b
                                     /**update-metrics*/false,
                                     /*event*/!skipVals,
                                     subjId,
@@ -1353,11 +1347,6 @@
                             }
                             else {
                                 v = entry.innerGet(null,
-<<<<<<< HEAD
-=======
-                                    null,
-                                    /*swap*/true,
->>>>>>> e1eb931b
                                     /*read-through*/false,
                                     /**update-metrics*/false,
                                     /*event*/!skipVals,
@@ -1935,11 +1924,6 @@
                     if (intercept) {
                         CacheObject old = entry.innerGet(
                              null,
-<<<<<<< HEAD
-=======
-                             null,
-                            /*read swap*/true,
->>>>>>> e1eb931b
                             /*read through*/ctx.loadPreviousValue(),
                             /*metrics*/true,
                             /*event*/true,
@@ -1975,11 +1959,6 @@
                     if (intercept) {
                         CacheObject old = entry.innerGet(
                             null,
-<<<<<<< HEAD
-=======
-                            null,
-                            /*read swap*/true,
->>>>>>> e1eb931b
                             /*read through*/ctx.loadPreviousValue(),
                             /*metrics*/true,
                             /*event*/true,

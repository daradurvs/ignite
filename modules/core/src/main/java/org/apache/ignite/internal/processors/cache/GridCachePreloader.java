/*
 * Licensed to the Apache Software Foundation (ASF) under one or more
 * contributor license agreements.  See the NOTICE file distributed with
 * this work for additional information regarding copyright ownership.
 * The ASF licenses this file to You under the Apache License, Version 2.0
 * (the "License"); you may not use this file except in compliance with
 * the License.  You may obtain a copy of the License at
 *
 *      http://www.apache.org/licenses/LICENSE-2.0
 *
 * Unless required by applicable law or agreed to in writing, software
 * distributed under the License is distributed on an "AS IS" BASIS,
 * WITHOUT WARRANTIES OR CONDITIONS OF ANY KIND, either express or implied.
 * See the License for the specific language governing permissions and
 * limitations under the License.
 */

package org.apache.ignite.internal.processors.cache;

import java.util.Collection;
import java.util.UUID;
import org.apache.ignite.IgniteCheckedException;
import org.apache.ignite.internal.IgniteInternalFuture;
import org.apache.ignite.internal.processors.affinity.AffinityTopologyVersion;
import org.apache.ignite.internal.processors.cache.distributed.dht.GridDhtLocalPartition;
import org.apache.ignite.internal.processors.cache.distributed.dht.atomic.GridNearAtomicAbstractUpdateRequest;
import org.apache.ignite.internal.processors.cache.distributed.dht.preloader.GridDhtPartitionDemandMessage;
import org.apache.ignite.internal.processors.cache.distributed.dht.preloader.GridDhtPartitionSupplyMessageV2;
import org.apache.ignite.internal.processors.cache.distributed.dht.preloader.GridDhtPartitionsExchangeFuture;
import org.apache.ignite.internal.processors.cache.distributed.dht.preloader.GridDhtPreloaderAssignments;
import org.apache.ignite.internal.util.future.GridFutureAdapter;
import org.apache.ignite.lang.IgnitePredicate;
import org.jetbrains.annotations.Nullable;

/**
 * Cache preloader that is responsible for loading cache entries either from remote
 * nodes (for distributed cache) or anywhere else at cache startup.
 */
public interface GridCachePreloader {
    /**
     * Starts preloading.
     *
     * @throws IgniteCheckedException If start failed.
     */
    public void start() throws IgniteCheckedException;

    /**
     * Stops preloading.
     */
    public void stop();

    /**
     * Kernal start callback.
     *
     * @throws IgniteCheckedException If failed.
     */
    public void onKernalStart() throws IgniteCheckedException;

    /**
     * Kernal stop callback.
     */
    public void onKernalStop();

    /**
     * Client reconnected callback.
     */
    public void onReconnected();

    /**
     * Callback by exchange manager when initial partition exchange is complete.
     *
     * @param err Error, if any happened on initial exchange.
     */
    public void onInitialExchangeComplete(@Nullable Throwable err);

    /**
     * @param exchFut Exchange future to assign.
     * @return Assignments or {@code null} if detected that there are pending exchanges.
     */
    @Nullable public GridDhtPreloaderAssignments assign(GridDhtPartitionsExchangeFuture exchFut);

    /**
     * Adds assignments to preloader.
     *
     * @param assignments Assignments to add.
     * @param forcePreload Force preload flag.
     * @param cnt Counter.
     * @param next Runnable responsible for cache rebalancing start.
     * @return Rebalancing runnable.
     */
    public Runnable addAssignments(GridDhtPreloaderAssignments assignments,
        boolean forcePreload,
<<<<<<< HEAD
        Collection<String> caches,
        int cnt,
=======
        int cnt,
        Runnable next,
>>>>>>> 08606bd4
        @Nullable GridFutureAdapter<Boolean> forcedRebFut);

    /**
     * @param p Preload predicate.
     */
    public void preloadPredicate(IgnitePredicate<GridCacheEntryInfo> p);

    /**
     * @return Preload predicate. If not {@code null}, will evaluate each preloaded entry during
     *      send and receive, and if predicate evaluates to {@code false}, entry will be skipped.
     */
    public IgnitePredicate<GridCacheEntryInfo> preloadPredicate();

    /**
     * @return Future which will complete when preloader is safe to use.
     */
    public IgniteInternalFuture<Object> startFuture();

    /**
     * @return Future which will complete when preloading is finished.
     */
    public IgniteInternalFuture<?> syncFuture();

    /**
     * @return Future which will complete when preloading finishes on current topology.
     *
     * Future result is {@code true} in case rebalancing successfully finished at current topology.
     * Future result is {@code false} in case rebalancing cancelled or finished with missed partitions and will be
     * restarted at current or pending topology.
     *
     * Note that topology change creates new futures and finishes previous.
     */
    public IgniteInternalFuture<Boolean> rebalanceFuture();

    /**
     * @return {@code true} if there is no need to force keys preloading
     *      (e.g. rebalancing has been completed).
     */
    public boolean needForceKeys();

    /**
     * Requests that preloader sends the request for the key.
     *
     * @param keys Keys to request.
     * @param topVer Topology version, {@code -1} if not required.
     * @return Future to complete when all keys are preloaded.
     */
    public IgniteInternalFuture<Object> request(Collection<KeyCacheObject> keys, AffinityTopologyVersion topVer);

    /**
<<<<<<< HEAD
=======
     * Requests that preloader sends the request for the key.
     *
     * @param req Message with keys to request.
     * @param topVer Topology version, {@code -1} if not required.
     * @return Future to complete when all keys are preloaded.
     */
    public IgniteInternalFuture<Object> request(GridNearAtomicAbstractUpdateRequest req,
        AffinityTopologyVersion topVer);

    /**
>>>>>>> 08606bd4
     * Force Rebalance process.
     */
    public IgniteInternalFuture<Boolean> forceRebalance();

    /**
     * Unwinds undeploys.
     */
    public void unwindUndeploys();

    /**
     * Handles Supply message.
     *
     * @param idx Index.
     * @param id Node Id.
     * @param s Supply message.
     */
    public void handleSupplyMessage(int idx, UUID id, final GridDhtPartitionSupplyMessageV2 s);

    /**
     * Handles Demand message.
     *
     * @param idx Index.
     * @param id Node Id.
     * @param d Demand message.
     */
    public void handleDemandMessage(int idx, UUID id, GridDhtPartitionDemandMessage d);

    /**
     * Evicts partition asynchronously.
     *
     * @param part Partition.
     */
    public void evictPartitionAsync(GridDhtLocalPartition part);

    /**
     * @param lastFut Last future.
     */
    public void onTopologyChanged(GridDhtPartitionsExchangeFuture lastFut);

    /**
     * Dumps debug information.
     */
    public void dumpDebugInfo();
}<|MERGE_RESOLUTION|>--- conflicted
+++ resolved
@@ -90,13 +90,9 @@
      */
     public Runnable addAssignments(GridDhtPreloaderAssignments assignments,
         boolean forcePreload,
-<<<<<<< HEAD
         Collection<String> caches,
         int cnt,
-=======
-        int cnt,
         Runnable next,
->>>>>>> 08606bd4
         @Nullable GridFutureAdapter<Boolean> forcedRebFut);
 
     /**
@@ -147,8 +143,6 @@
     public IgniteInternalFuture<Object> request(Collection<KeyCacheObject> keys, AffinityTopologyVersion topVer);
 
     /**
-<<<<<<< HEAD
-=======
      * Requests that preloader sends the request for the key.
      *
      * @param req Message with keys to request.
@@ -159,7 +153,6 @@
         AffinityTopologyVersion topVer);
 
     /**
->>>>>>> 08606bd4
      * Force Rebalance process.
      */
     public IgniteInternalFuture<Boolean> forceRebalance();

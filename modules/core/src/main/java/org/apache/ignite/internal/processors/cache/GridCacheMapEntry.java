--- conflicted
+++ resolved
@@ -3315,15 +3315,8 @@
                                 obsolete = true; // Success, will return "true".
                         }
                     }
-<<<<<<< HEAD
 
                     clearIndex(expiredVal);
-
-                    releaseSwap();
-=======
->>>>>>> 580f0511
-
-                    clearIndex(saveValueForIndexUnlocked());
 
                     releaseSwap();
 

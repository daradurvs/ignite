/*
 * Licensed to the Apache Software Foundation (ASF) under one or more
 * contributor license agreements.  See the NOTICE file distributed with
 * this work for additional information regarding copyright ownership.
 * The ASF licenses this file to You under the Apache License, Version 2.0
 * (the "License"); you may not use this file except in compliance with
 * the License.  You may obtain a copy of the License at
 *
 *      http://www.apache.org/licenses/LICENSE-2.0
 *
 * Unless required by applicable law or agreed to in writing, software
 * distributed under the License is distributed on an "AS IS" BASIS,
 * WITHOUT WARRANTIES OR CONDITIONS OF ANY KIND, either express or implied.
 * See the License for the specific language governing permissions and
 * limitations under the License.
 */

package org.apache.ignite.internal.processors.cache;

import java.nio.ByteBuffer;
import java.util.ArrayList;
import java.util.Collection;
import java.util.Collections;
import java.util.List;
import java.util.Map;
import java.util.UUID;
import java.util.concurrent.atomic.AtomicReference;
import javax.cache.Cache;
import javax.cache.expiry.ExpiryPolicy;
import javax.cache.processor.EntryProcessor;
import javax.cache.processor.EntryProcessorResult;

import org.apache.ignite.IgniteCache;
import org.apache.ignite.IgniteCheckedException;
import org.apache.ignite.IgniteException;
import org.apache.ignite.IgniteLogger;
import org.apache.ignite.cache.CacheAtomicWriteOrderMode;
import org.apache.ignite.cache.eviction.EvictableEntry;
import org.apache.ignite.internal.pagemem.wal.StorageException;
import org.apache.ignite.internal.pagemem.wal.record.DataEntry;
import org.apache.ignite.internal.pagemem.wal.record.DataRecord;
import org.apache.ignite.internal.processors.affinity.AffinityTopologyVersion;
import org.apache.ignite.internal.processors.cache.database.CacheDataRow;
import org.apache.ignite.internal.processors.cache.distributed.dht.GridDhtCacheEntry;
import org.apache.ignite.internal.processors.cache.distributed.dht.GridDhtLocalPartition;
import org.apache.ignite.internal.processors.cache.distributed.dht.atomic.GridDhtAtomicAbstractUpdateFuture;
import org.apache.ignite.internal.processors.cache.distributed.near.GridNearCacheEntry;
import org.apache.ignite.internal.processors.cache.extras.GridCacheEntryExtras;
import org.apache.ignite.internal.processors.cache.extras.GridCacheMvccEntryExtras;
import org.apache.ignite.internal.processors.cache.extras.GridCacheObsoleteEntryExtras;
import org.apache.ignite.internal.processors.cache.extras.GridCacheTtlEntryExtras;
import org.apache.ignite.internal.processors.cache.query.continuous.CacheContinuousQueryListener;
import org.apache.ignite.internal.processors.cache.transactions.IgniteInternalTx;
import org.apache.ignite.internal.processors.cache.transactions.IgniteTxEntry;
import org.apache.ignite.internal.processors.cache.transactions.IgniteTxKey;
import org.apache.ignite.internal.processors.cache.transactions.IgniteTxLocalAdapter;
import org.apache.ignite.internal.processors.cache.version.GridCacheLazyPlainVersionedEntry;
import org.apache.ignite.internal.processors.cache.version.GridCacheVersion;
import org.apache.ignite.internal.processors.cache.version.GridCacheVersionConflictContext;
import org.apache.ignite.internal.processors.cache.version.GridCacheVersionEx;
import org.apache.ignite.internal.processors.cache.version.GridCacheVersionedEntryEx;
import org.apache.ignite.internal.processors.dr.GridDrType;
import org.apache.ignite.internal.util.lang.GridClosureException;
import org.apache.ignite.internal.util.lang.GridMetadataAwareAdapter;
import org.apache.ignite.internal.util.lang.GridTuple;
import org.apache.ignite.internal.util.lang.GridTuple3;
import org.apache.ignite.internal.util.tostring.GridToStringExclude;
import org.apache.ignite.internal.util.tostring.GridToStringInclude;
import org.apache.ignite.internal.util.typedef.F;
import org.apache.ignite.internal.util.typedef.T2;
import org.apache.ignite.internal.util.typedef.T3;
import org.apache.ignite.internal.util.typedef.internal.CU;
import org.apache.ignite.internal.util.typedef.internal.S;
import org.apache.ignite.internal.util.typedef.internal.U;
import org.apache.ignite.lang.IgniteBiTuple;
import org.apache.ignite.lang.IgniteUuid;
import org.jetbrains.annotations.Nullable;

import static org.apache.ignite.events.EventType.EVT_CACHE_OBJECT_EXPIRED;
import static org.apache.ignite.events.EventType.EVT_CACHE_OBJECT_LOCKED;
import static org.apache.ignite.events.EventType.EVT_CACHE_OBJECT_PUT;
import static org.apache.ignite.events.EventType.EVT_CACHE_OBJECT_READ;
import static org.apache.ignite.events.EventType.EVT_CACHE_OBJECT_REMOVED;
import static org.apache.ignite.events.EventType.EVT_CACHE_OBJECT_UNLOCKED;
import static org.apache.ignite.internal.processors.cache.GridCacheOperation.DELETE;
import static org.apache.ignite.internal.processors.dr.GridDrType.DR_NONE;

/**
 * Adapter for cache entry.
 */
@SuppressWarnings({
    "NonPrivateFieldAccessedInSynchronizedContext", "TooBroadScope", "FieldAccessedSynchronizedAndUnsynchronized"})
public abstract class GridCacheMapEntry extends GridMetadataAwareAdapter implements GridCacheEntryEx {
    /** */
    private static final byte IS_DELETED_MASK = 0x01;

    /** */
    private static final byte IS_UNSWAPPED_MASK = 0x02;

    /** */
    public static final GridCacheAtomicVersionComparator ATOMIC_VER_COMPARATOR = new GridCacheAtomicVersionComparator();

    /**
     * NOTE
     * ====
     * Make sure to recalculate this value any time when adding or removing fields from entry.
     * The size should be count as follows:
     * <ul>
     * <li>Primitives: byte/boolean = 1, short = 2, int/float = 4, long/double = 8</li>
     * <li>References: 8 each</li>
     * <li>Each nested object should be analyzed in the same way as above.</li>
     * </ul>
     */
    // 7 * 8 /*references*/  + 2 * 8 /*long*/  + 1 * 4 /*int*/ + 1 * 1 /*byte*/ + array at parent = 85
    private static final int SIZE_OVERHEAD = 85 /*entry*/ + 32 /* version */ + 4 * 7 /* key + val */;

    /** Static logger to avoid re-creation. Made static for test purpose. */
    protected static final AtomicReference<IgniteLogger> logRef = new AtomicReference<>();

    /** Logger. */
    protected static volatile IgniteLogger log;

    /** Cache registry. */
    @GridToStringExclude
    protected final GridCacheContext<?, ?> cctx;

    /** Key. */
    @GridToStringInclude
    protected final KeyCacheObject key;

    /** Value. */
    @GridToStringInclude
    protected CacheObject val;

    /** Start version. */
    @GridToStringInclude
    protected final long startVer;

    /** Version. */
    @GridToStringInclude
    protected GridCacheVersion ver;

    /** Key hash code. */
    @GridToStringInclude
    private final int hash;

    /** Extras */
    @GridToStringInclude
    private GridCacheEntryExtras extras;

    /**
     * Flags:
     * <ul>
     *     <li>Deleted flag - mask {@link #IS_DELETED_MASK}</li>
     *     <li>Unswapped flag - mask {@link #IS_UNSWAPPED_MASK}</li>
     * </ul>
     */
    @GridToStringInclude
    protected byte flags;

    /**
     * @param cctx Cache context.
     * @param key Cache key.
     * @param hash Key hash value.
     * @param val Entry value.
     */
    protected GridCacheMapEntry(
        GridCacheContext<?, ?> cctx,
        KeyCacheObject key,
        int hash,
        CacheObject val
    ) {
        if (log == null)
            log = U.logger(cctx.kernalContext(), logRef, GridCacheMapEntry.class);

        key = (KeyCacheObject)cctx.kernalContext().cacheObjects().prepareForCache(key, cctx);

        assert key != null;

        this.key = key;
        this.hash = hash;
        this.cctx = cctx;

        val = cctx.kernalContext().cacheObjects().prepareForCache(val, cctx);

        synchronized (this) {
            value(val);
        }

        ver = cctx.versions().next();

        startVer = ver.order();
    }

    /** {@inheritDoc} */
    @Override public long startVersion() {
        return startVer;
    }

    /**
     * Sets entry value. If off-heap value storage is enabled, will serialize value to off-heap.
     *
     * @param val Value to store.
     */
    protected void value(@Nullable CacheObject val) {
        assert Thread.holdsLock(this);

        this.val = val;
    }

    /** {@inheritDoc} */
    @Override public int memorySize() throws IgniteCheckedException {
        byte[] kb;
        byte[] vb = null;

        int extrasSize;

        synchronized (this) {
            key.prepareMarshal(cctx.cacheObjectContext());

            kb = key.valueBytes(cctx.cacheObjectContext());

            if (val != null) {
                val.prepareMarshal(cctx.cacheObjectContext());

                vb = val.valueBytes(cctx.cacheObjectContext());
            }

            extrasSize = extrasSize();
        }

        return SIZE_OVERHEAD + extrasSize + kb.length + (vb == null ? 1 : vb.length);
    }

    /** {@inheritDoc} */
    @Override public boolean isInternal() {
        return key.internal();
    }

    /** {@inheritDoc} */
    @Override public boolean isDht() {
        return false;
    }

    /** {@inheritDoc} */
    @Override public boolean isLocal() {
        return false;
    }

    /** {@inheritDoc} */
    @Override public boolean isNear() {
        return false;
    }

    /** {@inheritDoc} */
    @Override public boolean isReplicated() {
        return false;
    }

    /** {@inheritDoc} */
    @Override public boolean detached() {
        return false;
    }

    /** {@inheritDoc} */
    @Override public <K, V> GridCacheContext<K, V> context() {
        return (GridCacheContext<K, V>)cctx;
    }

    /** {@inheritDoc} */
    @Override public boolean isNew() throws GridCacheEntryRemovedException {
        assert Thread.holdsLock(this);

        checkObsolete();

        return isStartVersion();
    }

    /** {@inheritDoc} */
    @Override public synchronized boolean isNewLocked() throws GridCacheEntryRemovedException {
        checkObsolete();

        return isStartVersion();
    }

    /**
     * @return {@code True} if start version.
     */
    public boolean isStartVersion() {
        return ver.nodeOrder() == cctx.localNode().order() && ver.order() == startVer;
    }

    /** {@inheritDoc} */
    @Override public boolean valid(AffinityTopologyVersion topVer) {
        return true;
    }

    /** {@inheritDoc} */
    @Override public int partition() {
        return 0;
    }

    /**
     * @return Local partition that owns this entry.
     */
    protected GridDhtLocalPartition localPartition() {
        return null;
    }

    /** {@inheritDoc} */
    @Override public boolean partitionValid() {
        return true;
    }

    /** {@inheritDoc} */
    @Nullable @Override public GridCacheEntryInfo info() {
        GridCacheEntryInfo info = null;

        synchronized (this) {
            if (!obsolete()) {
                info = new GridCacheEntryInfo();

                info.key(key);
                info.cacheId(cctx.cacheId());

                long expireTime = expireTimeExtras();

                boolean expired = expireTime != 0 && expireTime <= U.currentTimeMillis();

                info.ttl(ttlExtras());
                info.expireTime(expireTime);
                info.version(ver);
                info.setNew(isStartVersion());
                info.setDeleted(deletedUnlocked());

                if (!expired)
                    info.value(val);
            }
        }

        return info;
    }

    /** {@inheritDoc} */
    @Override public final CacheObject unswap() throws IgniteCheckedException, GridCacheEntryRemovedException {
        return unswap(true);
    }

    /** {@inheritDoc} */
    @Nullable @Override public final CacheObject unswap(boolean needVal)
        throws IgniteCheckedException, GridCacheEntryRemovedException {
        CacheDataRow row = unswap(needVal, true);

        return row != null ? row.value() : null;
    }

    /**
     * Unswaps an entry.
     *
     * @param needVal If {@code false} then do not to deserialize value during unswap.
     * @param checkExpire If {@code true} checks for expiration, as result entry can be obsoleted or marked deleted.
     * @return Value.
     * @throws IgniteCheckedException If failed.
     * @throws GridCacheEntryRemovedException If entry was removed.
     */
    @Nullable protected CacheDataRow unswap(boolean needVal, boolean checkExpire)
        throws IgniteCheckedException, GridCacheEntryRemovedException {
        boolean obsolete = false;
        boolean deferred = false;
        GridCacheVersion ver0 = null;

        synchronized (this) {
            checkObsolete();

            if (isStartVersion() && ((flags & IS_UNSWAPPED_MASK) == 0)) {
                CacheDataRow read = cctx.offheap().read(this);

                flags |= IS_UNSWAPPED_MASK;

                if (read != null) {
                    CacheObject val = read.value();

                    update(val, read.expireTime(), 0, read.version(), false);

                    long delta = checkExpire ?
                        (read.expireTime() == 0 ? 0 : read.expireTime() - U.currentTimeMillis())
                        : 0;

                    if (delta >= 0)
                        return read;
                    else {
                        if (onExpired(this.val, null)) {
                            if (cctx.deferredDelete()) {
                                deferred = true;
                                ver0 = ver;
                            }
                            else
                                obsolete = true;
                        }
                    }
                }
            }
        }

        if (obsolete) {
            onMarkedObsolete();

            cctx.cache().removeEntry(this);
        }

        if (deferred) {
            assert ver0 != null;

            cctx.onDeferredDelete(this, ver0);
        }

        return null;
    }

    /**
     * @return Value bytes and flag indicating whether value is byte array.
     */
    protected IgniteBiTuple<byte[], Byte> valueBytes0() {
        assert Thread.holdsLock(this);

        assert val != null;

        try {
            byte[] bytes = val.valueBytes(cctx.cacheObjectContext());

            return new IgniteBiTuple<>(bytes, val.cacheObjectType());
        }
        catch (IgniteCheckedException e) {
            throw new IgniteException(e);
        }
    }

    /**
     * @param tx Transaction.
     * @param key Key.
     * @param reload flag.
     * @param subjId Subject ID.
     * @param taskName Task name.
     * @return Read value.
     * @throws IgniteCheckedException If failed.
     */
    @SuppressWarnings({"RedundantTypeArguments"})
    @Nullable protected Object readThrough(@Nullable IgniteInternalTx tx, KeyCacheObject key, boolean reload, UUID subjId,
        String taskName) throws IgniteCheckedException {
        return cctx.store().load(tx, key);
    }

    /** {@inheritDoc} */
    @Nullable @Override public final CacheObject innerGet(
        @Nullable GridCacheVersion ver,
        @Nullable IgniteInternalTx tx,
        boolean readThrough,
        boolean updateMetrics,
        boolean evt,
        UUID subjId,
        Object transformClo,
        String taskName,
        @Nullable IgniteCacheExpiryPolicy expirePlc,
        boolean keepBinary)
        throws IgniteCheckedException, GridCacheEntryRemovedException {
        return (CacheObject)innerGet0(
            ver,
            tx,
            readThrough,
            evt,
            updateMetrics,
            subjId,
            transformClo,
            taskName,
            expirePlc,
            false,
            keepBinary);
    }

    /** {@inheritDoc} */
    @Nullable @Override public T2<CacheObject, GridCacheVersion> innerGetVersioned(
        @Nullable GridCacheVersion ver,
        IgniteInternalTx tx,
        boolean updateMetrics,
        boolean evt,
        UUID subjId,
        Object transformClo,
        String taskName,
        @Nullable IgniteCacheExpiryPolicy expiryPlc,
        boolean keepBinary)
        throws IgniteCheckedException, GridCacheEntryRemovedException {
        return (T2<CacheObject, GridCacheVersion>)innerGet0(
            ver,
            tx,
            false,
            evt,
            updateMetrics,
            subjId,
            transformClo,
            taskName,
            expiryPlc,
            true,
            keepBinary);
    }

    /** {@inheritDoc} */
    @SuppressWarnings({"unchecked", "RedundantTypeArguments", "TooBroadScope"})
    private Object innerGet0(
        GridCacheVersion nextVer,
        IgniteInternalTx tx,
        boolean readThrough,
        boolean evt,
        boolean updateMetrics,
        UUID subjId,
        Object transformClo,
        String taskName,
        @Nullable IgniteCacheExpiryPolicy expiryPlc,
        boolean retVer,
        boolean keepBinary
    ) throws IgniteCheckedException, GridCacheEntryRemovedException {
        assert !(retVer && readThrough);

        // Disable read-through if there is no store.
        if (readThrough && !cctx.readThrough())
            readThrough = false;

        CacheObject ret;

        GridCacheVersion startVer;
        GridCacheVersion resVer = null;

        boolean obsolete = false;
        boolean deferred = false;
        GridCacheVersion ver0 = null;

        synchronized (this) {
            checkObsolete();

            boolean valid = valid(tx != null ? tx.topologyVersion() : cctx.affinity().affinityTopologyVersion());

            CacheObject val;

            if (valid) {
                val = this.val;

                if (val == null) {
                    if (isStartVersion()) {
                        unswap(true, false);

                        val = this.val;
                    }
                }

                if (val != null) {
                    long expireTime = expireTimeExtras();

                    if (expireTime > 0 && (expireTime - U.currentTimeMillis() <= 0)) {
                        if (onExpired((CacheObject)cctx.unwrapTemporary(val), null)) {
                            val = null;
                            evt = false;

                            if (cctx.deferredDelete()) {
                                deferred = true;
                                ver0 = ver;
                            }
                            else
                                obsolete = true;
                        }
                    }
                }
            }
            else
                val = null;

            ret = val;

            if (ret == null) {
                if (updateMetrics && cctx.cache().configuration().isStatisticsEnabled())
                    cctx.cache().metrics0().onRead(false);
            }
            else {
                if (updateMetrics && cctx.cache().configuration().isStatisticsEnabled())
                    cctx.cache().metrics0().onRead(true);
            }

            if (evt && cctx.events().isRecordable(EVT_CACHE_OBJECT_READ)) {
                transformClo = EntryProcessorResourceInjectorProxy.unwrap(transformClo);

                GridCacheMvcc mvcc = mvccExtras();

                cctx.events().addEvent(
                    partition(),
                    key,
                    tx,
                    mvcc != null ? mvcc.anyOwner() : null,
                    EVT_CACHE_OBJECT_READ,
                    ret,
                    ret != null,
                    ret,
                    ret != null,
                    subjId,
                    transformClo != null ? transformClo.getClass().getName() : null,
                    taskName,
                    keepBinary);

                // No more notifications.
                evt = false;
            }

            if (ret != null && expiryPlc != null)
                updateTtl(expiryPlc);

            if (retVer) {
                resVer = (isNear() && cctx.transactional()) ? ((GridNearCacheEntry)this).dhtVersion() : this.ver;

                if (resVer == null)
                    ret = null;
            }

            // Cache version for optimistic check.
            startVer = ver;
        }

        if (ret != null) {
            assert !obsolete;
            assert !deferred;

            // If return value is consistent, then done.
            return retVer ? new T2<>(ret, resVer) : ret;
        }

        if (obsolete) {
            onMarkedObsolete();

            throw new GridCacheEntryRemovedException();
        }

        if (deferred)
            cctx.onDeferredDelete(this, ver0);

        if (readThrough) {
            IgniteInternalTx tx0 = null;

            if (tx != null && tx.local()) {
                if (cctx.isReplicated() || cctx.isColocated() || tx.near())
                    tx0 = tx;
                else if (tx.dht()) {
                    GridCacheVersion ver = tx.nearXidVersion();

                    tx0 = cctx.dht().near().context().tm().tx(ver);
                }
            }

            Object storeVal = readThrough(tx0, key, false, subjId, taskName);

            ret = cctx.toCacheObject(storeVal);
        }

        if (ret == null && !evt)
            return null;

        synchronized (this) {
            long ttl = ttlExtras();

            // If version matched, set value.
            if (startVer.equals(ver)) {
                if (ret != null) {
                    // Detach value before index update.
                    ret = cctx.kernalContext().cacheObjects().prepareForCache(ret, cctx);

                    nextVer = nextVer != null ? nextVer : nextVersion();

                    long expTime = CU.toExpireTime(ttl);

                    // Update indexes before actual write to entry.
                    storeValue(ret, expTime, nextVer, null);

                    update(ret, expTime, ttl, nextVer, true);

                    if (cctx.deferredDelete() && deletedUnlocked() && !isInternal() && !detached())
                        deletedUnlocked(false);
                }

                if (evt && cctx.events().isRecordable(EVT_CACHE_OBJECT_READ)) {
                    transformClo = EntryProcessorResourceInjectorProxy.unwrap(transformClo);

                    GridCacheMvcc mvcc = mvccExtras();

                    cctx.events().addEvent(
                        partition(),
                        key,
                        tx,
                        mvcc != null ? mvcc.anyOwner() : null,
                        EVT_CACHE_OBJECT_READ,
                        ret,
                        ret != null,
                        null,
                        false,
                        subjId,
                        transformClo != null ? transformClo.getClass().getName() : null,
                        taskName,
                        keepBinary);
                }
            }
        }

        assert ret == null || !retVer;

        return ret;
    }

    /** {@inheritDoc} */
    @SuppressWarnings({"unchecked", "TooBroadScope"})
    @Nullable @Override public final CacheObject innerReload()
        throws IgniteCheckedException, GridCacheEntryRemovedException {
        CU.checkStore(cctx);

        GridCacheVersion startVer;

        boolean wasNew;

        synchronized (this) {
            checkObsolete();

            // Cache version for optimistic check.
            startVer = ver;

            wasNew = isNew();
        }

        String taskName = cctx.kernalContext().job().currentTaskName();

        // Check before load.
        CacheObject ret = cctx.toCacheObject(readThrough(null, key, true, cctx.localNodeId(), taskName));

        boolean touch = false;

        try {
            synchronized (this) {
                long ttl = ttlExtras();

                // Generate new version.
                GridCacheVersion nextVer = cctx.versions().nextForLoad(ver);

                // If entry was loaded during read step.
                if (wasNew && !isNew())
                    // Map size was updated on entry creation.
                    return ret;

                // If version matched, set value.
                if (startVer.equals(ver)) {
                    long expTime = CU.toExpireTime(ttl);

                    // Detach value before index update.
                    ret = cctx.kernalContext().cacheObjects().prepareForCache(ret, cctx);

                    // Update indexes.
                    if (ret != null) {
                        storeValue(ret, expTime, nextVer, null);

                        if (cctx.deferredDelete() && !isInternal() && !detached() && deletedUnlocked())
                            deletedUnlocked(false);
                    }
                    else {
                        removeValue();

                        if (cctx.deferredDelete() && !isInternal() && !detached() && !deletedUnlocked())
                            deletedUnlocked(true);
                    }

                    update(ret, expTime, ttl, nextVer, true);

                    touch = true;

                    // If value was set - return, otherwise try again.
                    return ret;
                }
            }

            touch = true;

            return ret;
        }
        finally {
            if (touch)
                cctx.evicts().touch(this, cctx.affinity().affinityTopologyVersion());
        }
    }

    /**
     * @param nodeId Node ID.
     */
    protected void recordNodeId(UUID nodeId, AffinityTopologyVersion topVer) {
        // No-op.
    }

    /** {@inheritDoc} */
    @Override public final GridCacheUpdateTxResult innerSet(
        @Nullable IgniteInternalTx tx,
        UUID evtNodeId,
        UUID affNodeId,
        CacheObject val,
        boolean writeThrough,
        boolean retval,
        long ttl,
        boolean evt,
        boolean metrics,
        boolean keepBinary,
        boolean oldValPresent,
        @Nullable CacheObject oldVal,
        AffinityTopologyVersion topVer,
        CacheEntryPredicate[] filter,
        GridDrType drType,
        long drExpireTime,
        @Nullable GridCacheVersion explicitVer,
        @Nullable UUID subjId,
        String taskName,
        @Nullable GridCacheVersion dhtVer,
        @Nullable Long updateCntr
    ) throws IgniteCheckedException, GridCacheEntryRemovedException {
        CacheObject old;

        boolean valid = valid(tx != null ? tx.topologyVersion() : topVer);

        // Lock should be held by now.
        if (!cctx.isAll(this, filter))
            return new GridCacheUpdateTxResult(false, null);

        final GridCacheVersion newVer;

        boolean intercept = cctx.config().getInterceptor() != null;

        Object key0 = null;
        Object val0 = null;

        long updateCntr0;

        synchronized (this) {
            checkObsolete();

            if (isNear()) {
                assert dhtVer != null;

                // It is possible that 'get' could load more recent value.
                if (!((GridNearCacheEntry)this).recordDhtVersion(dhtVer))
                    return new GridCacheUpdateTxResult(false, null);
            }

            assert tx == null || (!tx.local() && tx.onePhaseCommit()) || tx.ownsLock(this) :
                "Transaction does not own lock for update [entry=" + this + ", tx=" + tx + ']';

            // Load and remove from swap if it is new.
            boolean startVer = isStartVersion();

            boolean internal = isInternal() || !context().userCache();

            Map<UUID, CacheContinuousQueryListener> lsnrCol =
                notifyContinuousQueries(tx) ? cctx.continuousQueries().updateListeners(internal, false) : null;

            if (startVer && (retval || intercept || lsnrCol != null))
                unswap(retval);

            newVer = explicitVer != null ? explicitVer : tx == null ?
                nextVersion() : tx.writeVersion();

            assert newVer != null : "Failed to get write version for tx: " + tx;

            old = oldValPresent ? oldVal : this.val;

            if (intercept) {
                val0 = cctx.unwrapBinaryIfNeeded(val, keepBinary, false);

                CacheLazyEntry e = new CacheLazyEntry(cctx, key, old, keepBinary);

                Object interceptorVal = cctx.config().getInterceptor().onBeforePut(
                    new CacheLazyEntry(cctx, key, old, keepBinary),
                    val0);

                key0 = e.key();

                if (interceptorVal == null)
                    return new GridCacheUpdateTxResult(false, (CacheObject)cctx.unwrapTemporary(old));
                else if (interceptorVal != val0)
                    val0 = cctx.unwrapTemporary(interceptorVal);

                val = cctx.toCacheObject(val0);
            }

            // Determine new ttl and expire time.
            long expireTime;

            if (drExpireTime >= 0) {
                assert ttl >= 0 : ttl;

                expireTime = drExpireTime;
            }
            else {
                if (ttl == -1L) {
                    ttl = ttlExtras();
                    expireTime = expireTimeExtras();
                }
                else
                    expireTime = CU.toExpireTime(ttl);
            }

            assert ttl >= 0 : ttl;
            assert expireTime >= 0 : expireTime;

            // Detach value before index update.
            val = cctx.kernalContext().cacheObjects().prepareForCache(val, cctx);

            assert val != null;

            storeValue(val, expireTime, newVer, null);

            if (cctx.deferredDelete() && deletedUnlocked() && !isInternal() && !detached())
                deletedUnlocked(false);

            updateCntr0 = nextPartCounter(topVer);

            if (updateCntr != null && updateCntr != 0)
                updateCntr0 = updateCntr;

            update(val, expireTime, ttl, newVer, true);

            drReplicate(drType, val, newVer, topVer);

            recordNodeId(affNodeId, topVer);

            if (metrics && cctx.cache().configuration().isStatisticsEnabled())
                cctx.cache().metrics0().onWrite();

            if (evt && newVer != null && cctx.events().isRecordable(EVT_CACHE_OBJECT_PUT)) {
                CacheObject evtOld = cctx.unwrapTemporary(old);

                cctx.events().addEvent(partition(),
                    key,
                    evtNodeId,
                    tx == null ? null : tx.xid(),
                    newVer,
                    EVT_CACHE_OBJECT_PUT,
                    val,
                    val != null,
                    evtOld,
                    evtOld != null || hasValueUnlocked(),
                    subjId, null, taskName,
                    keepBinary);
            }

            if (lsnrCol != null) {
                cctx.continuousQueries().onEntryUpdated(
                    lsnrCol,
                    key,
                    val,
                    old,
                    internal,
                    partition(),
                    tx.local(),
                    false,
                    updateCntr0,
                    null,
                    topVer);
            }

            cctx.dataStructures().onEntryUpdated(key, false, keepBinary);
        }

        onUpdateFinished(updateCntr0);

        if (log.isDebugEnabled())
            log.debug("Updated cache entry [val=" + val + ", old=" + old + ", entry=" + this + ']');

        // Persist outside of synchronization. The correctness of the
        // value will be handled by current transaction.
        if (writeThrough)
            cctx.store().put(tx, key, val, newVer);

        if (intercept)
            cctx.config().getInterceptor().onAfterPut(new CacheLazyEntry(cctx, key, key0, val, val0, keepBinary, updateCntr0));

        return valid ? new GridCacheUpdateTxResult(true, retval ? old : null, updateCntr0) :
            new GridCacheUpdateTxResult(false, null);
    }

    /**
     * @param cpy Copy flag.
     * @return Key value.
     */
    protected Object keyValue(boolean cpy) {
        return key.value(cctx.cacheObjectContext(), cpy);
    }

    /** {@inheritDoc} */
    @Override public final GridCacheUpdateTxResult innerRemove(
        @Nullable IgniteInternalTx tx,
        UUID evtNodeId,
        UUID affNodeId,
        boolean retval,
        boolean evt,
        boolean metrics,
        boolean keepBinary,
        boolean oldValPresent,
        @Nullable CacheObject oldVal,
        AffinityTopologyVersion topVer,
        CacheEntryPredicate[] filter,
        GridDrType drType,
        @Nullable GridCacheVersion explicitVer,
        @Nullable UUID subjId,
        String taskName,
        @Nullable GridCacheVersion dhtVer,
        @Nullable Long updateCntr
    ) throws IgniteCheckedException, GridCacheEntryRemovedException {
        assert cctx.transactional();

        CacheObject old;

        GridCacheVersion newVer;

        boolean valid = valid(tx != null ? tx.topologyVersion() : topVer);

        // Lock should be held by now.
        if (!cctx.isAll(this, filter))
            return new GridCacheUpdateTxResult(false, null);

        GridCacheVersion obsoleteVer = null;

        boolean intercept = cctx.config().getInterceptor() != null;

        IgniteBiTuple<Boolean, Object> interceptRes = null;

        CacheLazyEntry entry0 = null;

        long updateCntr0;

        boolean deferred;

        boolean marked = false;

        synchronized (this) {
            checkObsolete();

            if (isNear()) {
                assert dhtVer != null;

                // It is possible that 'get' could load more recent value.
                if (!((GridNearCacheEntry)this).recordDhtVersion(dhtVer))
                    return new GridCacheUpdateTxResult(false, null);
            }

            assert tx == null || (!tx.local() && tx.onePhaseCommit()) || tx.ownsLock(this) :
                "Transaction does not own lock for remove[entry=" + this + ", tx=" + tx + ']';

            boolean startVer = isStartVersion();

            newVer = explicitVer != null ? explicitVer : tx == null ? nextVersion() : tx.writeVersion();

            boolean internal = isInternal() || !context().userCache();

            Map<UUID, CacheContinuousQueryListener> lsnrCol =
                notifyContinuousQueries(tx) ? cctx.continuousQueries().updateListeners(internal, false) : null;

            if (startVer && (retval || intercept || lsnrCol != null))
                unswap();

            old = oldValPresent ? oldVal : val;

            if (intercept) {
                entry0 = new CacheLazyEntry(cctx, key, old, keepBinary);

                interceptRes = cctx.config().getInterceptor().onBeforeRemove(entry0);

                if (cctx.cancelRemove(interceptRes)) {
                    CacheObject ret = cctx.toCacheObject(cctx.unwrapTemporary(interceptRes.get2()));

                    return new GridCacheUpdateTxResult(false, ret);
                }
            }

            removeValue();

            update(null, 0, 0, newVer, true);

            if (cctx.deferredDelete() && !detached() && !isInternal()) {
                if (!deletedUnlocked()) {
                    deletedUnlocked(true);

                    if (tx != null) {
                        GridCacheMvcc mvcc = mvccExtras();

                        if (mvcc == null || mvcc.isEmpty(tx.xidVersion()))
                            clearReaders();
                        else
                            clearReader(tx.originatingNodeId());
                    }
                }
            }

            updateCntr0 = nextPartCounter(topVer);

            if (updateCntr != null && updateCntr != 0)
                updateCntr0 = updateCntr;

            drReplicate(drType, null, newVer, topVer);

            if (metrics && cctx.cache().configuration().isStatisticsEnabled())
                cctx.cache().metrics0().onRemove();

            if (tx == null)
                obsoleteVer = newVer;
            else {
                // Only delete entry if the lock is not explicit.
                if (lockedBy(tx.xidVersion()))
                    obsoleteVer = tx.xidVersion();
                else if (log.isDebugEnabled())
                    log.debug("Obsolete version was not set because lock was explicit: " + this);
            }

            if (evt && newVer != null && cctx.events().isRecordable(EVT_CACHE_OBJECT_REMOVED)) {
                CacheObject evtOld = cctx.unwrapTemporary(old);

                cctx.events().addEvent(partition(),
                    key,
                    evtNodeId,
                    tx == null ? null : tx.xid(), newVer,
                    EVT_CACHE_OBJECT_REMOVED,
                    null,
                    false,
                    evtOld,
                    evtOld != null || hasValueUnlocked(),
                    subjId,
                    null,
                    taskName,
                    keepBinary);
            }

            if (lsnrCol != null) {
                cctx.continuousQueries().onEntryUpdated(
                    lsnrCol,
                    key,
                    null,
                    old,
                    internal,
                    partition(),
                    tx.local(),
                    false,
                    updateCntr0,
                    null,
                    topVer);
            }

            cctx.dataStructures().onEntryUpdated(key, true, keepBinary);

            deferred = cctx.deferredDelete() && !detached() && !isInternal();

            if (intercept)
                entry0.updateCounter(updateCntr0);

            if (!deferred) {
                // If entry is still removed.
                assert newVer == ver;

                if (obsoleteVer == null || !(marked = markObsolete0(obsoleteVer, true, null))) {
                    if (log.isDebugEnabled())
                        log.debug("Entry could not be marked obsolete (it is still used): " + this);
                }
                else {
                    recordNodeId(affNodeId, topVer);

                    if (log.isDebugEnabled())
                        log.debug("Entry was marked obsolete: " + this);
                }
            }
        }

        if (deferred)
            cctx.onDeferredDelete(this, newVer);

        if (marked) {
            assert !deferred;

            onMarkedObsolete();
        }

        onUpdateFinished(updateCntr0);

        if (intercept)
            cctx.config().getInterceptor().onAfterRemove(entry0);

        if (valid) {
            CacheObject ret;

            if (interceptRes != null)
                ret = cctx.toCacheObject(cctx.unwrapTemporary(interceptRes.get2()));
            else
                ret = old;

            return new GridCacheUpdateTxResult(true, ret, updateCntr0);
        }
        else
            return new GridCacheUpdateTxResult(false, null);
    }

    /**
     * @param tx Transaction.
     * @return {@code True} if should notify continuous query manager.
     */
    private boolean notifyContinuousQueries(@Nullable IgniteInternalTx tx) {
        return cctx.isLocal() ||
            cctx.isReplicated() ||
            (!isNear() && !(tx != null && tx.onePhaseCommit() && !tx.local()));
    }

    /** {@inheritDoc} */
    @SuppressWarnings("unchecked")
    @Override public GridTuple3<Boolean, Object, EntryProcessorResult<Object>> innerUpdateLocal(
        GridCacheVersion ver,
        GridCacheOperation op,
        @Nullable Object writeObj,
        @Nullable Object[] invokeArgs,
        boolean writeThrough,
        boolean readThrough,
        boolean retval,
        boolean keepBinary,
        @Nullable ExpiryPolicy expiryPlc,
        boolean evt,
        boolean metrics,
        @Nullable CacheEntryPredicate[] filter,
        boolean intercept,
        @Nullable UUID subjId,
        String taskName
    ) throws IgniteCheckedException, GridCacheEntryRemovedException {
        assert cctx.isLocal() && cctx.atomic();

        CacheObject old;

        boolean res = true;

        IgniteBiTuple<Boolean, ?> interceptorRes = null;

        EntryProcessorResult<Object> invokeRes = null;

        synchronized (this) {
            boolean internal = isInternal() || !context().userCache();

            Map<UUID, CacheContinuousQueryListener> lsnrCol =
                cctx.continuousQueries().updateListeners(internal, false);

            boolean needVal = retval ||
                intercept ||
                op == GridCacheOperation.TRANSFORM ||
                !F.isEmpty(filter) ||
                lsnrCol != null;

            checkObsolete();

            CacheDataRow oldRow = null;

            // Load and remove from swap if it is new.
            if (isNew())
                oldRow = unswap(retval, false);

            old = val;

            boolean readFromStore = false;

            Object old0 = null;

            if (readThrough && needVal && old == null &&
                (cctx.readThrough() && (op == GridCacheOperation.TRANSFORM || cctx.loadPreviousValue()))) {
                    old0 = readThrough(null, key, false, subjId, taskName);

                old = cctx.toCacheObject(old0);

                long ttl = CU.TTL_ETERNAL;
                long expireTime = CU.EXPIRE_TIME_ETERNAL;

                if (expiryPlc != null && old != null) {
                    ttl = CU.toTtl(expiryPlc.getExpiryForCreation());

                    if (ttl == CU.TTL_ZERO) {
                        ttl = CU.TTL_MINIMUM;
                        expireTime = CU.expireTimeInPast();
                    }
                    else if (ttl == CU.TTL_NOT_CHANGED)
                        ttl = CU.TTL_ETERNAL;
                    else
                        expireTime = CU.toExpireTime(ttl);
                }

                // Detach value before index update.
                old = cctx.kernalContext().cacheObjects().prepareForCache(old, cctx);

                if (old != null)
                    storeValue(old, expireTime, ver, oldRow);
                else
                    removeValue();

                update(old, expireTime, ttl, ver, true);
            }

            // Apply metrics.
            if (metrics && cctx.cache().configuration().isStatisticsEnabled() && needVal) {
                // PutIfAbsent methods mustn't update hit/miss statistics
                if (op != GridCacheOperation.UPDATE || F.isEmpty(filter) || !cctx.putIfAbsentFilter(filter))
                    cctx.cache().metrics0().onRead(old != null);
            }

            // Check filter inside of synchronization.
            if (!F.isEmpty(filter)) {
                boolean pass = cctx.isAllLocked(this, filter);

                if (!pass) {
                    if (expiryPlc != null && !readFromStore && !cctx.putIfAbsentFilter(filter) && hasValueUnlocked())
                        updateTtl(expiryPlc);

                    Object val = retval ?
                        cctx.cacheObjectContext().unwrapBinaryIfNeeded(CU.value(old, cctx, false), keepBinary, false)
                        : null;

                    return new T3<>(false, val, null);
                }
            }

            String transformCloClsName = null;

            CacheObject updated;

            Object key0 = null;
            Object updated0 = null;

            // Calculate new value.
            if (op == GridCacheOperation.TRANSFORM) {
                transformCloClsName = EntryProcessorResourceInjectorProxy.unwrap(writeObj).getClass().getName();

                EntryProcessor<Object, Object, ?> entryProcessor = (EntryProcessor<Object, Object, ?>)writeObj;

                assert entryProcessor != null;

                CacheInvokeEntry<Object, Object> entry = new CacheInvokeEntry<>(key, old, version(), keepBinary, this);

                try {
                    Object computed = entryProcessor.process(entry, invokeArgs);

                    if (entry.modified()) {
                        updated0 = cctx.unwrapTemporary(entry.getValue());

                        updated = cctx.toCacheObject(updated0);
                    }
                    else
                        updated = old;

                    key0 = entry.key();

                    invokeRes = computed != null ? CacheInvokeResult.fromResult(cctx.unwrapTemporary(computed)) : null;
                }
                catch (Exception e) {
                    updated = old;

                    invokeRes = CacheInvokeResult.fromError(e);
                }

                if (!entry.modified()) {
                    if (expiryPlc != null && !readFromStore && hasValueUnlocked())
                        updateTtl(expiryPlc);

                    return new GridTuple3<>(false, null, invokeRes);
                }
            }
            else
                updated = (CacheObject)writeObj;

            op = updated == null ? GridCacheOperation.DELETE : GridCacheOperation.UPDATE;

            if (intercept) {
                CacheLazyEntry e;

                if (op == GridCacheOperation.UPDATE) {
                    updated0 = value(updated0, updated, keepBinary, false);

                    e = new CacheLazyEntry(cctx, key, key0, old, old0, keepBinary);

                    Object interceptorVal = cctx.config().getInterceptor().onBeforePut(e, updated0);

                    if (interceptorVal == null)
                        return new GridTuple3<>(false, cctx.unwrapTemporary(value(old0, old, keepBinary, false)), invokeRes);
                    else {
                        updated0 = cctx.unwrapTemporary(interceptorVal);

                        updated = cctx.toCacheObject(updated0);
                    }
                }
                else {
                    e = new CacheLazyEntry(cctx, key, key0, old, old0, keepBinary);

                    interceptorRes = cctx.config().getInterceptor().onBeforeRemove(e);

                    if (cctx.cancelRemove(interceptorRes))
                        return new GridTuple3<>(false, cctx.unwrapTemporary(interceptorRes.get2()), invokeRes);
                }

                key0 = e.key();
                old0 = e.value();
            }

            boolean hadVal = hasValueUnlocked();

            long ttl = CU.TTL_ETERNAL;
            long expireTime = CU.EXPIRE_TIME_ETERNAL;

            if (op == GridCacheOperation.UPDATE) {
                if (expiryPlc != null) {
                    ttl = CU.toTtl(hadVal ? expiryPlc.getExpiryForUpdate() : expiryPlc.getExpiryForCreation());

                    if (ttl == CU.TTL_NOT_CHANGED) {
                        ttl = ttlExtras();
                        expireTime = expireTimeExtras();
                    }
                    else if (ttl != CU.TTL_ZERO)
                        expireTime = CU.toExpireTime(ttl);
                }
                else {
                    ttl = ttlExtras();
                    expireTime = expireTimeExtras();
                }
            }

            if (ttl == CU.TTL_ZERO)
                op = GridCacheOperation.DELETE;

            // Try write-through.
            if (op == GridCacheOperation.UPDATE) {
                // Detach value before index update.
                updated = cctx.kernalContext().cacheObjects().prepareForCache(updated, cctx);

                if (writeThrough)
                    // Must persist inside synchronization in non-tx mode.
                    cctx.store().put(null, key, updated, ver);

                storeValue(updated, expireTime, ver, oldRow);

                assert ttl != CU.TTL_ZERO;

                update(updated, expireTime, ttl, ver, true);

                if (evt) {
                    CacheObject evtOld = null;

                    if (transformCloClsName != null && cctx.events().isRecordable(EVT_CACHE_OBJECT_READ)) {
                        evtOld = cctx.unwrapTemporary(old);

                        cctx.events().addEvent(partition(), key, cctx.localNodeId(), null,
                            (GridCacheVersion)null, EVT_CACHE_OBJECT_READ, evtOld, evtOld != null || hadVal, evtOld,
                            evtOld != null || hadVal, subjId, transformCloClsName, taskName, keepBinary);
                    }

                    if (cctx.events().isRecordable(EVT_CACHE_OBJECT_PUT)) {
                        if (evtOld == null)
                            evtOld = cctx.unwrapTemporary(old);

                        cctx.events().addEvent(partition(), key, cctx.localNodeId(), null,
                            (GridCacheVersion)null, EVT_CACHE_OBJECT_PUT, updated, updated != null, evtOld,
                            evtOld != null || hadVal, subjId, null, taskName, keepBinary);
                    }
                }
            }
            else {
                if (writeThrough)
                    // Must persist inside synchronization in non-tx mode.
                    cctx.store().remove(null, key);

                removeValue();

                update(null, CU.TTL_ETERNAL, CU.EXPIRE_TIME_ETERNAL, ver, true);

                if (evt) {
                    CacheObject evtOld = null;

                    if (transformCloClsName != null && cctx.events().isRecordable(EVT_CACHE_OBJECT_READ))
                        cctx.events().addEvent(partition(), key, cctx.localNodeId(), null,
                            (GridCacheVersion)null, EVT_CACHE_OBJECT_READ, evtOld, evtOld != null || hadVal, evtOld,
                            evtOld != null || hadVal, subjId, transformCloClsName, taskName, keepBinary);

                    if (cctx.events().isRecordable(EVT_CACHE_OBJECT_REMOVED)) {
                        if (evtOld == null)
                            evtOld = cctx.unwrapTemporary(old);

                        cctx.events().addEvent(partition(), key, cctx.localNodeId(), null, (GridCacheVersion)null,
                            EVT_CACHE_OBJECT_REMOVED, null, false, evtOld, evtOld != null || hadVal, subjId, null,
                            taskName, keepBinary);
                    }
                }

                res = hadVal;
            }

            if (res)
                updateMetrics(op, metrics);

            if (lsnrCol != null) {
                long updateCntr = nextPartCounter(AffinityTopologyVersion.NONE);

                cctx.continuousQueries().onEntryUpdated(
                    lsnrCol,
                    key,
                    val,
                    old,
                    internal,
                    partition(),
                    true,
                    false,
                    updateCntr,
                    null,
                    AffinityTopologyVersion.NONE);

                onUpdateFinished(updateCntr);
            }

            cctx.dataStructures().onEntryUpdated(key, op == GridCacheOperation.DELETE, keepBinary);

            if (intercept) {
                if (op == GridCacheOperation.UPDATE)
                    cctx.config().getInterceptor().onAfterPut(new CacheLazyEntry(cctx, key, key0, updated, updated0, keepBinary, 0L));
                else
                    cctx.config().getInterceptor().onAfterRemove(new CacheLazyEntry(cctx, key, key0, old, old0, keepBinary, 0L));
            }
        }

        return new GridTuple3<>(res,
            cctx.unwrapTemporary(interceptorRes != null ?
                interceptorRes.get2() :
                cctx.cacheObjectContext().unwrapBinaryIfNeeded(old, keepBinary, false)),
            invokeRes);
    }

    /** {@inheritDoc} */
    @SuppressWarnings("unchecked")
    @Override public GridCacheUpdateAtomicResult innerUpdate(
        GridCacheVersion newVer,
        final UUID evtNodeId,
        final UUID affNodeId,
        GridCacheOperation op,
        @Nullable Object writeObj,
        @Nullable final Object[] invokeArgs,
        final boolean writeThrough,
        final boolean readThrough,
        final boolean retval,
        final boolean keepBinary,
        @Nullable final IgniteCacheExpiryPolicy expiryPlc,
        final boolean evt,
        final boolean metrics,
        final boolean primary,
        final boolean verCheck,
        final AffinityTopologyVersion topVer,
        @Nullable final CacheEntryPredicate[] filter,
        final GridDrType drType,
        final long explicitTtl,
        final long explicitExpireTime,
        @Nullable GridCacheVersion conflictVer,
        final boolean conflictResolve,
        final boolean intercept,
        @Nullable final UUID subjId,
        final String taskName,
        @Nullable final CacheObject prevVal,
        @Nullable final Long updateCntr,
        @Nullable GridDhtAtomicAbstractUpdateFuture fut
    ) throws IgniteCheckedException, GridCacheEntryRemovedException, GridClosureException {
        assert cctx.atomic();

        boolean res = true;

        CacheObject oldVal;
        CacheObject updated;

        GridCacheVersion enqueueVer = null;

        GridCacheVersionConflictContext<?, ?> conflictCtx = null;

        IgniteBiTuple<Object, Exception> invokeRes = null;

        // System TTL/ET which may have special values.
        long newSysTtl;
        long newSysExpireTime;

        // TTL/ET which will be passed to entry on update.
        long newTtl;
        long newExpireTime;

        Object key0 = null;
        Object updated0 = null;

        Long updateCntr0 = null;

        synchronized (this) {
            boolean internal = isInternal() || !context().userCache();

            Map<UUID, CacheContinuousQueryListener> lsnrs = cctx.continuousQueries().updateListeners(internal, false);

            boolean needVal = lsnrs != null || intercept || retval || op == GridCacheOperation.TRANSFORM
                || !F.isEmptyOrNulls(filter);

            checkObsolete();

            CacheDataRow oldRow = null;

            // Load and remove from swap if it is new.
            if (isStartVersion())
                oldRow = unswap(retval, false);

            // Prepare old value.
            oldVal = val;

            // Possibly read value from store.
            boolean readFromStore = false;

            Object old0 = null;

            if (readThrough && needVal && oldVal == null && (cctx.readThrough() &&
                (op == GridCacheOperation.TRANSFORM || cctx.loadPreviousValue()))) {
                old0 = readThrough(null, key, false, subjId, taskName);

                oldVal = cctx.toCacheObject(old0);

                readFromStore = true;

                // Detach value before index update.
                oldVal = cctx.kernalContext().cacheObjects().prepareForCache(oldVal, cctx);

                // Calculate initial TTL and expire time.
                long initTtl;
                long initExpireTime;

                if (expiryPlc != null && oldVal != null) {
                    IgniteBiTuple<Long, Long> initTtlAndExpireTime = initialTtlAndExpireTime(expiryPlc);

                    initTtl = initTtlAndExpireTime.get1();
                    initExpireTime = initTtlAndExpireTime.get2();
                }
                else {
                    initTtl = CU.TTL_ETERNAL;
                    initExpireTime = CU.EXPIRE_TIME_ETERNAL;
                }

                if (oldVal != null)
                    storeValue(oldVal, initExpireTime, ver, oldRow);
                // else nothing to do, real old value was null.

                update(oldVal, initExpireTime, initTtl, ver, true);

                if (deletedUnlocked() && oldVal != null && !isInternal())
                    deletedUnlocked(false);
            }

            Object transformClo = null;

            // Request-level conflict resolution is needed, i.e. we do not know who will win in advance.
            if (conflictResolve) {
                GridCacheVersion oldConflictVer = version().conflictVersion();

                // Cache is conflict-enabled.
                if (cctx.conflictNeedResolve()) {
                    GridCacheVersionedEntryEx newEntry;

                    GridTuple3<Long, Long, Boolean> expiration = ttlAndExpireTime(expiryPlc,
                        explicitTtl,
                        explicitExpireTime);

                    // Prepare old and new entries for conflict resolution.
                    GridCacheVersionedEntryEx oldEntry = versionedEntry(keepBinary);

                    if (op == GridCacheOperation.TRANSFORM) {
                        transformClo = writeObj;

                        EntryProcessor<Object, Object, ?> entryProcessor = (EntryProcessor<Object, Object, ?>)writeObj;

                        oldVal = this.val;

                        CacheInvokeEntry<Object, Object> entry = new CacheInvokeEntry(key, oldVal, version(),
                            keepBinary, this);

                        try {
                            Object computed = entryProcessor.process(entry, invokeArgs);

                            if (entry.modified())
                                writeObj = cctx.toCacheObject(cctx.unwrapTemporary(entry.getValue()));
                            else
                                writeObj = oldVal;

                            key0 = entry.key();

                            if (computed != null)
                                invokeRes = new IgniteBiTuple(cctx.unwrapTemporary(computed), null);
                        }
                        catch (Exception e) {
                            invokeRes = new IgniteBiTuple(null, e);

                            writeObj = oldVal;
                        }
                    }

                    newEntry = new GridCacheLazyPlainVersionedEntry<>(
                        cctx,
                        key,
                        (CacheObject)writeObj,
                        expiration.get1(),
                        expiration.get2(),
                        conflictVer != null ? conflictVer : newVer,
                        keepBinary);

                    // Resolve conflict.
                    conflictCtx = cctx.conflictResolve(oldEntry, newEntry, verCheck);

                    assert conflictCtx != null;

                    boolean ignoreTime = cctx.config().getAtomicWriteOrderMode() == CacheAtomicWriteOrderMode.PRIMARY;

                    // Use old value?
                    if (conflictCtx.isUseOld()) {
                        GridCacheVersion newConflictVer = conflictVer != null ? conflictVer : newVer;

                        // Handle special case with atomic comparator.
                        if (!isNew() &&                                                                       // Not initial value,
                            verCheck &&                                                                       // and atomic version check,
                            oldConflictVer.dataCenterId() == newConflictVer.dataCenterId() &&                 // and data centers are equal,
                            ATOMIC_VER_COMPARATOR.compare(oldConflictVer, newConflictVer, ignoreTime) == 0 && // and both versions are equal,
                            cctx.writeThrough() &&                                                            // and store is enabled,
                            primary)                                                                          // and we are primary.
                        {
                            CacheObject val = this.val;

                            if (val == null) {
                                assert deletedUnlocked();

                                cctx.store().remove(null, key);
                            }
                            else
                                cctx.store().put(null, key, val, ver);
                        }

                        return new GridCacheUpdateAtomicResult(false,
                            retval ? this.val : null,
                            null,
                            invokeRes,
                            CU.TTL_ETERNAL,
                            CU.EXPIRE_TIME_ETERNAL,
                            null,
                            null,
                            false,
                            updateCntr0 == null ? 0 : updateCntr0);
                    }
                    // Will update something.
                    else {
                        // Merge is a local update which override passed value bytes.
                        if (conflictCtx.isMerge()) {
                            writeObj = cctx.toCacheObject(conflictCtx.mergeValue());

                            conflictVer = null;
                        }
                        else
                            assert conflictCtx.isUseNew();

                        // Update value is known at this point, so update operation type.
                        op = writeObj != null ? GridCacheOperation.UPDATE : GridCacheOperation.DELETE;
                    }
                }
                else
                    // Nullify conflict version on this update, so that we will use regular version during next updates.
                    conflictVer = null;
            }

            boolean ignoreTime = cctx.config().getAtomicWriteOrderMode() == CacheAtomicWriteOrderMode.PRIMARY;

            // Perform version check only in case there was no explicit conflict resolution.
            if (conflictCtx == null) {
                if (verCheck) {
                    if (!isNew() && ATOMIC_VER_COMPARATOR.compare(ver, newVer, ignoreTime) >= 0) {
                        if (ATOMIC_VER_COMPARATOR.compare(ver, newVer, ignoreTime) == 0 && cctx.writeThrough() && primary) {
                            if (log.isDebugEnabled())
                                log.debug("Received entry update with same version as current (will update store) " +
                                    "[entry=" + this + ", newVer=" + newVer + ']');

                            CacheObject val = this.val;

                            if (val == null) {
                                assert deletedUnlocked();

                                cctx.store().remove(null, key);
                            }
                            else
                                cctx.store().put(null, key, val, ver);
                        }
                        else {
                            if (log.isDebugEnabled())
                                log.debug("Received entry update with smaller version than current (will ignore) " +
                                    "[entry=" + this + ", newVer=" + newVer + ']');
                        }

                        if (!cctx.isNear()) {
                            CacheObject evtVal;

                            if (op == GridCacheOperation.TRANSFORM) {
                                EntryProcessor<Object, Object, ?> entryProcessor =
                                    (EntryProcessor<Object, Object, ?>)writeObj;

                                CacheInvokeEntry<Object, Object> entry =
                                    new CacheInvokeEntry<>(key, prevVal, version(), keepBinary, this);

                                try {
                                    entryProcessor.process(entry, invokeArgs);

                                    evtVal = entry.modified() ?
                                        cctx.toCacheObject(cctx.unwrapTemporary(entry.getValue())) : prevVal;
                                }
                                catch (Exception ignore) {
                                    evtVal = prevVal;
                                }
                            }
                            else
                                evtVal = (CacheObject)writeObj;

                            updateCntr0 = nextPartCounter(topVer);

                            if (updateCntr != null)
                                updateCntr0 = updateCntr;

                            onUpdateFinished(updateCntr0);

                            cctx.continuousQueries().onEntryUpdated(
                                key,
                                evtVal,
                                prevVal,
                                isInternal() || !context().userCache(),
                                partition(),
                                primary,
                                false,
                                updateCntr0,
                                null,
                                topVer);
                        }

                        return new GridCacheUpdateAtomicResult(false,
                            retval ? this.val : null,
                            null,
                            invokeRes,
                            CU.TTL_ETERNAL,
                            CU.EXPIRE_TIME_ETERNAL,
                            null,
                            null,
                            false,
                            0);
                    }
                }
                else
                    assert isNew() || ATOMIC_VER_COMPARATOR.compare(ver, newVer, ignoreTime) <= 0 :
                        "Invalid version for inner update [isNew=" + isNew() + ", entry=" + this + ", newVer=" + newVer + ']';
            }

            // Apply metrics.
            if (metrics && cctx.cache().configuration().isStatisticsEnabled() && needVal) {
                // PutIfAbsent methods mustn't update hit/miss statistics
                if (op != GridCacheOperation.UPDATE || F.isEmpty(filter) || !cctx.putIfAbsentFilter(filter))
                    cctx.cache().metrics0().onRead(oldVal != null);
            }

            // Check filter inside of synchronization.
            if (!F.isEmptyOrNulls(filter)) {
                boolean pass = cctx.isAllLocked(this, filter);

                if (!pass) {
                    if (expiryPlc != null && !readFromStore && hasValueUnlocked() && !cctx.putIfAbsentFilter(filter))
                        updateTtl(expiryPlc);

                    return new GridCacheUpdateAtomicResult(false,
                        retval ? oldVal : null,
                        null,
                        invokeRes,
                        CU.TTL_ETERNAL,
                        CU.EXPIRE_TIME_ETERNAL,
                        null,
                        null,
                        false,
                        updateCntr0 == null ? 0 : updateCntr0);
                }
            }

            // Calculate new value in case we met transform.
            if (op == GridCacheOperation.TRANSFORM) {
                assert conflictCtx == null : "Cannot be TRANSFORM here if conflict resolution was performed earlier.";

                transformClo = writeObj;

                EntryProcessor<Object, Object, ?> entryProcessor = (EntryProcessor<Object, Object, ?>)writeObj;

                CacheInvokeEntry<Object, Object> entry = new CacheInvokeEntry(key, oldVal, version(), keepBinary, this);

                try {
                    Object computed = entryProcessor.process(entry, invokeArgs);

                    if (entry.modified()) {
                        updated0 = cctx.unwrapTemporary(entry.getValue());
                        updated = cctx.toCacheObject(updated0);
                    }
                    else
                        updated = oldVal;

                    key0 = entry.key();

                    if (computed != null)
                        invokeRes = new IgniteBiTuple(cctx.unwrapTemporary(computed), null);
                }
                catch (Exception e) {
                    invokeRes = new IgniteBiTuple(null, e);

                    updated = oldVal;
                }

                if (!entry.modified()) {
                    if (expiryPlc != null && !readFromStore && hasValueUnlocked())
                        updateTtl(expiryPlc);

                    return new GridCacheUpdateAtomicResult(false,
                        retval ? oldVal : null,
                        null,
                        invokeRes,
                        CU.TTL_ETERNAL,
                        CU.EXPIRE_TIME_ETERNAL,
                        null,
                        null,
                        false,
                        updateCntr0 == null ? 0 : updateCntr0);
                }
            }
            else
                updated = (CacheObject)writeObj;

            op = updated == null ? GridCacheOperation.DELETE : GridCacheOperation.UPDATE;

            assert op == GridCacheOperation.UPDATE || (op == GridCacheOperation.DELETE && updated == null);

            boolean hadVal = hasValueUnlocked();

            // Incorporate conflict version into new version if needed.
            if (conflictVer != null && conflictVer != newVer)
                newVer = new GridCacheVersionEx(newVer.topologyVersion(),
                    newVer.globalTime(),
                    newVer.order(),
                    newVer.nodeOrder(),
                    newVer.dataCenterId(),
                    conflictVer);

            if (op == GridCacheOperation.UPDATE) {
                // Conflict context is null if there were no explicit conflict resolution.
                if (conflictCtx == null) {
                    // Calculate TTL and expire time for local update.
                    if (explicitTtl != CU.TTL_NOT_CHANGED) {
                        // If conflict existed, expire time must be explicit.
                        assert conflictVer == null || explicitExpireTime != CU.EXPIRE_TIME_CALCULATE;

                        newSysTtl = newTtl = explicitTtl;
                        newSysExpireTime = explicitExpireTime;

                        newExpireTime = explicitExpireTime != CU.EXPIRE_TIME_CALCULATE ?
                            explicitExpireTime : CU.toExpireTime(explicitTtl);
                    }
                    else {
                        newSysTtl = expiryPlc == null ? CU.TTL_NOT_CHANGED :
                            hadVal ? expiryPlc.forUpdate() : expiryPlc.forCreate();

                        if (newSysTtl == CU.TTL_NOT_CHANGED) {
                            newSysExpireTime = CU.EXPIRE_TIME_CALCULATE;
                            newTtl = ttlExtras();
                            newExpireTime = expireTimeExtras();
                        }
                        else if (newSysTtl == CU.TTL_ZERO) {
                            op = GridCacheOperation.DELETE;

                            newSysTtl = CU.TTL_NOT_CHANGED;
                            newSysExpireTime = CU.EXPIRE_TIME_CALCULATE;

                            newTtl = CU.TTL_ETERNAL;
                            newExpireTime = CU.EXPIRE_TIME_ETERNAL;

                            updated = null;
                        }
                        else {
                            newSysExpireTime = CU.EXPIRE_TIME_CALCULATE;
                            newTtl = newSysTtl;
                            newExpireTime = CU.toExpireTime(newTtl);
                        }
                    }
                }
                else {
                    newSysTtl = newTtl = conflictCtx.ttl();
                    newSysExpireTime = newExpireTime = conflictCtx.expireTime();
                }
            }
            else {
                assert op == GridCacheOperation.DELETE;

                newSysTtl = CU.TTL_NOT_CHANGED;
                newSysExpireTime = CU.EXPIRE_TIME_CALCULATE;

                newTtl = CU.TTL_ETERNAL;
                newExpireTime = CU.EXPIRE_TIME_ETERNAL;
            }

            // TTL and expire time must be resolved at this point.
            assert newTtl != CU.TTL_NOT_CHANGED && newTtl != CU.TTL_ZERO && newTtl >= 0;
            assert newExpireTime != CU.EXPIRE_TIME_CALCULATE && newExpireTime >= 0;

            IgniteBiTuple<Boolean, Object> interceptRes = null;

            // Actual update.
            if (op == GridCacheOperation.UPDATE) {
                if (log.isTraceEnabled()) {
                    log.trace("innerUpdate [key=" + key +
                        ", entry=" + System.identityHashCode(this) + ']');
                }

                if (intercept) {
                    updated0 = value(updated0, updated, keepBinary, false);

                    Object interceptorVal = cctx.config().getInterceptor()
                        .onBeforePut(new CacheLazyEntry(cctx, key, key0, oldVal, old0, keepBinary), updated0);

                    if (interceptorVal == null)
                        return new GridCacheUpdateAtomicResult(false,
                            retval ? oldVal : null,
                            null,
                            invokeRes,
                            CU.TTL_ETERNAL,
                            CU.EXPIRE_TIME_ETERNAL,
                            null,
                            null,
                            false,
                            updateCntr0 == null ? 0 : updateCntr0);
                    else if (interceptorVal != updated0) {
                        updated0 = cctx.unwrapTemporary(interceptorVal);

                        updated = cctx.toCacheObject(updated0);
                    }
                }

                // Try write-through.
                if (writeThrough)
                    // Must persist inside synchronization in non-tx mode.
                    cctx.store().put(null, key, updated, newVer);

                if (!hadVal) {
                    boolean new0 = isNew();

                    assert deletedUnlocked() || new0 || isInternal(): "Invalid entry [entry=" + this + ", locNodeId=" +
                        cctx.localNodeId() + ']';

                    if (!new0 && !isInternal())
                        deletedUnlocked(false);
                }
                else {
                    assert !deletedUnlocked() : "Invalid entry [entry=" + this +
                        ", locNodeId=" + cctx.localNodeId() + ']';

                    // Do not change size.
                }

                updated = cctx.kernalContext().cacheObjects().prepareForCache(updated, cctx);

                updateCntr0 = nextPartCounter(topVer);

                if (updateCntr != null)
                    updateCntr0 = updateCntr;

                logUpdate(op, updated, newVer, newExpireTime, updateCntr0);

                storeValue(updated, newExpireTime, newVer, oldRow);

                update(updated, newExpireTime, newTtl, newVer, true);

                drReplicate(drType, updated, newVer, topVer);

                recordNodeId(affNodeId, topVer);

                if (evt) {
                    CacheObject evtOld = null;

                    if (transformClo != null && cctx.events().isRecordable(EVT_CACHE_OBJECT_READ)) {
                        evtOld = cctx.unwrapTemporary(oldVal);

                        transformClo = EntryProcessorResourceInjectorProxy.unwrap(transformClo);

                        cctx.events().addEvent(partition(), key, evtNodeId, null,
                            newVer, EVT_CACHE_OBJECT_READ, evtOld, evtOld != null || hadVal, evtOld,
                            evtOld != null || hadVal, subjId, transformClo.getClass().getName(), taskName,
                            keepBinary);
                    }

                    if (newVer != null && cctx.events().isRecordable(EVT_CACHE_OBJECT_PUT)) {
                        if (evtOld == null)
                            evtOld = cctx.unwrapTemporary(oldVal);

                        cctx.events().addEvent(partition(), key, evtNodeId, null,
                            newVer, EVT_CACHE_OBJECT_PUT, updated, updated != null, evtOld,
                            evtOld != null || hadVal, subjId, null, taskName, keepBinary);
                    }
                }
            }
            else {
                if (intercept) {
                    interceptRes = cctx.config().getInterceptor().onBeforeRemove(new CacheLazyEntry(cctx, key, key0,
                        oldVal, old0, keepBinary, updateCntr0));

                    if (cctx.cancelRemove(interceptRes))
                        return new GridCacheUpdateAtomicResult(false,
                            cctx.toCacheObject(cctx.unwrapTemporary(interceptRes.get2())),
                            null,
                            invokeRes,
                            CU.TTL_ETERNAL,
                            CU.EXPIRE_TIME_ETERNAL,
                            null,
                            null,
                            false,
                            updateCntr0 == null ? 0 : updateCntr0);
                }

                if (writeThrough)
                    // Must persist inside synchronization in non-tx mode.
                    cctx.store().remove(null, key);

                updateCntr0 = nextPartCounter(topVer);

                if (updateCntr != null)
                    updateCntr0 = updateCntr;

                logUpdate(op, null, newVer, 0, updateCntr0);

                removeValue();

                if (hadVal) {
                    assert !deletedUnlocked();

                    if (!isInternal())
                        deletedUnlocked(true);
                }
                else {
                    boolean new0 = isNew();

                    assert deletedUnlocked() || new0 || isInternal() : "Invalid entry [entry=" + this + ", locNodeId=" +
                        cctx.localNodeId() + ']';

                    if (new0) {
                        if (!isInternal())
                            deletedUnlocked(true);
                    }
                }

                enqueueVer = newVer;

                // Clear value on backup. Entry will be removed from cache when it got evicted from queue.
                update(null, CU.TTL_ETERNAL, CU.EXPIRE_TIME_ETERNAL, newVer, true);

                assert newSysTtl == CU.TTL_NOT_CHANGED;
                assert newSysExpireTime == CU.EXPIRE_TIME_CALCULATE;

                clearReaders();

                recordNodeId(affNodeId, topVer);

                drReplicate(drType, null, newVer, topVer);

                if (evt) {
                    CacheObject evtOld = null;

                    if (transformClo != null && cctx.events().isRecordable(EVT_CACHE_OBJECT_READ)) {
                        evtOld = cctx.unwrapTemporary(oldVal);

                        transformClo = EntryProcessorResourceInjectorProxy.unwrap(transformClo);

                        cctx.events().addEvent(partition(), key, evtNodeId, null,
                            newVer, EVT_CACHE_OBJECT_READ, evtOld, evtOld != null || hadVal, evtOld,
                            evtOld != null || hadVal, subjId, transformClo.getClass().getName(), taskName,
                            keepBinary);
                    }

                    if (newVer != null && cctx.events().isRecordable(EVT_CACHE_OBJECT_REMOVED)) {
                        if (evtOld == null)
                            evtOld = cctx.unwrapTemporary(oldVal);

                        cctx.events().addEvent(partition(), key, evtNodeId, null, newVer,
                            EVT_CACHE_OBJECT_REMOVED, null, false, evtOld, evtOld != null || hadVal,
                            subjId, null, taskName, keepBinary);
                    }
                }

                res = hadVal;
            }

            if (res)
                updateMetrics(op, metrics);

            // Continuous query filter should be perform under lock.
            if (lsnrs != null) {
                CacheObject evtVal = cctx.unwrapTemporary(updated);
                CacheObject evtOldVal = cctx.unwrapTemporary(oldVal);

                cctx.continuousQueries().onEntryUpdated(lsnrs, key, evtVal, evtOldVal, internal,
                    partition(), primary, false, updateCntr0, fut, topVer);
            }

            cctx.dataStructures().onEntryUpdated(key, op == GridCacheOperation.DELETE, keepBinary);

            if (intercept) {
                if (op == GridCacheOperation.UPDATE)
                    cctx.config().getInterceptor().onAfterPut(new CacheLazyEntry(
                        cctx,
                        key,
                        key0,
                        updated,
                        updated0,
                        keepBinary,
                        updateCntr0));
                else
                    cctx.config().getInterceptor().onAfterRemove(new CacheLazyEntry(
                        cctx,
                        key,
                        key0,
                        oldVal,
                        old0,
                        keepBinary,
                        updateCntr0));

                if (interceptRes != null)
                    oldVal = cctx.toCacheObject(cctx.unwrapTemporary(interceptRes.get2()));
            }
        }

        onUpdateFinished(updateCntr0);

        if (log.isDebugEnabled())
            log.debug("Updated cache entry [val=" + val + ", old=" + oldVal + ", entry=" + this + ']');

        return new GridCacheUpdateAtomicResult(res,
            oldVal,
            updated,
            invokeRes,
            newSysTtl,
            newSysExpireTime,
            enqueueVer,
            conflictCtx,
            true,
            updateCntr0 == null ? 0 : updateCntr0);
    }

    /**
     * @param val Value.
     * @param cacheObj Cache object.
     * @param keepBinary Keep binary flag.
     * @param cpy Copy flag.
     * @return Cache object value.
     */
    @Nullable private Object value(@Nullable Object val, @Nullable CacheObject cacheObj, boolean keepBinary, boolean cpy) {
        if (val != null)
            return val;

        return cctx.unwrapBinaryIfNeeded(cacheObj, keepBinary, cpy);
    }

    /**
     * @param expiry Expiration policy.
     * @return Tuple holding initial TTL and expire time with the given expiry.
     */
    private static IgniteBiTuple<Long, Long> initialTtlAndExpireTime(IgniteCacheExpiryPolicy expiry) {
        assert expiry != null;

        long initTtl = expiry.forCreate();
        long initExpireTime;

        if (initTtl == CU.TTL_ZERO) {
            initTtl = CU.TTL_MINIMUM;
            initExpireTime = CU.expireTimeInPast();
        }
        else if (initTtl == CU.TTL_NOT_CHANGED) {
            initTtl = CU.TTL_ETERNAL;
            initExpireTime = CU.EXPIRE_TIME_ETERNAL;
        }
        else
            initExpireTime = CU.toExpireTime(initTtl);

        return F.t(initTtl, initExpireTime);
    }

    /**
     * Get TTL, expire time and remove flag for the given entry, expiration policy and explicit TTL and expire time.
     *
     * @param expiry Expiration policy.
     * @param ttl Explicit TTL.
     * @param expireTime Explicit expire time.
     * @return Result.
     */
    private GridTuple3<Long, Long, Boolean> ttlAndExpireTime(IgniteCacheExpiryPolicy expiry, long ttl, long expireTime)
        throws GridCacheEntryRemovedException {
        boolean rmv = false;

        // 1. If TTL is not changed, then calculate it based on expiry.
        if (ttl == CU.TTL_NOT_CHANGED) {
            if (expiry != null)
                ttl = hasValueUnlocked() ? expiry.forUpdate() : expiry.forCreate();
        }

        // 2. If TTL is zero, then set delete marker.
        if (ttl == CU.TTL_ZERO) {
            rmv = true;

            ttl = CU.TTL_ETERNAL;
        }

        // 3. If TTL is still not changed, then either use old entry TTL or set it to "ETERNAL".
        if (ttl == CU.TTL_NOT_CHANGED) {
            if (isNew())
                ttl = CU.TTL_ETERNAL;
            else {
                ttl = ttlExtras();
                expireTime = expireTimeExtras();
            }
        }

        // 4 If expire time was not set explicitly, then calculate it.
        if (expireTime == CU.EXPIRE_TIME_CALCULATE)
            expireTime = CU.toExpireTime(ttl);

        return F.t(ttl, expireTime, rmv);
    }

    /**
     * Perform DR if needed.
     *
     * @param drType DR type.
     * @param val Value.
     * @param ver Version.
     * @param topVer Topology version.
     * @throws IgniteCheckedException In case of exception.
     */
    private void drReplicate(GridDrType drType, @Nullable CacheObject val, GridCacheVersion ver, AffinityTopologyVersion topVer)
        throws IgniteCheckedException {
        if (cctx.isDrEnabled() && drType != DR_NONE && !isInternal())
            cctx.dr().replicate(key, val, rawTtl(), rawExpireTime(), ver.conflictVersion(), drType, topVer);
    }

    /**
     * @return {@code true} if entry has readers. It makes sense only for dht entry.
     * @throws GridCacheEntryRemovedException If removed.
     */
    protected boolean hasReaders() throws GridCacheEntryRemovedException {
        return false;
    }

    /**
     *
     */
    protected void clearReaders() {
        // No-op.
    }

    /**
     * @param nodeId Node ID to clear.
     * @throws GridCacheEntryRemovedException If removed.
     */
    protected void clearReader(UUID nodeId) throws GridCacheEntryRemovedException {
        // No-op.
    }

    /** {@inheritDoc} */
    @Override public boolean clear(GridCacheVersion ver, boolean readers) throws IgniteCheckedException {
        synchronized (this) {
            if (obsolete())
                return false;

            try {
                if ((!hasReaders() || readers)) {
                    // markObsolete will clear the value.
                    if (!(markObsolete0(ver, true, null))) {
                        if (log.isDebugEnabled())
                            log.debug("Entry could not be marked obsolete (it is still used): " + this);

                        return false;
                    }

                    clearReaders();
                }
                else {
                    if (log.isDebugEnabled())
                        log.debug("Entry could not be marked obsolete (it still has readers): " + this);

                    return false;
                }
            }
            catch (GridCacheEntryRemovedException ignore) {
                assert false;

                return false;
            }

            if (log.isTraceEnabled()) {
                log.trace("entry clear [key=" + key +
                    ", entry=" + System.identityHashCode(this) +
                    ", val=" + val + ']');
            }

            removeValue();
        }

        onMarkedObsolete();

        cctx.cache().removeEntry(this); // Clear cache.

        return true;
    }

    /** {@inheritDoc} */
    @Override public synchronized GridCacheVersion obsoleteVersion() {
        return obsoleteVersionExtras();
    }

    /** {@inheritDoc} */
    @Override public boolean markObsolete(GridCacheVersion ver) {
        boolean obsolete;

        synchronized (this) {
            obsolete = markObsolete0(ver, true, null);
        }

        if (obsolete)
            onMarkedObsolete();

        return obsolete;
    }

    /** {@inheritDoc} */
    @Override public boolean markObsoleteIfEmpty(@Nullable GridCacheVersion obsoleteVer) throws IgniteCheckedException {
        boolean obsolete = false;
        boolean deferred = false;
        GridCacheVersion ver0 = null;

        try {
            synchronized (this) {
                if (obsoleteVersionExtras() != null)
                    return false;

                if (hasValueUnlocked()) {
                    long expireTime = expireTimeExtras();

                    if (expireTime > 0 && (expireTime - U.currentTimeMillis() <= 0)) {
                        if (onExpired(this.val, obsoleteVer)) {
                            if (cctx.deferredDelete()) {
                                deferred = true;
                                ver0 = ver;
                            }
                            else
                                obsolete = true;
                        }
                    }
                }
                else {
                    if (cctx.deferredDelete() && !isStartVersion() && !detached() && !isInternal()) {
                        if (!deletedUnlocked()) {
                            update(null, 0L, 0L, ver, true);

                            deletedUnlocked(true);

                            deferred = true;
                            ver0 = ver;
                        }
                    }
                    else {
                        if (obsoleteVer == null)
                            obsoleteVer = nextVersion();

                        obsolete = markObsolete0(obsoleteVer, true, null);
                    }
                }
            }
        }
        finally {
            if (obsolete)
                onMarkedObsolete();

            if (deferred)
                cctx.onDeferredDelete(this, ver0);
        }

        return obsolete;
    }

    /** {@inheritDoc} */
    @Override public boolean markObsoleteVersion(GridCacheVersion ver) {
        assert cctx.deferredDelete();

        boolean marked;

        synchronized (this) {
            if (obsoleteVersionExtras() != null)
                return true;

            if (!this.ver.equals(ver))
                return false;

            marked = markObsolete0(ver, true, null);
        }

        if (marked)
            onMarkedObsolete();

        return marked;
    }

    /**
     * @return {@code True} if this entry should not be evicted from cache.
     */
    protected boolean evictionDisabled() {
        return false;
    }

    /**
     * <p>
     * Note that {@link #onMarkedObsolete()} should always be called after this method
     * returns {@code true}.
     *
     * @param ver Version.
     * @param clear {@code True} to clear.
     * @param extras Predefined extras.
     * @return {@code True} if entry is obsolete, {@code false} if entry is still used by other threads or nodes.
     */
    protected final boolean markObsolete0(GridCacheVersion ver, boolean clear, GridCacheObsoleteEntryExtras extras) {
        assert Thread.holdsLock(this);

        if (evictionDisabled()) {
            assert !obsolete() : this;

            return false;
        }

        GridCacheVersion obsoleteVer = obsoleteVersionExtras();

        if (ver != null) {
            // If already obsolete, then do nothing.
            if (obsoleteVer != null)
                return true;

            GridCacheMvcc mvcc = mvccExtras();

            if (mvcc == null || mvcc.isEmpty(ver)) {
                obsoleteVer = ver;

                obsoleteVersionExtras(obsoleteVer, extras);

                if (clear)
                    value(null);

                if (log.isTraceEnabled()) {
                    log.trace("markObsolete0 [key=" + key +
                        ", entry=" + System.identityHashCode(this) +
                        ", clear=" + clear +
                        ']');
                }
            }

            return obsoleteVer != null;
        }
        else
            return obsoleteVer != null;
    }

    /** {@inheritDoc} */
    @Override public void onMarkedObsolete() {
        // No-op.
    }

    /** {@inheritDoc} */
    @Override public final synchronized boolean obsolete() {
        return obsoleteVersionExtras() != null;
    }

    /** {@inheritDoc} */
    @Override public final synchronized boolean obsolete(GridCacheVersion exclude) {
        GridCacheVersion obsoleteVer = obsoleteVersionExtras();

        return obsoleteVer != null && !obsoleteVer.equals(exclude);
    }

    /** {@inheritDoc} */
    @Override public synchronized boolean invalidate(@Nullable GridCacheVersion curVer, GridCacheVersion newVer)
        throws IgniteCheckedException {
        assert newVer != null;

        if (curVer == null || ver.equals(curVer)) {
            value(null);

            ver = newVer;

            removeValue();

            onInvalidate();
        }

        return obsoleteVersionExtras() != null;
    }

    /**
     * Called when entry invalidated.
     */
    protected void onInvalidate() {
        // No-op.
    }

    /** {@inheritDoc} */
    @Override public boolean invalidate(@Nullable CacheEntryPredicate[] filter)
        throws GridCacheEntryRemovedException, IgniteCheckedException {
        if (F.isEmptyOrNulls(filter)) {
            synchronized (this) {
                checkObsolete();

                invalidate(null, nextVersion());

                return true;
            }
        }
        else {
            // For optimistic checking.
            GridCacheVersion startVer;

            synchronized (this) {
                checkObsolete();

                startVer = ver;
            }

            if (!cctx.isAll(this, filter))
                return false;

            synchronized (this) {
                checkObsolete();

                if (startVer.equals(ver)) {
                    invalidate(null, nextVersion());

                    return true;
                }
            }

            // If version has changed then repeat the process.
            return invalidate(filter);
        }
    }

    /**
     * @param val New value.
     * @param expireTime Expiration time.
     * @param ttl Time to live.
     * @param ver Update version.
     */
    protected final void update(@Nullable CacheObject val, long expireTime, long ttl, GridCacheVersion ver, boolean addTracked) {
        assert ver != null;
        assert Thread.holdsLock(this);
        assert ttl != CU.TTL_ZERO && ttl != CU.TTL_NOT_CHANGED && ttl >= 0 : ttl;

        boolean trackNear = addTracked && isNear() && cctx.config().isEagerTtl();

        long oldExpireTime = expireTimeExtras();

        if (trackNear && oldExpireTime != 0 && (expireTime != oldExpireTime || isStartVersion()))
            cctx.ttl().removeTrackedEntry((GridNearCacheEntry)this);

        value(val);

        ttlAndExpireTimeExtras(ttl, expireTime);

        this.ver = ver;

        if (trackNear && expireTime != 0 && (expireTime != oldExpireTime || isStartVersion()))
            cctx.ttl().addTrackedEntry((GridNearCacheEntry)this);
    }

    /**
     * Update TTL if it is changed.
     *
     * @param expiryPlc Expiry policy.
     */
    private void updateTtl(ExpiryPolicy expiryPlc) throws IgniteCheckedException, GridCacheEntryRemovedException {
        long ttl = CU.toTtl(expiryPlc.getExpiryForAccess());

        if (ttl != CU.TTL_NOT_CHANGED)
            updateTtl(ttl);
    }

    /**
     * Update TTL is it is changed.
     *
     * @param expiryPlc Expiry policy.
     * @throws GridCacheEntryRemovedException If failed.
     */
    private void updateTtl(IgniteCacheExpiryPolicy expiryPlc) throws GridCacheEntryRemovedException,
        IgniteCheckedException {
        long ttl = expiryPlc.forAccess();

        if (ttl != CU.TTL_NOT_CHANGED) {
            updateTtl(ttl);

            expiryPlc.ttlUpdated(key(), version(), hasReaders() ? ((GridDhtCacheEntry)this).readers() : null);
        }
    }

    /**
     * @param ttl Time to live.
     */
    private void updateTtl(long ttl) throws IgniteCheckedException, GridCacheEntryRemovedException {
        assert ttl >= 0 || ttl == CU.TTL_ZERO : ttl;
        assert Thread.holdsLock(this);

        long expireTime;

        if (ttl == CU.TTL_ZERO) {
            ttl = CU.TTL_MINIMUM;
            expireTime = CU.expireTimeInPast();
        }
        else
            expireTime = CU.toExpireTime(ttl);

        ttlAndExpireTimeExtras(ttl, expireTime);

        storeValue(val, expireTime, ver, null);
    }

    /**
     * @throws GridCacheEntryRemovedException If entry is obsolete.
     */
    protected void checkObsolete() throws GridCacheEntryRemovedException {
        assert Thread.holdsLock(this);

        if (obsoleteVersionExtras() != null)
            throw new GridCacheEntryRemovedException();
    }

    /** {@inheritDoc} */
    @Override public KeyCacheObject key() {
        return key;
    }

    /** {@inheritDoc} */
    @Override public IgniteTxKey txKey() {
        return cctx.txKey(key);
    }

    /** {@inheritDoc} */
    @Override public synchronized GridCacheVersion version() throws GridCacheEntryRemovedException {
        checkObsolete();

        return ver;
    }

    /** {@inheritDoc} */
    @Override public synchronized boolean checkSerializableReadVersion(GridCacheVersion serReadVer)
        throws GridCacheEntryRemovedException {
        checkObsolete();

        if (!serReadVer.equals(ver)) {
            boolean empty = isStartVersion() || deletedUnlocked();

            if (serReadVer.equals(IgniteTxEntry.SER_READ_EMPTY_ENTRY_VER))
                return empty;
            else if (serReadVer.equals(IgniteTxEntry.SER_READ_NOT_EMPTY_VER))
                return !empty;

            return false;
        }

        return true;
    }

    /**
     * Gets hash value for the entry key.
     *
     * @return Hash value.
     */
    int hash() {
        return hash;
    }

    /** {@inheritDoc} */
    @Nullable @Override public CacheObject peek(
        boolean heap,
        boolean offheap,
        AffinityTopologyVersion topVer,
        @Nullable IgniteCacheExpiryPolicy expiryPlc)
        throws GridCacheEntryRemovedException, IgniteCheckedException {
        assert heap || offheap;

        boolean rmv = false;

        try {
            boolean deferred;
            GridCacheVersion ver0;

            synchronized (this) {
                checkObsolete();

                if (!valid(topVer))
                    return null;

                if (val == null && offheap)
                    unswap(true, false);

                if (checkExpired()) {
                    if (cctx.deferredDelete()) {
                        deferred = true;
                        ver0 = ver;
                    }
                    else {
                        rmv = markObsolete0(cctx.versions().next(this.ver), true, null);

                        return null;
                    }
                }
                else {
                    CacheObject val = this.val;

                    if (val != null && expiryPlc != null)
                        updateTtl(expiryPlc);

                    return val;
                }
            }

            if (deferred) {
                assert ver0 != null;

                cctx.onDeferredDelete(this, ver0);
            }

            return null;
        }
        finally {
            if (rmv) {
                onMarkedObsolete();

                cctx.cache().removeEntry(this);
            }
        }
    }

    /** {@inheritDoc} */
    @Nullable @Override public CacheObject peek(@Nullable IgniteCacheExpiryPolicy plc)
        throws GridCacheEntryRemovedException, IgniteCheckedException {
        IgniteInternalTx tx = cctx.tm().localTxx();

        AffinityTopologyVersion topVer = tx != null ? tx.topologyVersion() : cctx.affinity().affinityTopologyVersion();

        return peek(true, false, topVer, plc);
    }

    /**
     * TODO: GG-4009: do we need to generate event and invalidate value?
     *
     * @return {@code true} if expired.
     * @throws IgniteCheckedException In case of failure.
     */
    private boolean checkExpired() throws IgniteCheckedException {
        assert Thread.holdsLock(this);

        long expireTime = expireTimeExtras();

        if (expireTime > 0) {
            long delta = expireTime - U.currentTimeMillis();

            if (delta <= 0) {
                removeValue();

                return true;
            }
        }

        return false;
    }

    /**
     * @return Value.
     */
    @Override public synchronized CacheObject rawGet() {
        return val;
    }

    /** {@inheritDoc} */
    @Override public final synchronized boolean hasValue() {
        return hasValueUnlocked();
    }

    /**
     * @return {@code True} if this entry has value.
     */
    protected final boolean hasValueUnlocked() {
        assert Thread.holdsLock(this);

        return val != null;
    }

    /** {@inheritDoc} */
    @Override public synchronized CacheObject rawPut(CacheObject val, long ttl) {
        CacheObject old = this.val;

        update(val, CU.toExpireTime(ttl), ttl, nextVersion(), true);

        return old;
    }

    /** {@inheritDoc} */
    @SuppressWarnings({"RedundantTypeArguments"})
    @Override public boolean initialValue(
        CacheObject val,
        GridCacheVersion ver,
        long ttl,
        long expireTime,
        boolean preload,
        AffinityTopologyVersion topVer,
        GridDrType drType,
        boolean fromStore
    ) throws IgniteCheckedException, GridCacheEntryRemovedException {
        synchronized (this) {
            checkObsolete();

            boolean update;

            boolean walEnabled = !cctx.isNear() && cctx.shared().wal() != null;

            if (cctx.shared().database().persistenceEnabled()) {
                unswap(false);

                if (!isNew()) {
                    if (cctx.atomic()) {
                        boolean ignoreTime = cctx.config().getAtomicWriteOrderMode() == CacheAtomicWriteOrderMode.PRIMARY;

                        update = ATOMIC_VER_COMPARATOR.compare(this.ver, ver, ignoreTime) < 0;
                    }
                    else
                        update = this.ver.compareTo(ver) < 0;
                }
                else
                    update = true;
            }
            else
                update = isNew() && !cctx.offheap().containsKey(this);

            update |= !preload && deletedUnlocked();

            if (update) {
                long expTime = expireTime < 0 ? CU.toExpireTime(ttl) : expireTime;

                val = cctx.kernalContext().cacheObjects().prepareForCache(val, cctx);

                if (val != null)
                    storeValue(val, expTime, ver, null);

                update(val, expTime, ttl, ver, true);

                boolean skipQryNtf = false;

                if (val == null) {
                    skipQryNtf = true;

                    if (cctx.deferredDelete() && !deletedUnlocked() && !isInternal())
                        deletedUnlocked(true);
                }
                else if (deletedUnlocked())
                    deletedUnlocked(false);

                long updateCntr = 0;

                if (!preload)
                    updateCntr = nextPartCounter(topVer);

                if (walEnabled) {
                    cctx.shared().wal().log(new DataRecord(new DataEntry(
                        cctx.cacheId(),
                        key,
                        val,
                        val == null ? GridCacheOperation.DELETE : GridCacheOperation.CREATE,
                        null,
                        ver,
                        expireTime,
                        partition(),
                        updateCntr
                    )));
                }

                drReplicate(drType, val, ver, topVer);

                if (!skipQryNtf) {
                    cctx.continuousQueries().onEntryUpdated(
                        key,
                        val,
                        null,
                        this.isInternal() || !this.context().userCache(),
                        this.partition(),
                        true,
                        preload,
                        updateCntr,
                        null,
                        topVer);

                    cctx.dataStructures().onEntryUpdated(key, false, true);
                }

                onUpdateFinished(updateCntr);

                if (!fromStore && cctx.store().isLocal()) {
                    if (val != null)
                        cctx.store().put(null, key, val, ver);
                }

                return true;
            }

            return false;
        }
    }

    /**
     * @param cntr Updated partition counter.
     */
    protected void onUpdateFinished(long cntr) {
        // No-op.
    }

    /**
     * @param topVer Topology version.
     * @return Update counter.
     */
    private long nextPartCounter(AffinityTopologyVersion topVer) {
        long updateCntr;

        if (!cctx.isLocal() && !isNear()) {
            GridDhtLocalPartition locPart = cctx.topology().localPartition(partition(), topVer, false);

            if (locPart == null)
                return 0;

            updateCntr = locPart.nextUpdateCounter();
        }
        else
            updateCntr = 0;

        return updateCntr;
    }

    /** {@inheritDoc} */
    @Override public synchronized boolean initialValue(KeyCacheObject key, GridCacheSwapEntry unswapped) throws
        IgniteCheckedException,
        GridCacheEntryRemovedException {
        checkObsolete();

        if (isNew()) {
            CacheObject val = unswapped.value();

            val = cctx.kernalContext().cacheObjects().prepareForCache(val, cctx);

            // Version does not change for load ops.
            update(val,
                unswapped.expireTime(),
                unswapped.ttl(),
                unswapped.version(),
                true
            );

            return true;
        }

        return false;
    }

    /** {@inheritDoc} */
    @Override public synchronized GridCacheVersionedEntryEx versionedEntry(final boolean keepBinary)
        throws IgniteCheckedException, GridCacheEntryRemovedException {
        boolean isNew = isStartVersion();

        if (isNew)
            unswap(true, false);

        CacheObject val = this.val;

        return new GridCacheLazyPlainVersionedEntry<>(cctx,
            key,
            val,
            ttlExtras(),
            expireTimeExtras(),
            ver.conflictVersion(),
            isNew,
            keepBinary);
    }

    /** {@inheritDoc} */
    @Override public synchronized GridCacheVersion versionedValue(CacheObject val,
        GridCacheVersion curVer,
        GridCacheVersion newVer,
        @Nullable IgniteCacheExpiryPolicy loadExpiryPlc)
        throws IgniteCheckedException, GridCacheEntryRemovedException {

        checkObsolete();

        if (curVer == null || curVer.equals(ver)) {
            if (val != this.val) {
                GridCacheMvcc mvcc = mvccExtras();

                if (mvcc != null && !mvcc.isEmpty())
                    return null;

                if (newVer == null)
                    newVer = cctx.versions().next();

                long ttl;
                long expTime;

                if (loadExpiryPlc != null) {
                    IgniteBiTuple<Long, Long> initTtlAndExpireTime = initialTtlAndExpireTime(loadExpiryPlc);

                    ttl = initTtlAndExpireTime.get1();
                    expTime = initTtlAndExpireTime.get2();
                }
                else {
                    ttl = ttlExtras();
                    expTime = expireTimeExtras();
                }

                // Detach value before index update.
                val = cctx.kernalContext().cacheObjects().prepareForCache(val, cctx);

                if (val != null) {
                    storeValue(val, expTime, newVer, null);

                    if (deletedUnlocked())
                        deletedUnlocked(false);
                }

                // Version does not change for load ops.
                update(val, expTime, ttl, newVer, true);

                return newVer;
            }
        }

        return null;
    }

    /**
     * Gets next version for this cache entry.
     *
     * @return Next version.
     */
    private GridCacheVersion nextVersion() {
        // Do not change topology version when generating next version.
        return cctx.versions().next(ver);
    }

    /** {@inheritDoc} */
    @Override public synchronized boolean hasLockCandidate(GridCacheVersion ver) throws GridCacheEntryRemovedException {
        checkObsolete();

        GridCacheMvcc mvcc = mvccExtras();

        return mvcc != null && mvcc.hasCandidate(ver);
    }

    /** {@inheritDoc} */
    @Override public synchronized boolean hasLockCandidate(long threadId) throws GridCacheEntryRemovedException {
        checkObsolete();

        GridCacheMvcc mvcc = mvccExtras();

        return mvcc != null && mvcc.localCandidate(threadId) != null;
    }

    /** {@inheritDoc} */
    @Override public synchronized boolean lockedByAny(GridCacheVersion... exclude)
        throws GridCacheEntryRemovedException {
        checkObsolete();

        GridCacheMvcc mvcc = mvccExtras();

        return mvcc != null && !mvcc.isEmpty(exclude);
    }

    /** {@inheritDoc} */
    @Override public boolean lockedByThread() throws GridCacheEntryRemovedException {
        return lockedByThread(Thread.currentThread().getId());
    }

    /** {@inheritDoc} */
    @Override public synchronized boolean lockedLocally(GridCacheVersion lockVer)
        throws GridCacheEntryRemovedException {
        checkObsolete();

        GridCacheMvcc mvcc = mvccExtras();

        return mvcc != null && mvcc.isLocallyOwned(lockVer);
    }

    /** {@inheritDoc} */
    @Override public synchronized boolean lockedByThread(long threadId, GridCacheVersion exclude)
        throws GridCacheEntryRemovedException {
        checkObsolete();

        GridCacheMvcc mvcc = mvccExtras();

        return mvcc != null && mvcc.isLocallyOwnedByThread(threadId, false, exclude);
    }

    /** {@inheritDoc} */
    @Override public synchronized boolean lockedLocallyByIdOrThread(GridCacheVersion lockVer, long threadId)
        throws GridCacheEntryRemovedException {
        GridCacheMvcc mvcc = mvccExtras();

        return mvcc != null && mvcc.isLocallyOwnedByIdOrThread(lockVer, threadId);
    }

    /** {@inheritDoc} */
    @Override public synchronized boolean lockedByThread(long threadId) throws GridCacheEntryRemovedException {
        checkObsolete();

        GridCacheMvcc mvcc = mvccExtras();

        return mvcc != null && mvcc.isLocallyOwnedByThread(threadId, true);
    }

    /** {@inheritDoc} */
    @Override public synchronized boolean lockedBy(GridCacheVersion ver) throws GridCacheEntryRemovedException {
        checkObsolete();

        GridCacheMvcc mvcc = mvccExtras();

        return mvcc != null && mvcc.isOwnedBy(ver);
    }

    /** {@inheritDoc} */
    @Override public synchronized boolean lockedByThreadUnsafe(long threadId) {
        GridCacheMvcc mvcc = mvccExtras();

        return mvcc != null && mvcc.isLocallyOwnedByThread(threadId, true);
    }

    /** {@inheritDoc} */
    @Override public synchronized boolean lockedByUnsafe(GridCacheVersion ver) {
        GridCacheMvcc mvcc = mvccExtras();

        return mvcc != null && mvcc.isOwnedBy(ver);
    }

    /** {@inheritDoc} */
    @Override public synchronized boolean lockedLocallyUnsafe(GridCacheVersion lockVer) {
        GridCacheMvcc mvcc = mvccExtras();

        return mvcc != null && mvcc.isLocallyOwned(lockVer);
    }

    /** {@inheritDoc} */
    @Override public synchronized boolean hasLockCandidateUnsafe(GridCacheVersion ver) {
        GridCacheMvcc mvcc = mvccExtras();

        return mvcc != null && mvcc.hasCandidate(ver);
    }

    /** {@inheritDoc} */
    @Override public synchronized Collection<GridCacheMvccCandidate> localCandidates(GridCacheVersion... exclude)
        throws GridCacheEntryRemovedException {
        checkObsolete();

        GridCacheMvcc mvcc = mvccExtras();

        return mvcc == null ? Collections.<GridCacheMvccCandidate>emptyList() : mvcc.localCandidates(exclude);
    }

    /** {@inheritDoc} */
    @Override public Collection<GridCacheMvccCandidate> remoteMvccSnapshot(GridCacheVersion... exclude) {
        return Collections.emptyList();
    }

    /** {@inheritDoc} */
    @Nullable @Override public synchronized GridCacheMvccCandidate candidate(GridCacheVersion ver)
        throws GridCacheEntryRemovedException {
        checkObsolete();

        GridCacheMvcc mvcc = mvccExtras();

        return mvcc == null ? null : mvcc.candidate(ver);
    }

    /** {@inheritDoc} */
    @Override public synchronized GridCacheMvccCandidate localCandidate(long threadId)
        throws GridCacheEntryRemovedException {
        checkObsolete();

        GridCacheMvcc mvcc = mvccExtras();

        return mvcc == null ? null : mvcc.localCandidate(threadId);
    }

    /** {@inheritDoc} */
    @Override public GridCacheMvccCandidate candidate(UUID nodeId, long threadId)
        throws GridCacheEntryRemovedException {
        boolean loc = cctx.nodeId().equals(nodeId);

        synchronized (this) {
            checkObsolete();

            GridCacheMvcc mvcc = mvccExtras();

            return mvcc == null ? null : loc ? mvcc.localCandidate(threadId) :
                mvcc.remoteCandidate(nodeId, threadId);
        }
    }

    /** {@inheritDoc} */
    @Override public synchronized GridCacheMvccCandidate localOwner() throws GridCacheEntryRemovedException {
        checkObsolete();

        GridCacheMvcc mvcc = mvccExtras();

        return mvcc == null ? null : mvcc.localOwner();
    }

    /** {@inheritDoc} */
    @Override public synchronized long rawExpireTime() {
        return expireTimeExtras();
    }

    /** {@inheritDoc} */
    @Override public long expireTimeUnlocked() {
        assert Thread.holdsLock(this);

        return expireTimeExtras();
    }

    /** {@inheritDoc} */
    @Override public boolean onTtlExpired(GridCacheVersion obsoleteVer) throws GridCacheEntryRemovedException {
        assert obsoleteVer != null;

        boolean obsolete = false;
        boolean deferred = false;
        GridCacheVersion ver0 = null;

        try {
            synchronized (this) {
                checkObsolete();

                if (isStartVersion())
                    unswap(true, false);

                long expireTime = expireTimeExtras();

                if (expireTime == 0 || (expireTime - U.currentTimeMillis() > 0))
                    return false;

                CacheObject expiredVal = this.val;

                if (expiredVal == null)
                    return false;

                if (onExpired(expiredVal, obsoleteVer)) {
                    if (cctx.deferredDelete()) {
                        deferred = true;
                        ver0 = ver;
                    }
                    else
                        obsolete = true;
                }
            }
        }
        catch (IgniteCheckedException e) {
            U.error(log, "Failed to clean up expired cache entry: " + this, e);
        }
        finally {
            if (obsolete) {
                onMarkedObsolete();

                cctx.cache().removeEntry(this);
            }

            if (deferred) {
                assert ver0 != null;

                cctx.onDeferredDelete(this, ver0);
            }

            if ((obsolete || deferred) && cctx.cache().configuration().isStatisticsEnabled())
                cctx.cache().metrics0().onEvict();
        }

        return true;
    }

    /**
     * @param expiredVal Expired value.
     * @param obsoleteVer Version.
     * @return {@code True} if entry was marked as removed.
     * @throws IgniteCheckedException If failed.
     */
    private boolean onExpired(CacheObject expiredVal, GridCacheVersion obsoleteVer) throws IgniteCheckedException {
        assert expiredVal != null;

        boolean rmvd = false;

        if (mvccExtras() != null)
            return false;

        if (cctx.deferredDelete() && !detached() && !isInternal()) {
            if (!deletedUnlocked() && !isStartVersion()) {
                update(null, 0L, 0L, ver, true);

                deletedUnlocked(true);

                rmvd = true;
            }
        }
        else {
            if (obsoleteVer == null)
                obsoleteVer = nextVersion();

            if (markObsolete0(obsoleteVer, true, null))
                rmvd = true;
        }

        if (log.isTraceEnabled())
            log.trace("onExpired clear [key=" + key + ", entry=" + System.identityHashCode(this) + ']');

        removeValue();

        if (cctx.events().isRecordable(EVT_CACHE_OBJECT_EXPIRED)) {
            cctx.events().addEvent(partition(),
                key,
                cctx.localNodeId(),
                null,
                EVT_CACHE_OBJECT_EXPIRED,
                null,
                false,
                expiredVal,
                expiredVal != null,
                null,
                null,
                null,
                true);
        }

        cctx.continuousQueries().onEntryExpired(this, key, expiredVal);

        return rmvd;
    }

    /** {@inheritDoc} */
    @Override public synchronized long rawTtl() {
        return ttlExtras();
    }

    /** {@inheritDoc} */
    @SuppressWarnings({"IfMayBeConditional"})
    @Override public long expireTime() throws GridCacheEntryRemovedException {
        IgniteTxLocalAdapter tx = currentTx();

        if (tx != null) {
            long time = tx.entryExpireTime(txKey());

            if (time > 0)
                return time;
        }

        synchronized (this) {
            checkObsolete();

            return expireTimeExtras();
        }
    }

    /** {@inheritDoc} */
    @SuppressWarnings({"IfMayBeConditional"})
    @Override public long ttl() throws GridCacheEntryRemovedException {
        IgniteTxLocalAdapter tx = currentTx();

        if (tx != null) {
            long entryTtl = tx.entryTtl(txKey());

            if (entryTtl > 0)
                return entryTtl;
        }

        synchronized (this) {
            checkObsolete();

            return ttlExtras();
        }
    }

    /**
     * @return Current transaction.
     */
    private IgniteTxLocalAdapter currentTx() {
        if (cctx.isDht())
            return cctx.dht().near().context().tm().localTx();
        else
            return cctx.tm().localTx();
    }

    /** {@inheritDoc} */
    @Override public void updateTtl(@Nullable GridCacheVersion ver, long ttl) throws GridCacheEntryRemovedException {
        synchronized (this) {
            checkObsolete();

            if (hasValueUnlocked()) {
                try {
                    updateTtl(ttl);
                }
                catch (IgniteCheckedException e) {
                    U.error(log, "Failed to update TTL: " + e, e);
                }
            }

            /*
            TODO IGNITE-305.
            try {
                if (var == null || ver.equals(version()))
                    updateTtl(ttl);
            }
            catch (GridCacheEntryRemovedException ignored) {
                // No-op.
            }
            */
        }
    }

    /** {@inheritDoc} */
    @Override public void ensureIndexed() throws GridCacheEntryRemovedException, IgniteCheckedException {
        synchronized (this) {
            checkObsolete();

            cctx.offheap().updateIndexes(key, localPartition());
        }
    }

    /** {@inheritDoc} */
    @Override public synchronized CacheObject valueBytes() throws GridCacheEntryRemovedException {
        checkObsolete();

        return this.val;
    }

    /** {@inheritDoc} */
    @Nullable @Override public CacheObject valueBytes(@Nullable GridCacheVersion ver)
        throws IgniteCheckedException, GridCacheEntryRemovedException {
        CacheObject val = null;

        synchronized (this) {
            checkObsolete();

            if (ver == null || this.ver.equals(ver))
                val = this.val;
        }

        return val;
    }

    /**
     * Stores value in offheap.
     *
     * @param val Value.
     * @param expireTime Expire time.
     * @param ver New entry version.
     * @param oldRow Old row if available.
     * @throws IgniteCheckedException If update failed.
     */
    protected void storeValue(@Nullable CacheObject val,
        long expireTime,
        GridCacheVersion ver,
        @Nullable CacheDataRow oldRow) throws IgniteCheckedException {
        assert Thread.holdsLock(this);
        assert val != null : "null values in update for key: " + key;

<<<<<<< HEAD
        cctx.offheap().update(key, val, ver, expireTime, localPartition());
=======
        cctx.offheap().update(key,
            val,
            ver,
            expireTime,
            partition(),
            localPartition(),
            oldRow);
>>>>>>> a70dc00e
    }

    /**
     * @param op Update operation.
     * @param val Write value.
     * @param writeVer Write version.
     * @param expireTime Expire time.
     * @param updCntr Update counter.
     */
    protected void logUpdate(GridCacheOperation op, CacheObject val, GridCacheVersion writeVer, long expireTime, long updCntr)
        throws IgniteCheckedException {
        // We log individual updates only in ATOMIC cache.
        assert cctx.atomic();

        try {
            if (cctx.shared().wal() != null)
                cctx.shared().wal().log(new DataRecord(new DataEntry(
                    cctx.cacheId(),
                    key,
                    val,
                    op,
                    null,
                    writeVer,
                    expireTime,
                    partition(),
                    updCntr)));
        }
        catch (StorageException e) {
            throw new IgniteCheckedException("Failed to log ATOMIC cache update [key=" + key + ", op=" + op +
                ", val=" + val + ']', e);
        }
    }

    /**
     * Removes value from offheap.
     *
     * @throws IgniteCheckedException If failed.
     */
    protected void removeValue() throws IgniteCheckedException {
        assert Thread.holdsLock(this);

        cctx.offheap().remove(key, partition(), localPartition());
    }

    /** {@inheritDoc} */
    @SuppressWarnings("unchecked")
    @Override public <K, V> Cache.Entry<K, V> wrap() {
        try {
            IgniteInternalTx tx = cctx.tm().userTx();

            CacheObject val;

            if (tx != null) {
                GridTuple<CacheObject> peek = tx.peek(cctx, false, key);

                val = peek == null ? rawGet() : peek.get();
            }
            else
                val = rawGet();

            return new CacheEntryImpl<>(key.<K>value(cctx.cacheObjectContext(), false),
                CU.<V>value(val, cctx, false), ver);
        }
        catch (GridCacheFilterFailedException ignored) {
            throw new IgniteException("Should never happen.");
        }
    }

    /** {@inheritDoc} */
    @Override public <K, V> Cache.Entry<K, V> wrapLazyValue(boolean keepBinary) {
        return new LazyValueEntry<>(key, keepBinary);
    }

    /** {@inheritDoc} */
    @Override @Nullable public CacheObject peekVisibleValue() {
        try {
            IgniteInternalTx tx = cctx.tm().userTx();

            if (tx != null) {
                GridTuple<CacheObject> peek = tx.peek(cctx, false, key);

                if (peek != null)
                    return peek.get();
            }

            if (detached())
                return rawGet();

            for (;;) {
                GridCacheEntryEx e = cctx.cache().peekEx(key);

                if (e == null)
                    return null;

                try {
                    return e.peek(null);
                }
                catch (GridCacheEntryRemovedException ignored) {
                    // No-op.
                }
                catch (IgniteCheckedException ex) {
                    throw new IgniteException(ex);
                }
            }
        }
        catch (GridCacheFilterFailedException ignored) {
            throw new IgniteException("Should never happen.");
        }
    }

    /** {@inheritDoc} */
    @Override public <K, V> EvictableEntry<K, V> wrapEviction() {
        return new CacheEvictableEntryImpl<>(this);
    }

    /** {@inheritDoc} */
    @Override public synchronized <K, V> CacheEntryImplEx<K, V> wrapVersioned() {
        return new CacheEntryImplEx<>(key.<K>value(cctx.cacheObjectContext(), false), null, ver);
    }

    /**
     * @return Entry which holds key, value and version.
     */
    private synchronized <K, V> CacheEntryImplEx<K, V> wrapVersionedWithValue() {
        V val = this.val == null ? null : this.val.<V>value(cctx.cacheObjectContext(), false);

        return new CacheEntryImplEx<>(key.<K>value(cctx.cacheObjectContext(), false), val, ver);
    }

    /** {@inheritDoc} */
    @Override public boolean evictInternal(GridCacheVersion obsoleteVer, @Nullable CacheEntryPredicate[] filter)
        throws IgniteCheckedException {
        boolean marked = false;

        try {
            if (F.isEmptyOrNulls(filter)) {
                synchronized (this) {
                    if (evictionDisabled()) {
                        assert !obsolete();

                        return false;
                    }

                    if (obsoleteVersionExtras() != null)
                        return true;

                    // TODO GG-11241: need keep removed entries in heap map, otherwise removes can be lost.
                    if (cctx.deferredDelete() && deletedUnlocked())
                        return false;

                    if (!hasReaders() && markObsolete0(obsoleteVer, false, null)) {
                        // Nullify value after swap.
                        value(null);

                        marked = true;

                        return true;
                    }
                }
            }
            else {
                // For optimistic check.
                while (true) {
                    GridCacheVersion v;

                    synchronized (this) {
                        v = ver;
                    }

                    if (!cctx.isAll(/*version needed for sync evicts*/this, filter))
                        return false;

                    synchronized (this) {
                        if (evictionDisabled()) {
                            assert !obsolete();

                            return false;
                        }

                        if (obsoleteVersionExtras() != null)
                            return true;

                        if (!v.equals(ver))
                            // Version has changed since entry passed the filter. Do it again.
                            continue;

                        // TODO GG-11241: need keep removed entries in heap map, otherwise removes can be lost.
                        if (cctx.deferredDelete() && deletedUnlocked())
                            return false;

                        if (!hasReaders() && markObsolete0(obsoleteVer, false, null)) {
                            // Nullify value after swap.
                            value(null);

                            marked = true;

                            return true;
                        }
                        else
                            return false;
                    }
                }
            }
        }
        catch (GridCacheEntryRemovedException ignore) {
            if (log.isDebugEnabled())
                log.debug("Got removed entry when evicting (will simply return): " + this);

            return true;
        }
        finally {
            if (marked)
                onMarkedObsolete();
        }

        return false;
    }

    /** {@inheritDoc} */
    @Override public final GridCacheBatchSwapEntry evictInBatchInternal(GridCacheVersion obsoleteVer)
        throws IgniteCheckedException {
        assert Thread.holdsLock(this);
        assert !obsolete();

        GridCacheBatchSwapEntry ret = null;

        try {
            if (!hasReaders() && markObsolete0(obsoleteVer, false, null)) {
                if (!isStartVersion() && hasValueUnlocked()) {
                    IgniteUuid valClsLdrId = null;
                    IgniteUuid keyClsLdrId = null;

                    if (cctx.deploymentEnabled()) {
                        if (val != null) {
                            valClsLdrId = cctx.deploy().getClassLoaderId(
                                U.detectObjectClassLoader(val.value(cctx.cacheObjectContext(), false)));
                        }

                        keyClsLdrId = cctx.deploy().getClassLoaderId(
                            U.detectObjectClassLoader(keyValue(false)));
                    }

                    IgniteBiTuple<byte[], Byte> valBytes = valueBytes0();

                    ret = new GridCacheBatchSwapEntry(key(),
                        partition(),
                        ByteBuffer.wrap(valBytes.get1()),
                        valBytes.get2(),
                        ver,
                        ttlExtras(),
                        expireTimeExtras(),
                        keyClsLdrId,
                        valClsLdrId);
                }

                value(null);
            }
        }
        catch (GridCacheEntryRemovedException ignored) {
            if (log.isDebugEnabled())
                log.debug("Got removed entry when evicting (will simply return): " + this);
        }

        return ret;
    }

    /**
     * @param filter Entry filter.
     * @return {@code True} if entry is visitable.
     */
    public final boolean visitable(CacheEntryPredicate[] filter) {
        boolean rmv = false;

        try {
            synchronized (this) {
                if (obsoleteOrDeleted())
                    return false;

                if (checkExpired()) {
                    rmv = markObsolete0(cctx.versions().next(this.ver), true, null);

                    return false;
                }
            }

            if (filter != CU.empty0() && !cctx.isAll(this, filter))
                return false;
        }
        catch (IgniteCheckedException e) {
            U.error(log, "An exception was thrown while filter checking.", e);

            RuntimeException ex = e.getCause(RuntimeException.class);

            if (ex != null)
                throw ex;

            Error err = e.getCause(Error.class);

            if (err != null)
                throw err;

            return false;
        }
        finally {
            if (rmv) {
                onMarkedObsolete();

                cctx.cache().removeEntry(this);
            }
        }

        IgniteInternalTx tx = cctx.tm().localTxx();

        if (tx != null) {
            IgniteTxEntry e = tx.entry(txKey());

            boolean rmvd = e != null && e.op() == DELETE;

            return !rmvd;
        }

        return true;
    }

    /** {@inheritDoc} */
    @Override public final boolean deleted() {
        if (!cctx.deferredDelete())
            return false;

        synchronized (this) {
            return deletedUnlocked();
        }
    }

    /** {@inheritDoc} */
    @Override public final synchronized boolean obsoleteOrDeleted() {
        return obsoleteVersionExtras() != null ||
            (cctx.deferredDelete() && (deletedUnlocked() || !hasValueUnlocked()));
    }

    /**
     * @return {@code True} if deleted.
     */
    @SuppressWarnings("SimplifiableIfStatement")
    protected final boolean deletedUnlocked() {
        assert Thread.holdsLock(this);

        if (!cctx.deferredDelete())
            return false;

        return (flags & IS_DELETED_MASK) != 0;
    }

    /**
     * @param deleted {@code True} if deleted.
     */
    protected final void deletedUnlocked(boolean deleted) {
        assert Thread.holdsLock(this);
        assert cctx.deferredDelete();

        if (deleted) {
            assert !deletedUnlocked() : this;

            flags |= IS_DELETED_MASK;

            decrementMapPublicSize();
        }
        else {
            assert deletedUnlocked() : this;

            flags &= ~IS_DELETED_MASK;

            incrementMapPublicSize();
        }
    }

    /**
     *  Increments public size of map.
     */
    protected void incrementMapPublicSize() {
        cctx.incrementPublicSize(this);
    }

    /**
     * Decrements public size of map.
     */
    protected void decrementMapPublicSize() {
        cctx.decrementPublicSize(this);
    }

    /**
     * @return MVCC.
     */
    @Nullable protected final GridCacheMvcc mvccExtras() {
        return extras != null ? extras.mvcc() : null;
    }

    /**
     * @return All MVCC local and non near candidates.
     */
    @SuppressWarnings("ForLoopReplaceableByForEach")
    @Nullable public final synchronized List<GridCacheMvccCandidate> mvccAllLocal() {
        GridCacheMvcc mvcc = extras != null ? extras.mvcc() : null;

        if (mvcc == null)
            return null;

        List<GridCacheMvccCandidate> allLocs = mvcc.allLocal();

        if (allLocs == null || allLocs.isEmpty())
            return null;

        List<GridCacheMvccCandidate> locs = new ArrayList<>(allLocs.size());

        for (int i = 0; i < allLocs.size(); i++) {
            GridCacheMvccCandidate loc = allLocs.get(i);

            if (!loc.nearLocal())
                locs.add(loc);
        }

        return locs.isEmpty() ? null : locs;
    }

    /**
     * @param mvcc MVCC.
     */
    protected final void mvccExtras(@Nullable GridCacheMvcc mvcc) {
        extras = (extras != null) ? extras.mvcc(mvcc) : mvcc != null ? new GridCacheMvccEntryExtras(mvcc) : null;
    }

    /**
     * @return Obsolete version.
     */
    @Nullable protected final GridCacheVersion obsoleteVersionExtras() {
        return extras != null ? extras.obsoleteVersion() : null;
    }

    /**
     * @param obsoleteVer Obsolete version.
     * @param ext Extras.
     */
    private void obsoleteVersionExtras(@Nullable GridCacheVersion obsoleteVer, GridCacheObsoleteEntryExtras ext) {
        extras = (extras != null) ?
            extras.obsoleteVersion(obsoleteVer) :
            obsoleteVer != null ?
                (ext != null) ? ext : new GridCacheObsoleteEntryExtras(obsoleteVer) :
                null;
    }

    /**
     * @param prevOwners Previous owners.
     * @param owners Current owners.
     * @param val Entry value.
     */
    protected final void checkOwnerChanged(@Nullable CacheLockCandidates prevOwners,
        @Nullable CacheLockCandidates owners,
        CacheObject val) {
        assert !Thread.holdsLock(this);

        if (prevOwners != null && owners == null) {
            cctx.mvcc().callback().onOwnerChanged(this, null);

            if (cctx.events().isRecordable(EVT_CACHE_OBJECT_UNLOCKED)) {
                boolean hasVal = hasValue();

                GridCacheMvccCandidate cand = prevOwners.candidate(0);

                cctx.events().addEvent(partition(),
                    key,
                    cand.nodeId(),
                    cand,
                    EVT_CACHE_OBJECT_UNLOCKED,
                    val,
                    hasVal,
                    val,
                    hasVal,
                    null,
                    null,
                    null,
                    true);
            }
        }

        if (owners != null) {
            for (int i = 0; i < owners.size(); i++) {
                GridCacheMvccCandidate owner = owners.candidate(i);

                boolean locked = prevOwners == null || !prevOwners.hasCandidate(owner.version());

                if (locked) {
                    cctx.mvcc().callback().onOwnerChanged(this, owner);

                    if (owner.local())
                        checkThreadChain(owner);

                    if (cctx.events().isRecordable(EVT_CACHE_OBJECT_LOCKED)) {
                        boolean hasVal = hasValue();

                        // Event notification.
                        cctx.events().addEvent(partition(),
                            key,
                            owner.nodeId(),
                            owner,
                            EVT_CACHE_OBJECT_LOCKED,
                            val,
                            hasVal,
                            val,
                            hasVal,
                            null,
                            null,
                            null,
                            true);
                    }
                }
            }
        }
    }

    /**
     * @param owner Starting candidate in the chain.
     */
    protected abstract void checkThreadChain(GridCacheMvccCandidate owner);

    /**
     * Updates metrics.
     *
     * @param op Operation.
     * @param metrics Update merics flag.
     */
    private void updateMetrics(GridCacheOperation op, boolean metrics) {
        if (metrics && cctx.cache().configuration().isStatisticsEnabled()) {
            if (op == GridCacheOperation.DELETE)
                cctx.cache().metrics0().onRemove();
            else
                cctx.cache().metrics0().onWrite();
        }
    }

    /**
     * @return TTL.
     */
    public long ttlExtras() {
        return extras != null ? extras.ttl() : 0;
    }

    /**
     * @return Expire time.
     */
    public long expireTimeExtras() {
        return extras != null ? extras.expireTime() : 0L;
    }

    /**
     * @param ttl TTL.
     * @param expireTime Expire time.
     */
    protected void ttlAndExpireTimeExtras(long ttl, long expireTime) {
        assert ttl != CU.TTL_NOT_CHANGED && ttl != CU.TTL_ZERO;

        extras = (extras != null) ? extras.ttlAndExpireTime(ttl, expireTime) : expireTime != CU.EXPIRE_TIME_ETERNAL ?
            new GridCacheTtlEntryExtras(ttl, expireTime) : null;
    }

    /**
     * @return Size of extras object.
     */
    private int extrasSize() {
        return extras != null ? extras.size() : 0;
    }

    /** {@inheritDoc} */
    @Override public void onUnlock() {
        // No-op.
    }

    /** {@inheritDoc} */
    @Override public boolean equals(Object o) {
        // Identity comparison left on purpose.
        return o == this;
    }

    /** {@inheritDoc} */
    @Override public int hashCode() {
        return hash;
    }

    /** {@inheritDoc} */
    @Override public synchronized String toString() {
        return S.toString(GridCacheMapEntry.class, this);
    }

    /**
     *
     */
    private class LazyValueEntry<K, V> implements Cache.Entry<K, V> {
        /** */
        private final KeyCacheObject key;

        /** */
        private boolean keepBinary;

        /**
         * @param key Key.
         */
        private LazyValueEntry(KeyCacheObject key, boolean keepBinary) {
            this.key = key;
            this.keepBinary = keepBinary;
        }

        /** {@inheritDoc} */
        @Override public K getKey() {
            return (K)cctx.cacheObjectContext().unwrapBinaryIfNeeded(key, keepBinary);
        }

        /** {@inheritDoc} */
        @SuppressWarnings("unchecked")
        @Override public V getValue() {
            return (V)cctx.cacheObjectContext().unwrapBinaryIfNeeded(peekVisibleValue(), keepBinary);
        }

        /** {@inheritDoc} */
        @SuppressWarnings("unchecked")
        @Override public <T> T unwrap(Class<T> cls) {
            if (cls.isAssignableFrom(IgniteCache.class))
                return (T)cctx.grid().cache(cctx.name());

            if (cls.isAssignableFrom(getClass()))
                return (T)this;

            if (cls.isAssignableFrom(EvictableEntry.class))
                return (T)wrapEviction();

            if (cls.isAssignableFrom(CacheEntryImplEx.class))
                return cls == CacheEntryImplEx.class ? (T)wrapVersioned() : (T)wrapVersionedWithValue();

            if (cls.isAssignableFrom(GridCacheVersion.class))
                return (T)ver;

            if (cls.isAssignableFrom(GridCacheMapEntry.this.getClass()))
                return (T)GridCacheMapEntry.this;

            throw new IllegalArgumentException("Unwrapping to class is not supported: " + cls);
        }

        /** {@inheritDoc} */
        @Override public String toString() {
            return "IteratorEntry [key=" + key + ']';
        }
    }
}<|MERGE_RESOLUTION|>--- conflicted
+++ resolved
@@ -3575,17 +3575,13 @@
         assert Thread.holdsLock(this);
         assert val != null : "null values in update for key: " + key;
 
-<<<<<<< HEAD
-        cctx.offheap().update(key, val, ver, expireTime, localPartition());
-=======
-        cctx.offheap().update(key,
+        cctx.offheap().update(
+            key,
             val,
             ver,
             expireTime,
-            partition(),
             localPartition(),
             oldRow);
->>>>>>> a70dc00e
     }
 
     /**

/*
 * Licensed to the Apache Software Foundation (ASF) under one or more
 * contributor license agreements.  See the NOTICE file distributed with
 * this work for additional information regarding copyright ownership.
 * The ASF licenses this file to You under the Apache License, Version 2.0
 * (the "License"); you may not use this file except in compliance with
 * the License.  You may obtain a copy of the License at
 *
 *      http://www.apache.org/licenses/LICENSE-2.0
 *
 * Unless required by applicable law or agreed to in writing, software
 * distributed under the License is distributed on an "AS IS" BASIS,
 * WITHOUT WARRANTIES OR CONDITIONS OF ANY KIND, either express or implied.
 * See the License for the specific language governing permissions and
 * limitations under the License.
 */

package org.apache.ignite.internal;

import org.apache.ignite.*;
import org.apache.ignite.cache.*;
import org.apache.ignite.cache.affinity.*;
import org.apache.ignite.cluster.*;
import org.apache.ignite.configuration.*;
import org.apache.ignite.internal.cluster.*;
import org.apache.ignite.internal.managers.*;
import org.apache.ignite.internal.managers.checkpoint.*;
import org.apache.ignite.internal.managers.collision.*;
import org.apache.ignite.internal.managers.communication.*;
import org.apache.ignite.internal.managers.deployment.*;
import org.apache.ignite.internal.managers.discovery.*;
import org.apache.ignite.internal.managers.eventstorage.*;
import org.apache.ignite.internal.managers.failover.*;
import org.apache.ignite.internal.managers.indexing.*;
import org.apache.ignite.internal.managers.loadbalancer.*;
import org.apache.ignite.internal.managers.swapspace.*;
import org.apache.ignite.internal.processors.*;
import org.apache.ignite.internal.processors.affinity.*;
import org.apache.ignite.internal.processors.cache.*;
import org.apache.ignite.internal.processors.clock.*;
import org.apache.ignite.internal.processors.closure.*;
import org.apache.ignite.internal.processors.cluster.*;
import org.apache.ignite.internal.processors.continuous.*;
import org.apache.ignite.internal.processors.dataload.*;
import org.apache.ignite.internal.processors.datastructures.*;
import org.apache.ignite.internal.processors.hadoop.*;
import org.apache.ignite.internal.processors.job.*;
import org.apache.ignite.internal.processors.jobmetrics.*;
import org.apache.ignite.internal.processors.offheap.*;
import org.apache.ignite.internal.processors.plugin.*;
import org.apache.ignite.internal.processors.port.*;
import org.apache.ignite.internal.processors.portable.*;
import org.apache.ignite.internal.processors.query.*;
import org.apache.ignite.internal.processors.resource.*;
import org.apache.ignite.internal.processors.rest.*;
import org.apache.ignite.internal.processors.security.*;
import org.apache.ignite.internal.processors.segmentation.*;
import org.apache.ignite.internal.processors.service.*;
import org.apache.ignite.internal.processors.session.*;
import org.apache.ignite.internal.processors.streamer.*;
import org.apache.ignite.internal.processors.task.*;
import org.apache.ignite.internal.processors.timeout.*;
import org.apache.ignite.internal.util.*;
import org.apache.ignite.internal.util.lang.*;
import org.apache.ignite.internal.util.tostring.*;
import org.apache.ignite.internal.util.typedef.*;
import org.apache.ignite.internal.util.typedef.internal.*;
import org.apache.ignite.lang.*;
import org.apache.ignite.lifecycle.*;
import org.apache.ignite.marshaller.*;
import org.apache.ignite.marshaller.optimized.*;
import org.apache.ignite.mxbean.*;
import org.apache.ignite.plugin.*;
import org.apache.ignite.spi.*;
import org.jetbrains.annotations.*;

import javax.management.*;
import java.io.*;
import java.lang.management.*;
import java.lang.reflect.*;
import java.text.*;
import java.util.*;
import java.util.concurrent.*;
import java.util.concurrent.atomic.*;

import static org.apache.ignite.IgniteSystemProperties.*;
import static org.apache.ignite.internal.GridKernalState.*;
import static org.apache.ignite.internal.IgniteComponentType.*;
import static org.apache.ignite.internal.IgniteNodeAttributes.*;
import static org.apache.ignite.internal.IgniteVersionUtils.*;
import static org.apache.ignite.lifecycle.LifecycleEventType.*;

/**
 * Ignite kernal.
 * <p/>
 * See <a href="http://en.wikipedia.org/wiki/Kernal">http://en.wikipedia.org/wiki/Kernal</a> for information on the
 * misspelling.
 */
public class IgniteKernal implements IgniteEx, IgniteMXBean, Externalizable {
    /** */
    private static final long serialVersionUID = 0L;

    /** Compatible versions. */
    private static final String COMPATIBLE_VERS = IgniteProperties.get("ignite.compatible.vers");

    /** Ignite site that is shown in log messages. */
    static final String SITE = "ignite.incubator.apache.org";

    /** System line separator. */
    private static final String NL = U.nl();

    /** Periodic version check delay. */
    private static final long PERIODIC_VER_CHECK_DELAY = 1000 * 60 * 60; // Every hour.

    /** Periodic version check delay. */
    private static final long PERIODIC_VER_CHECK_CONN_TIMEOUT = 10 * 1000; // 10 seconds.

    /** Periodic starvation check interval. */
    private static final long PERIODIC_STARVATION_CHECK_FREQ = 1000 * 30;

    /** */
    @GridToStringExclude
    private GridKernalContextImpl ctx;

    /** */
    private IgniteConfiguration cfg;

    /** */
    @SuppressWarnings({"FieldAccessedSynchronizedAndUnsynchronized"})
    @GridToStringExclude
    private GridLoggerProxy log;

    /** */
    private String gridName;

    /** */
    @GridToStringExclude
    private ObjectName kernalMBean;

    /** */
    @GridToStringExclude
    private ObjectName locNodeMBean;

    /** */
    @GridToStringExclude
    private ObjectName pubExecSvcMBean;

    /** */
    @GridToStringExclude
    private ObjectName sysExecSvcMBean;

    /** */
    @GridToStringExclude
    private ObjectName mgmtExecSvcMBean;

    /** */
    @GridToStringExclude
    private ObjectName p2PExecSvcMBean;

    /** */
    @GridToStringExclude
    private ObjectName restExecSvcMBean;

    /** Kernal start timestamp. */
    private long startTime = U.currentTimeMillis();

    /** Spring context, potentially {@code null}. */
    private GridSpringResourceContext rsrcCtx;

    /** */
    @GridToStringExclude
    private Timer updateNtfTimer;

    /** */
    @GridToStringExclude
    private Timer starveTimer;

    /** */
    @GridToStringExclude
    private Timer metricsLogTimer;

    /** Indicate error on grid stop. */
    @GridToStringExclude
    private boolean errOnStop;

    /** Scheduler. */
    @GridToStringExclude
    private IgniteScheduler scheduler;

    /** Kernal gateway. */
    @GridToStringExclude
    private final AtomicReference<GridKernalGateway> gw = new AtomicReference<>();

    /** */
    @GridToStringExclude
    private final Collection<String> compatibleVers;

    /** Stop guard. */
    @GridToStringExclude
    private final AtomicBoolean stopGuard = new AtomicBoolean();

    /** Version checker. */
    @GridToStringExclude
    private GridUpdateNotifier verChecker;

    /**
     * No-arg constructor is required by externalization.
     */
    public IgniteKernal() {
        this(null);
    }

    /**
     * @param rsrcCtx Optional Spring application context.
     */
    public IgniteKernal(@Nullable GridSpringResourceContext rsrcCtx) {
        this.rsrcCtx = rsrcCtx;

        String[] compatibleVers = COMPATIBLE_VERS.split(",");

        for (int i = 0; i < compatibleVers.length; i++)
            compatibleVers[i] = compatibleVers[i].trim();

        this.compatibleVers = Collections.unmodifiableList(Arrays.asList(compatibleVers));
    }

    /** {@inheritDoc} */
    @Override public IgniteClusterEx cluster() {
        return ctx.cluster().get();
    }

    /** {@inheritDoc} */
    @Override public ClusterNode localNode() {
        return ctx.cluster().get().localNode();
    }

    /** {@inheritDoc} */
    @Override public IgniteCompute compute() {
        return ctx.cluster().get().compute();
    }

    /** {@inheritDoc} */
    @Override public IgniteMessaging message() {
        return ctx.cluster().get().message();
    }

    /** {@inheritDoc} */
    @Override public IgniteEvents events() {
        return ctx.cluster().get().events();
    }

    /** {@inheritDoc} */
    @Override public IgniteServices services() {
        return ctx.cluster().get().services();
    }

    /** {@inheritDoc} */
    @Override public ExecutorService executorService() {
        return ctx.cluster().get().executorService();
    }

    /** {@inheritDoc} */
    @Override public final IgniteCompute compute(ClusterGroup grp) {
        return ((ClusterGroupAdapter)grp).compute();
    }

    /** {@inheritDoc} */
    @Override public final IgniteMessaging message(ClusterGroup prj) {
        return ((ClusterGroupAdapter)prj).message();
    }

    /** {@inheritDoc} */
    @Override public final IgniteEvents events(ClusterGroup grp) {
        return ((ClusterGroupAdapter) grp).events();
    }

    /** {@inheritDoc} */
    @Override public IgniteServices services(ClusterGroup grp) {
        return ((ClusterGroupAdapter)grp).services();
    }

    /** {@inheritDoc} */
    @Override public ExecutorService executorService(ClusterGroup grp) {
        return ((ClusterGroupAdapter)grp).executorService();
    }

    /** {@inheritDoc} */
    @Override public String name() {
        return gridName;
    }

    /** {@inheritDoc} */
    @Override public String getCopyright() {
        return COPYRIGHT;
    }

    /** {@inheritDoc} */
    @Override public long getStartTimestamp() {
        return startTime;
    }

    /** {@inheritDoc} */
    @Override public String getStartTimestampFormatted() {
        return DateFormat.getDateTimeInstance().format(new Date(startTime));
    }

    /** {@inheritDoc} */
    @Override public long getUpTime() {
        return U.currentTimeMillis() - startTime;
    }

    /** {@inheritDoc} */
    @Override public String getUpTimeFormatted() {
        return X.timeSpan2HMSM(U.currentTimeMillis() - startTime);
    }

    /** {@inheritDoc} */
    @Override public String getFullVersion() {
        return VER_STR + '-' + BUILD_TSTAMP_STR;
    }

    /** {@inheritDoc} */
    @Override public String getCheckpointSpiFormatted() {
        assert cfg != null;

        return Arrays.toString(cfg.getCheckpointSpi());
    }

    /** {@inheritDoc} */
    @Override public String getSwapSpaceSpiFormatted() {
        assert cfg != null;

        return cfg.getSwapSpaceSpi().toString();
    }

    /** {@inheritDoc} */
    @Override public String getCommunicationSpiFormatted() {
        assert cfg != null;

        return cfg.getCommunicationSpi().toString();
    }

    /** {@inheritDoc} */
    @Override public String getDeploymentSpiFormatted() {
        assert cfg != null;

        return cfg.getDeploymentSpi().toString();
    }

    /** {@inheritDoc} */
    @Override public String getDiscoverySpiFormatted() {
        assert cfg != null;

        return cfg.getDiscoverySpi().toString();
    }

    /** {@inheritDoc} */
    @Override public String getEventStorageSpiFormatted() {
        assert cfg != null;

        return cfg.getEventStorageSpi().toString();
    }

    /** {@inheritDoc} */
    @Override public String getCollisionSpiFormatted() {
        assert cfg != null;

        return cfg.getCollisionSpi().toString();
    }

    /** {@inheritDoc} */
    @Override public String getFailoverSpiFormatted() {
        assert cfg != null;

        return Arrays.toString(cfg.getFailoverSpi());
    }

    /** {@inheritDoc} */
    @Override public String getLoadBalancingSpiFormatted() {
        assert cfg != null;

        return Arrays.toString(cfg.getLoadBalancingSpi());
    }

    /** {@inheritDoc} */
    @Override public String getOsInformation() {
        return U.osString();
    }

    /** {@inheritDoc} */
    @Override public String getJdkInformation() {
        return U.jdkString();
    }

    /** {@inheritDoc} */
    @Override public String getOsUser() {
        return System.getProperty("user.name");
    }

    /** {@inheritDoc} */
    @Override public void printLastErrors() {
        ctx.exceptionRegistry().printErrors();
    }

    /** {@inheritDoc} */
    @Override public String getVmName() {
        return ManagementFactory.getRuntimeMXBean().getName();
    }

    /** {@inheritDoc} */
    @Override public String getInstanceName() {
        return gridName;
    }

    /** {@inheritDoc} */
    @Override public String getExecutorServiceFormatted() {
        assert cfg != null;

        return String.valueOf(cfg.getPublicThreadPoolSize());
    }

    /** {@inheritDoc} */
    @Override public String getIgniteHome() {
        assert cfg != null;

        return cfg.getIgniteHome();
    }

    /** {@inheritDoc} */
    @Override public String getGridLoggerFormatted() {
        assert cfg != null;

        return cfg.getGridLogger().toString();
    }

    /** {@inheritDoc} */
    @Override public String getMBeanServerFormatted() {
        assert cfg != null;

        return cfg.getMBeanServer().toString();
    }

    /** {@inheritDoc} */
    @Override public UUID getLocalNodeId() {
        assert cfg != null;

        return cfg.getNodeId();
    }

    /** {@inheritDoc} */
    @SuppressWarnings("unchecked")
    @Override public Collection<String> getUserAttributesFormatted() {
        assert cfg != null;

        return F.transform(cfg.getUserAttributes().entrySet(), new C1<Map.Entry<String, ?>, String>() {
            @Override public String apply(Map.Entry<String, ?> e) {
                return e.getKey() + ", " + e.getValue().toString();
            }
        });
    }

    /** {@inheritDoc} */
    @Override public boolean isPeerClassLoadingEnabled() {
        assert cfg != null;

        return cfg.isPeerClassLoadingEnabled();
    }

    /** {@inheritDoc} */
    @Override public Collection<String> getLifecycleBeansFormatted() {
        LifecycleBean[] beans = cfg.getLifecycleBeans();

        return F.isEmpty(beans) ? Collections.<String>emptyList() : F.transform(beans, F.<LifecycleBean>string());
    }

    /**
     * @param name  New attribute name.
     * @param val New attribute value.
     * @throws IgniteCheckedException If duplicated SPI name found.
     */
    private void add(String name, @Nullable Serializable val) throws IgniteCheckedException {
        assert name != null;

        if (ctx.addNodeAttribute(name, val) != null) {
            if (name.endsWith(ATTR_SPI_CLASS))
                // User defined duplicated names for the different SPIs.
                throw new IgniteCheckedException("Failed to set SPI attribute. Duplicated SPI name found: " +
                    name.substring(0, name.length() - ATTR_SPI_CLASS.length()));

            // Otherwise it's a mistake of setting up duplicated attribute.
            assert false : "Duplicate attribute: " + name;
        }
    }

    /**
     * Notifies life-cycle beans of grid event.
     *
     * @param evt Grid event.
     * @throws IgniteCheckedException If user threw exception during start.
     */
    @SuppressWarnings({"CatchGenericClass"})
    private void notifyLifecycleBeans(LifecycleEventType evt) throws IgniteCheckedException {
        if (!cfg.isDaemon() && cfg.getLifecycleBeans() != null) {
            for (LifecycleBean bean : cfg.getLifecycleBeans())
                if (bean != null) {
                    try {
                        bean.onLifecycleEvent(evt);
                    }
                    catch (Exception e) {
                        throw new IgniteCheckedException(e);
                    }
                }
        }
    }

    /**
     * Notifies life-cycle beans of grid event.
     *
     * @param evt Grid event.
     */
    @SuppressWarnings({"CatchGenericClass"})
    private void notifyLifecycleBeansEx(LifecycleEventType evt) {
        try {
            notifyLifecycleBeans(evt);
        }
        // Catch generic throwable to secure against user assertions.
        catch (Throwable e) {
            U.error(log, "Failed to notify lifecycle bean (safely ignored) [evt=" + evt +
                ", gridName=" + gridName + ']', e);
        }
    }

    /**
     * @param cfg Configuration to use.
     * @param utilityCachePool Utility cache pool.
     * @param execSvc Executor service.
     * @param sysExecSvc System executor service.
     * @param p2pExecSvc P2P executor service.
     * @param mgmtExecSvc Management executor service.
     * @param igfsExecSvc IGFS executor service.
     * @param restExecSvc Reset executor service.
     * @param errHnd Error handler to use for notification about startup problems.
     * @throws IgniteCheckedException Thrown in case of any errors.
     */
    @SuppressWarnings({"CatchGenericClass", "unchecked"})
    public void start(final IgniteConfiguration cfg,
        ExecutorService utilityCachePool,
        final ExecutorService execSvc,
        final ExecutorService sysExecSvc,
        ExecutorService p2pExecSvc,
        ExecutorService mgmtExecSvc,
        ExecutorService igfsExecSvc,
        ExecutorService restExecSvc,
        GridAbsClosure errHnd)
        throws IgniteCheckedException
    {
        gw.compareAndSet(null, new GridKernalGatewayImpl(cfg.getGridName()));

        GridKernalGateway gw = this.gw.get();

        gw.writeLock();

        try {
            switch (gw.getState()) {
                case STARTED: {
                    U.warn(log, "Grid has already been started (ignored).");

                    return;
                }

                case STARTING: {
                    U.warn(log, "Grid is already in process of being started (ignored).");

                    return;
                }

                case STOPPING: {
                    throw new IgniteCheckedException("Grid is in process of being stopped");
                }

                case STOPPED: {
                    break;
                }
            }

            gw.setState(STARTING);
        }
        finally {
            gw.writeUnlock();
        }

        assert cfg != null;

        // Make sure we got proper configuration.
        validateCommon(cfg);

        gridName = cfg.getGridName();

        this.cfg = cfg;

        log = (GridLoggerProxy)cfg.getGridLogger().getLogger(getClass().getName() +
            (gridName != null ? '%' + gridName : ""));

        RuntimeMXBean rtBean = ManagementFactory.getRuntimeMXBean();

        // Ack various information.
        ackAsciiLogo();
        ackConfigUrl();
        ackDaemon();
        ackOsInfo();
        ackLanguageRuntime();
        ackRemoteManagement();
        ackVmArguments(rtBean);
        ackClassPaths(rtBean);
        ackSystemProperties();
        ackEnvironmentVariables();
        ackCacheConfiguration();
        ackP2pConfiguration();

        // Run background network diagnostics.
        GridDiagnostic.runBackgroundCheck(gridName, execSvc, log);

        boolean notifyEnabled = IgniteSystemProperties.getBoolean(IGNITE_UPDATE_NOTIFIER, true);

        verChecker = null;

        if (notifyEnabled) {
            try {
                verChecker = new GridUpdateNotifier(gridName, VER_STR, gw, false);

                verChecker.checkForNewVersion(execSvc, log);
            }
            catch (IgniteCheckedException e) {
                if (log.isDebugEnabled())
                    log.debug("Failed to create GridUpdateNotifier: " + e);
            }
        }

        final GridUpdateNotifier verChecker0 = verChecker;

        // Ack 3-rd party licenses location.
        if (log.isInfoEnabled() && cfg.getIgniteHome() != null)
            log.info("3-rd party licenses can be found at: " + cfg.getIgniteHome() + File.separatorChar + "libs" +
                File.separatorChar + "licenses");

        // Check that user attributes are not conflicting
        // with internally reserved names.
        for (String name : cfg.getUserAttributes().keySet())
            if (name.startsWith(ATTR_PREFIX))
                throw new IgniteCheckedException("User attribute has illegal name: '" + name + "'. Note that all names " +
                    "starting with '" + ATTR_PREFIX + "' are reserved for internal use.");

        // Ack local node user attributes.
        logNodeUserAttributes();

        // Ack configuration.
        ackSpis();

        // Spin out SPIs & managers.
        try {
            ctx = new GridKernalContextImpl(log,
                this,
                cfg,
                gw,
                new IgniteExceptionRegistry(log),
                utilityCachePool,
                execSvc,
                sysExecSvc,
                p2pExecSvc,
                mgmtExecSvc,
                igfsExecSvc,
                restExecSvc);

            startProcessor(new ClusterProcessor(ctx));

            fillNodeAttributes();

            U.onGridStart();

            // Start and configure resource processor first as it contains resources used
            // by all other managers and processors.
            GridResourceProcessor rsrcProc = new GridResourceProcessor(ctx);

            rsrcProc.setSpringContext(rsrcCtx);

            scheduler = new IgniteSchedulerImpl(ctx);

            startProcessor(rsrcProc);

            // Inject resources into lifecycle beans.
            if (!cfg.isDaemon() && cfg.getLifecycleBeans() != null) {
                for (LifecycleBean bean : cfg.getLifecycleBeans()) {
                    if (bean != null)
                        rsrcProc.inject(bean);
                }
            }

            // Lifecycle notification.
            notifyLifecycleBeans(BEFORE_NODE_START);

            // Starts lifecycle aware components.
            U.startLifecycleAware(lifecycleAwares(cfg));

            addHelper(IGFS_HELPER.create(F.isEmpty(cfg.getFileSystemConfiguration())));

            startProcessor(new IgnitePluginProcessor(ctx, cfg));

            // Off-heap processor has no dependencies.
            startProcessor(new GridOffHeapProcessor(ctx));

            // Closure processor should be started before all others
            // (except for resource processor), as many components can depend on it.
            startProcessor(new GridClosureProcessor(ctx));

            // Start some other processors (order & place is important).
            startProcessor(new GridPortProcessor(ctx));
            startProcessor(new GridJobMetricsProcessor(ctx));

            // Timeout processor needs to be started before managers,
            // as managers may depend on it.
            startProcessor(new GridTimeoutProcessor(ctx));

            // Start security processors.
            startProcessor(createComponent(GridSecurityProcessor.class, ctx));

            // Start SPI managers.
            // NOTE: that order matters as there are dependencies between managers.
            startManager(new GridIoManager(ctx));
            startManager(new GridCheckpointManager(ctx));

            startManager(new GridEventStorageManager(ctx));
            startManager(new GridDeploymentManager(ctx));
            startManager(new GridLoadBalancerManager(ctx));
            startManager(new GridFailoverManager(ctx));
            startManager(new GridCollisionManager(ctx));
            startManager(new GridSwapSpaceManager(ctx));
            startManager(new GridIndexingManager(ctx));

            ackSecurity();

            // Assign discovery manager to context before other processors start so they
            // are able to register custom event listener.
            GridManager discoMgr = new GridDiscoveryManager(ctx);

            ctx.add(discoMgr, false);

            // Start processors before discovery manager, so they will
            // be able to start receiving messages once discovery completes.
            startProcessor(new GridClockSyncProcessor(ctx));
            startProcessor(new GridAffinityProcessor(ctx));
            startProcessor(createComponent(GridSegmentationProcessor.class, ctx));
            startProcessor(createComponent(GridPortableProcessor.class, ctx));
            startProcessor(new GridQueryProcessor(ctx));
            startProcessor(new GridCacheProcessor(ctx));
            startProcessor(new GridTaskSessionProcessor(ctx));
            startProcessor(new GridJobProcessor(ctx));
            startProcessor(new GridTaskProcessor(ctx));
            startProcessor((GridProcessor)SCHEDULE.createOptional(ctx));
            startProcessor(new GridRestProcessor(ctx));
            startProcessor(new GridDataLoaderProcessor(ctx));
            startProcessor(new GridStreamProcessor(ctx));
            startProcessor((GridProcessor) IGFS.create(ctx, F.isEmpty(cfg.getFileSystemConfiguration())));
            startProcessor(new GridContinuousProcessor(ctx));
            startProcessor((GridProcessor)(cfg.isPeerClassLoadingEnabled() ?
                IgniteComponentType.HADOOP.create(ctx, true): // No-op when peer class loading is enabled.
                IgniteComponentType.HADOOP.createIfInClassPath(ctx, cfg.getHadoopConfiguration() != null)));
            startProcessor(new GridServiceProcessor(ctx));
            startProcessor(new DataStructuresProcessor(ctx));

            // Start plugins.
            for (PluginProvider provider : ctx.plugins().allProviders()) {
                ctx.add(new GridPluginComponent(provider));

                provider.start(ctx.plugins().pluginContextForProvider(provider));
            }

            gw.writeLock();

            try {
                gw.setState(STARTED);

                // Start discovery manager last to make sure that grid is fully initialized.
<<<<<<< HEAD
                startManager(ctx, discoMgr, attrs);
=======
                startManager(new GridDiscoveryManager(ctx));
>>>>>>> 1bd34b50
            }
            finally {
                gw.writeUnlock();
            }

            // Check whether physical RAM is not exceeded.
            checkPhysicalRam();

            // Suggest configuration optimizations.
            suggestOptimizations(cfg);

            // Notify discovery manager the first to make sure that topology is discovered.
            ctx.discovery().onKernalStart();

            // Notify IO manager the second so further components can send and receive messages.
            ctx.io().onKernalStart();

            // Callbacks.
            for (GridComponent comp : ctx) {
                // Skip discovery manager.
                if (comp instanceof GridDiscoveryManager)
                    continue;

                // Skip IO manager.
                if (comp instanceof GridIoManager)
                    continue;

                if (!skipDaemon(comp))
                    comp.onKernalStart();
            }

            // Register MBeans.
            registerKernalMBean();
            registerLocalNodeMBean();
            registerExecutorMBeans(execSvc, sysExecSvc, p2pExecSvc, mgmtExecSvc, restExecSvc);

            // Lifecycle bean notifications.
            notifyLifecycleBeans(AFTER_NODE_START);
        }
        catch (Throwable e) {
            IgniteSpiVersionCheckException verCheckErr = X.cause(e, IgniteSpiVersionCheckException.class);

            if (verCheckErr != null)
                U.error(log, verCheckErr.getMessage());
            else if (X.hasCause(e, InterruptedException.class, IgniteInterruptedCheckedException.class))
                U.warn(log, "Grid startup routine has been interrupted (will rollback).");
            else
                U.error(log, "Got exception while starting (will rollback startup routine).", e);

            errHnd.apply();

            stop(true);

            if (e instanceof IgniteCheckedException)
                throw (IgniteCheckedException)e;
            else
                throw new IgniteCheckedException(e);
        }

        // Mark start timestamp.
        startTime = U.currentTimeMillis();

        // Ack latest version information.
        if (verChecker0 != null)
            verChecker0.reportStatus(log);

        if (notifyEnabled) {
            assert verChecker0 != null;

            verChecker0.reportOnlyNew(true);

            updateNtfTimer = new Timer("ignite-update-notifier-timer");

            // Setup periodic version check.
            updateNtfTimer.scheduleAtFixedRate(new GridTimerTask() {
                @Override public void safeRun() throws InterruptedException {
                    verChecker0.topologySize(cluster().nodes().size());

                    verChecker0.checkForNewVersion(execSvc, log);

                    // Just wait for 10 secs.
                    Thread.sleep(PERIODIC_VER_CHECK_CONN_TIMEOUT);

                    // Report status if one is available.
                    // No-op if status is NOT available.
                    verChecker0.reportStatus(log);
                }
            }, PERIODIC_VER_CHECK_DELAY, PERIODIC_VER_CHECK_DELAY);
        }

        String intervalStr = IgniteSystemProperties.getString(IGNITE_STARVATION_CHECK_INTERVAL);

        // Start starvation checker if enabled.
        boolean starveCheck = !isDaemon() && !"0".equals(intervalStr);

        if (starveCheck) {
            final long interval = F.isEmpty(intervalStr) ? PERIODIC_STARVATION_CHECK_FREQ : Long.parseLong(intervalStr);

            starveTimer = new Timer("ignite-starvation-checker");

            starveTimer.scheduleAtFixedRate(new GridTimerTask() {
                /** Last completed task count. */
                private long lastCompletedCnt;

                @Override protected void safeRun() {
                    if (!(execSvc instanceof ThreadPoolExecutor))
                        return;

                    ThreadPoolExecutor exec = (ThreadPoolExecutor)execSvc;

                    long completedCnt = exec.getCompletedTaskCount();

                    // If all threads are active and no task has completed since last time and there is
                    // at least one waiting request, then it is possible starvation.
                    if (exec.getPoolSize() == exec.getActiveCount() && completedCnt == lastCompletedCnt &&
                        !exec.getQueue().isEmpty())
                        LT.warn(log, null, "Possible thread pool starvation detected (no task completed in last " +
                            interval + "ms, is executorService pool size large enough?)");

                    lastCompletedCnt = completedCnt;
                }
            }, interval, interval);
        }

        long metricsLogFreq = cfg.getMetricsLogFrequency();

        if (metricsLogFreq > 0) {
            metricsLogTimer = new Timer("ignite-metrics-logger");

            metricsLogTimer.scheduleAtFixedRate(new GridTimerTask() {
                /** */
                private final DecimalFormat dblFmt = new DecimalFormat("#.##");

                @Override protected void safeRun() {
                    if (log.isInfoEnabled()) {
                        ClusterMetrics m = cluster().localNode().metrics();

                        double cpuLoadPct = m.getCurrentCpuLoad() * 100;
                        double avgCpuLoadPct = m.getAverageCpuLoad() * 100;
                        double gcPct = m.getCurrentGcCpuLoad() * 100;

                        long heapUsed = m.getHeapMemoryUsed();
                        long heapMax = m.getHeapMemoryMaximum();

                        long heapUsedInMBytes = heapUsed / 1024 / 1024;
                        long heapCommInMBytes = m.getHeapMemoryCommitted() / 1024 / 1024;

                        double freeHeapPct = heapMax > 0 ? ((double)((heapMax - heapUsed) * 100)) / heapMax : -1;

                        int hosts = 0;
                        int nodes = 0;
                        int cpus = 0;

                        try {
                            ClusterMetrics metrics = cluster().metrics();

                            Collection<ClusterNode> nodes0 = cluster().nodes();

                            hosts = U.neighborhood(nodes0).size();
                            nodes = nodes0.size();
                            cpus = metrics.getTotalCpus();
                        }
                        catch (IgniteException ignore) {
                            // No-op.
                        }

                        int pubPoolActiveThreads = 0;
                        int pubPoolIdleThreads = 0;
                        int pubPoolQSize = 0;

                        if (execSvc instanceof ThreadPoolExecutor) {
                            ThreadPoolExecutor exec = (ThreadPoolExecutor)execSvc;

                            int poolSize = exec.getPoolSize();

                            pubPoolActiveThreads = Math.min(poolSize, exec.getActiveCount());
                            pubPoolIdleThreads = poolSize - pubPoolActiveThreads;
                            pubPoolQSize = exec.getQueue().size();
                        }

                        int sysPoolActiveThreads = 0;
                        int sysPoolIdleThreads = 0;
                        int sysPoolQSize = 0;

                        if (sysExecSvc instanceof ThreadPoolExecutor) {
                            ThreadPoolExecutor exec = (ThreadPoolExecutor)sysExecSvc;

                            int poolSize = exec.getPoolSize();

                            sysPoolActiveThreads = Math.min(poolSize, exec.getActiveCount());
                            sysPoolIdleThreads = poolSize - sysPoolActiveThreads;
                            sysPoolQSize = exec.getQueue().size();
                        }

                        String msg = NL +
                            "Metrics for local node (to disable set 'metricsLogFrequency' to 0)" + NL +
                            "    ^-- H/N/C [hosts=" + hosts + ", nodes=" + nodes + ", CPUs=" + cpus + "]" + NL +
                            "    ^-- CPU [cur=" + dblFmt.format(cpuLoadPct) + "%, avg=" +
                                dblFmt.format(avgCpuLoadPct) + "%, GC=" + dblFmt.format(gcPct) + "%]" + NL +
                            "    ^-- Heap [used=" + dblFmt.format(heapUsedInMBytes) + "MB, free=" +
                                dblFmt.format(freeHeapPct) + "%, comm=" + dblFmt.format(heapCommInMBytes) + "MB]" + NL +
                            "    ^-- Public thread pool [active=" + pubPoolActiveThreads + ", idle=" +
                                pubPoolIdleThreads + ", qSize=" + pubPoolQSize + "]" + NL +
                            "    ^-- System thread pool [active=" + sysPoolActiveThreads + ", idle=" +
                                sysPoolIdleThreads + ", qSize=" + sysPoolQSize + "]" + NL +
                            "    ^-- Outbound messages queue [size=" + m.getOutboundMessagesQueueSize() + "]";

                        log.info(msg);
                    }
                }
            }, metricsLogFreq, metricsLogFreq);
        }

        ctx.performance().logSuggestions(log, gridName);

        U.quietAndInfo(log, "To start Console Management & Monitoring run ignitevisorcmd.{sh|bat}");

        ackStart(rtBean);

        if (!isDaemon())
            ctx.discovery().ackTopology();
    }

    /**
     * Validates common configuration parameters.
     *
     * @param cfg Configuration.
     */
    private void validateCommon(IgniteConfiguration cfg) {
        A.notNull(cfg.getNodeId(), "cfg.getNodeId()");

        A.notNull(cfg.getMBeanServer(), "cfg.getMBeanServer()");
        A.notNull(cfg.getGridLogger(), "cfg.getGridLogger()");
        A.notNull(cfg.getMarshaller(), "cfg.getMarshaller()");
        A.notNull(cfg.getPublicThreadPoolSize(), "cfg.getPublicThreadPoolSize()");
        A.notNull(cfg.getUserAttributes(), "cfg.getUserAttributes()");

        // All SPIs should be non-null.
        A.notNull(cfg.getSwapSpaceSpi(), "cfg.getSwapSpaceSpi()");
        A.notNull(cfg.getCheckpointSpi(), "cfg.getCheckpointSpi()");
        A.notNull(cfg.getCommunicationSpi(), "cfg.getCommunicationSpi()");
        A.notNull(cfg.getDeploymentSpi(), "cfg.getDeploymentSpi()");
        A.notNull(cfg.getDiscoverySpi(), "cfg.getDiscoverySpi()");
        A.notNull(cfg.getEventStorageSpi(), "cfg.getEventStorageSpi()");
        A.notNull(cfg.getCollisionSpi(), "cfg.getCollisionSpi()");
        A.notNull(cfg.getFailoverSpi(), "cfg.getFailoverSpi()");
        A.notNull(cfg.getLoadBalancingSpi(), "cfg.getLoadBalancingSpi()");
        A.notNull(cfg.getIndexingSpi(), "cfg.getIndexingSpi()");

        A.ensure(cfg.getNetworkTimeout() > 0, "cfg.getNetworkTimeout() > 0");
        A.ensure(cfg.getNetworkSendRetryDelay() > 0, "cfg.getNetworkSendRetryDelay() > 0");
        A.ensure(cfg.getNetworkSendRetryCount() > 0, "cfg.getNetworkSendRetryCount() > 0");

        if (!F.isEmpty(cfg.getPluginConfigurations())) {
            for (PluginConfiguration pluginCfg : cfg.getPluginConfigurations())
                A.notNull(pluginCfg.providerClass(), "PluginConfiguration.providerClass()");
        }
    }

    /**
     * Checks whether physical RAM is not exceeded.
     */
    @SuppressWarnings("ConstantConditions")
    private void checkPhysicalRam() {
        long ram = ctx.discovery().localNode().attribute(ATTR_PHY_RAM);

        if (ram != -1) {
            String macs = ctx.discovery().localNode().attribute(ATTR_MACS);

            long totalHeap = 0;

            for (ClusterNode node : ctx.discovery().allNodes()) {
                if (macs.equals(node.attribute(ATTR_MACS))) {
                    long heap = node.metrics().getHeapMemoryMaximum();

                    if (heap != -1)
                        totalHeap += heap;
                }
            }

            if (totalHeap > ram) {
                U.quietAndWarn(log, "Attempting to start more nodes than physical RAM " +
                    "available on current host (this can cause significant slowdown)");
            }
        }
    }

    /**
     * @param cfg Configuration to check for possible performance issues.
     */
    private void suggestOptimizations(IgniteConfiguration cfg) {
        GridPerformanceSuggestions perf = ctx.performance();

        if (ctx.collision().enabled())
            perf.add("Disable collision resolution (remove 'collisionSpi' from configuration)");

        if (ctx.checkpoint().enabled())
            perf.add("Disable checkpoints (remove 'checkpointSpi' from configuration)");

        if (cfg.isPeerClassLoadingEnabled())
            perf.add("Disable peer class loading (set 'peerClassLoadingEnabled' to false)");

        if (cfg.isMarshalLocalJobs())
            perf.add("Disable local jobs marshalling (set 'marshalLocalJobs' to false)");

        if (cfg.getIncludeEventTypes() != null && cfg.getIncludeEventTypes().length != 0)
            perf.add("Disable grid events (remove 'includeEventTypes' from configuration)");

        if (OptimizedMarshaller.available() && !(cfg.getMarshaller() instanceof OptimizedMarshaller))
            perf.add("Enable optimized marshaller (set 'marshaller' to " +
                OptimizedMarshaller.class.getSimpleName() + ')');
    }

    /**
     * Creates attributes map and fills it in.
     *
     * @throws IgniteCheckedException thrown if was unable to set up attribute.
     */
    @SuppressWarnings({"SuspiciousMethodCalls", "unchecked", "TypeMayBeWeakened"})
    private void fillNodeAttributes() throws IgniteCheckedException {
        final String[] incProps = cfg.getIncludeProperties();

        try {
            // Stick all environment settings into node attributes.
            for (Map.Entry<String, String> sysEntry : System.getenv().entrySet()) {
                String name = sysEntry.getKey();

                if (incProps == null || U.containsStringArray(incProps, name, true) ||
                    U.isVisorNodeStartProperty(name) || U.isVisorRequiredProperty(name))
                    ctx.addNodeAttribute(name, sysEntry.getValue());
            }

            if (log.isDebugEnabled())
                log.debug("Added environment properties to node attributes.");
        }
        catch (SecurityException e) {
            throw new IgniteCheckedException("Failed to add environment properties to node attributes due to " +
                "security violation: " + e.getMessage());
        }

        try {
            // Stick all system properties into node's attributes overwriting any
            // identical names from environment properties.
            for (Map.Entry<Object, Object> e : F.view(System.getProperties(), new P1<Object>() {
                @Override public boolean apply(Object o) {
                    String name = (String)o;

                    return incProps == null || U.containsStringArray(incProps, name, true) ||
                        U.isVisorRequiredProperty(name);
                }
            }).entrySet()) {
                String key = (String)e.getKey();

                Object val = ctx.nodeAttribute(key);

                if (val != null && !val.equals(e.getValue()))
                    U.warn(log, "System property will override environment variable with the same name: " + key);

                ctx.addNodeAttribute(key, e.getValue());
            }

            if (log.isDebugEnabled())
                log.debug("Added system properties to node attributes.");
        }
        catch (SecurityException e) {
            throw new IgniteCheckedException("Failed to add system properties to node attributes due to security " +
                "violation: " + e.getMessage());
        }

        // Add local network IPs and MACs.
        String ips = F.concat(U.allLocalIps(), ", "); // Exclude loopbacks.
        String macs = F.concat(U.allLocalMACs(), ", "); // Only enabled network interfaces.

        // Ack network context.
        if (log.isInfoEnabled()) {
            log.info("Non-loopback local IPs: " + (F.isEmpty(ips) ? "N/A" : ips));
            log.info("Enabled local MACs: " + (F.isEmpty(macs) ? "N/A" : macs));
        }

        // Warn about loopback.
        if (ips.isEmpty() && macs.isEmpty())
            U.warn(log, "Ignite is starting on loopback address... Only nodes on the same physical " +
                "computer can participate in topology.",
                "Ignite is starting on loopback address...");

        // Stick in network context into attributes.
        add(ATTR_IPS, (ips.isEmpty() ? "" : ips));
        add(ATTR_MACS, (macs.isEmpty() ? "" : macs));

        // Stick in some system level attributes
        add(ATTR_JIT_NAME, U.getCompilerMx() == null ? "" : U.getCompilerMx().getName());
        add(ATTR_BUILD_VER, VER_STR);
        add(ATTR_BUILD_DATE, BUILD_TSTAMP_STR);
        add(ATTR_COMPATIBLE_VERS, (Serializable)compatibleVersions());
        add(ATTR_MARSHALLER, cfg.getMarshaller().getClass().getName());
        add(ATTR_USER_NAME, System.getProperty("user.name"));
        add(ATTR_GRID_NAME, gridName);

        add(ATTR_PEER_CLASSLOADING, cfg.isPeerClassLoadingEnabled());
        add(ATTR_DEPLOYMENT_MODE, cfg.getDeploymentMode());
        add(ATTR_LANG_RUNTIME, getLanguage());

        add(ATTR_JVM_PID, U.jvmPid());

        // Build a string from JVM arguments, because parameters with spaces are split.
        SB jvmArgs = new SB(512);

        for (String arg : U.jvmArgs()) {
            if (arg.startsWith("-"))
                jvmArgs.a("@@@");
            else
                jvmArgs.a(' ');

            jvmArgs.a(arg);
        }
        // Add it to attributes.
        add(ATTR_JVM_ARGS, jvmArgs.toString());

        // Check daemon system property and override configuration if it's set.
        if (isDaemon())
            add(ATTR_DAEMON, "true");

        // In case of the parsing error, JMX remote disabled or port not being set
        // node attribute won't be set.
        if (isJmxRemoteEnabled()) {
            String portStr = System.getProperty("com.sun.management.jmxremote.port");

            if (portStr != null)
                try {
                    add(ATTR_JMX_PORT, Integer.parseInt(portStr));
                }
                catch (NumberFormatException ignore) {
                    // No-op.
                }
        }

        // Whether restart is enabled and stick the attribute.
        add(ATTR_RESTART_ENABLED, Boolean.toString(isRestartEnabled()));

        // Save port range, port numbers will be stored by rest processor at runtime.
        if (cfg.getConnectorConfiguration() != null)
            add(ATTR_REST_PORT_RANGE, cfg.getConnectorConfiguration().getPortRange());

        // Stick in SPI versions and classes attributes.
        addSpiAttributes(cfg.getCollisionSpi());
        addSpiAttributes(cfg.getSwapSpaceSpi());
        addSpiAttributes(cfg.getDiscoverySpi());
        addSpiAttributes(cfg.getFailoverSpi());
        addSpiAttributes(cfg.getCommunicationSpi());
        addSpiAttributes(cfg.getEventStorageSpi());
        addSpiAttributes(cfg.getCheckpointSpi());
        addSpiAttributes(cfg.getLoadBalancingSpi());
        addSpiAttributes(cfg.getDeploymentSpi());

        // Set user attributes for this node.
        if (cfg.getUserAttributes() != null) {
            for (Map.Entry<String, ?> e : cfg.getUserAttributes().entrySet()) {
                if (ctx.hasNodeAttribute(e.getKey()))
                    U.warn(log, "User or internal attribute has the same name as environment or system " +
                        "property and will take precedence: " + e.getKey());

                ctx.addNodeAttribute(e.getKey(), e.getValue());
            }
        }
    }

    /**
     * Add SPI version and class attributes into node attributes.
     *
     * @param spiList Collection of SPIs to get attributes from.
     * @throws IgniteCheckedException Thrown if was unable to set up attribute.
     */
    private void addSpiAttributes(IgniteSpi... spiList) throws IgniteCheckedException {
        for (IgniteSpi spi : spiList) {
            Class<? extends IgniteSpi> spiCls = spi.getClass();

            add(U.spiAttribute(spi, ATTR_SPI_CLASS), spiCls.getName());
        }
    }

    /** @throws IgniteCheckedException If registration failed. */
    private void registerKernalMBean() throws IgniteCheckedException {
        try {
            kernalMBean = U.registerMBean(
                cfg.getMBeanServer(),
                cfg.getGridName(),
                "Kernal",
                getClass().getSimpleName(),
                this,
                IgniteMXBean.class);

            if (log.isDebugEnabled())
                log.debug("Registered kernal MBean: " + kernalMBean);
        }
        catch (JMException e) {
            kernalMBean = null;

            throw new IgniteCheckedException("Failed to register kernal MBean.", e);
        }
    }

    /** @throws IgniteCheckedException If registration failed. */
    private void registerLocalNodeMBean() throws IgniteCheckedException {
        ClusterLocalNodeMetricsMXBean mbean = new ClusterLocalNodeMetricsMXBeanImpl(ctx.discovery().localNode());

        try {
            locNodeMBean = U.registerMBean(
                cfg.getMBeanServer(),
                cfg.getGridName(),
                "Kernal",
                mbean.getClass().getSimpleName(),
                mbean,
                ClusterLocalNodeMetricsMXBean.class);

            if (log.isDebugEnabled())
                log.debug("Registered local node MBean: " + locNodeMBean);
        }
        catch (JMException e) {
            locNodeMBean = null;

            throw new IgniteCheckedException("Failed to register local node MBean.", e);
        }
    }

    /** @throws IgniteCheckedException If registration failed. */
    private void registerExecutorMBeans(ExecutorService execSvc, ExecutorService sysExecSvc, ExecutorService p2pExecSvc,
        ExecutorService mgmtExecSvc, ExecutorService restExecSvc) throws IgniteCheckedException {
        pubExecSvcMBean = registerExecutorMBean(execSvc, "GridExecutionExecutor");
        sysExecSvcMBean = registerExecutorMBean(sysExecSvc, "GridSystemExecutor");
        mgmtExecSvcMBean = registerExecutorMBean(mgmtExecSvc, "GridManagementExecutor");
        p2PExecSvcMBean = registerExecutorMBean(p2pExecSvc, "GridClassLoadingExecutor");

        ConnectorConfiguration clientCfg = cfg.getConnectorConfiguration();

        if (clientCfg != null)
            restExecSvcMBean = registerExecutorMBean(restExecSvc, "GridRestExecutor");
    }

    /**
     * @param exec Executor service to register.
     * @param name Property name for executor.
     * @return Name for created MBean.
     * @throws IgniteCheckedException If registration failed.
     */
    private ObjectName registerExecutorMBean(ExecutorService exec, String name) throws IgniteCheckedException {
        assert exec != null;

        try {
            ObjectName res = U.registerMBean(
                cfg.getMBeanServer(),
                cfg.getGridName(),
                "Thread Pools",
                name,
                new ThreadPoolMXBeanAdapter(exec),
                ThreadPoolMXBean.class);

            if (log.isDebugEnabled())
                log.debug("Registered executor service MBean: " + res);

            return res;
        }
        catch (JMException e) {
            throw new IgniteCheckedException("Failed to register executor service MBean [name=" + name + ", exec=" + exec + ']',
                e);
        }
    }

    /**
     * Unregisters given mbean.
     *
     * @param mbean MBean to unregister.
     * @return {@code True} if successfully unregistered, {@code false} otherwise.
     */
    private boolean unregisterMBean(@Nullable ObjectName mbean) {
        if (mbean != null)
            try {
                cfg.getMBeanServer().unregisterMBean(mbean);

                if (log.isDebugEnabled())
                    log.debug("Unregistered MBean: " + mbean);

                return true;
            }
            catch (JMException e) {
                U.error(log, "Failed to unregister MBean.", e);

                return false;
            }

        return true;
    }

    /**
     * @param mgr Manager to start.
     * @throws IgniteCheckedException Throw in case of any errors.
     */
    private void startManager(GridManager mgr) throws IgniteCheckedException {
        // Add manager to registry before it starts to avoid cases when manager is started
        // but registry does not have it yet.
        ctx.add(mgr);

        try {
            if (!skipDaemon(mgr))
                mgr.start();
        }
        catch (IgniteCheckedException e) {
            throw new IgniteCheckedException("Failed to start manager: " + mgr, e);
        }
    }

    /**
     * @param proc Processor to start.
     * @throws IgniteCheckedException Thrown in case of any error.
     */
    private void startProcessor(GridProcessor proc) throws IgniteCheckedException {
        ctx.add(proc);

        try {
            if (!skipDaemon(proc))
                proc.start();
        }
        catch (IgniteCheckedException e) {
            throw new IgniteCheckedException("Failed to start processor: " + proc, e);
        }
    }

    /**
     * Add helper.
     *
     * @param helper Helper.
     */
    private void addHelper(Object helper) {
        ctx.addHelper(helper);
    }

    /**
     * Gets "on" or "off" string for given boolean value.
     *
     * @param b Boolean value to convert.
     * @return Result string.
     */
    private String onOff(boolean b) {
        return b ? "on" : "off";
    }

    /**
     *
     * @return Whether or not REST is enabled.
     */
    private boolean isRestEnabled() {
        assert cfg != null;

        return cfg.getConnectorConfiguration() != null;
    }

    /**
     * Acks remote management.
     */
    private void ackRemoteManagement() {
        assert log != null;

        if (!log.isInfoEnabled())
            return;

        SB sb = new SB();

        sb.a("Remote Management [");

        boolean on = isJmxRemoteEnabled();

        sb.a("restart: ").a(onOff(isRestartEnabled())).a(", ");
        sb.a("REST: ").a(onOff(isRestEnabled())).a(", ");
        sb.a("JMX (");
        sb.a("remote: ").a(onOff(on));

        if (on) {
            sb.a(", ");

            sb.a("port: ").a(System.getProperty("com.sun.management.jmxremote.port", "<n/a>")).a(", ");
            sb.a("auth: ").a(onOff(Boolean.getBoolean("com.sun.management.jmxremote.authenticate"))).a(", ");

            // By default SSL is enabled, that's why additional check for null is needed.
            // See http://docs.oracle.com/javase/6/docs/technotes/guides/management/agent.html
            sb.a("ssl: ").a(onOff(Boolean.getBoolean("com.sun.management.jmxremote.ssl") ||
                System.getProperty("com.sun.management.jmxremote.ssl") == null));
        }

        sb.a(")");

        sb.a(']');

        log.info(sb.toString());
    }

    /**
     * Acks configuration URL.
     */
    private void ackConfigUrl() {
        assert log != null;

        if (log.isInfoEnabled())
            log.info("Config URL: " + System.getProperty(IGNITE_CONFIG_URL, "n/a"));
    }

    /**
     * Acks ASCII-logo. Thanks to http://patorjk.com/software/taag
     */
    private void ackAsciiLogo() {
        assert log != null;

        String fileName = log.fileName();

        if (System.getProperty(IGNITE_NO_ASCII) == null) {
            String ver = "ver. " + ACK_VER_STR;

            // Big thanks to: http://patorjk.com/software/taag
            // Font name "Small Slant"
            if (log.isQuiet()) {
                U.quiet(false,
                    "   __________  ________________ ",
                    "  /  _/ ___/ |/ /  _/_  __/ __/ ",
                    " _/ // (7 7    // /  / / / _/   ",
                    "/___/\\___/_/|_/___/ /_/ /___/  ",
                    " ",
                    ver,
                    COPYRIGHT,
                    "",
                    "Quiet mode.");

                if (fileName != null)
                    U.quiet(false, "  ^-- Logging to file '" +  fileName + '\'');

                U.quiet(false,
                    "  ^-- To see **FULL** console log here add -DIGNITE_QUIET=false or \"-v\" to ignite.{sh|bat}",
                    "");
            }

            if (log.isInfoEnabled()) {
                log.info(NL + NL +
                        ">>>    __________  ________________  " + NL +
                        ">>>   /  _/ ___/ |/ /  _/_  __/ __/  " + NL +
                        ">>>  _/ // (7 7    // /  / / / _/    " + NL +
                        ">>> /___/\\___/_/|_/___/ /_/ /___/   " + NL +
                        ">>> " + NL +
                        ">>> " + ver + NL +
                        ">>> " + COPYRIGHT + NL
                );
            }
        }
    }

    /**
     * Prints start info.
     *
     * @param rtBean Java runtime bean.
     */
    private void ackStart(RuntimeMXBean rtBean) {
        ClusterNode locNode = localNode();

        if (log.isQuiet()) {
            U.quiet(false, "");
            U.quiet(false, "Ignite node started OK (id=" + U.id8(locNode.id()) +
                (F.isEmpty(gridName) ? "" : ", grid=" + gridName) + ')');
        }

        if (log.isInfoEnabled()) {
            log.info("");

            String ack = "Ignite ver. " + VER_STR + '#' + BUILD_TSTAMP_STR + "-sha1:" + REV_HASH_STR;

            String dash = U.dash(ack.length());

            SB sb = new SB();

            for (GridPortRecord rec : ctx.ports().records())
                sb.a(rec.protocol()).a(":").a(rec.port()).a(" ");

            String str =
                NL + NL +
                    ">>> " + dash + NL +
                    ">>> " + ack + NL +
                    ">>> " + dash + NL +
                    ">>> OS name: " + U.osString() + NL +
                    ">>> CPU(s): " + locNode.metrics().getTotalCpus() + NL +
                    ">>> Heap: " + U.heapSize(locNode, 2) + "GB" + NL +
                    ">>> VM name: " + rtBean.getName() + NL +
                    ">>> Grid name: " + gridName + NL +
                    ">>> Local node [" +
                    "ID=" + locNode.id().toString().toUpperCase() +
                    ", order=" + locNode.order() +
                    "]" + NL +
                    ">>> Local node addresses: " + U.addressesAsString(locNode) + NL +
                    ">>> Local ports: " + sb + NL;

            str += ">>> Ignite documentation: http://" + SITE + NL;

            log.info(str);
        }
    }

    /**
     * Logs out OS information.
     */
    private void ackOsInfo() {
        assert log != null;

        if (log.isInfoEnabled()) {
            log.info("OS: " + U.osString());
            log.info("OS user: " + System.getProperty("user.name"));
        }
    }

    /**
     * Logs out language runtime.
     */
    private void ackLanguageRuntime() {
        assert log != null;

        if (log.isInfoEnabled()) {
            log.info("Language runtime: " + getLanguage());
            log.info("VM information: " + U.jdkString());
            log.info("VM total memory: " + U.heapSize(2) + "GB");
        }
    }

    /**
     * @return Language runtime.
     */
    @SuppressWarnings("ThrowableInstanceNeverThrown")
    private String getLanguage() {
        boolean scala = false;
        boolean groovy = false;
        boolean clojure = false;

        for (StackTraceElement elem : Thread.currentThread().getStackTrace()) {
            String s = elem.getClassName().toLowerCase();

            if (s.contains("scala")) {
                scala = true;

                break;
            }
            else if (s.contains("groovy")) {
                groovy = true;

                break;
            }
            else if (s.contains("clojure")) {
                clojure = true;

                break;
            }
        }

        if (scala) {
            try (InputStream in = getClass().getResourceAsStream("/library.properties")) {
                Properties props = new Properties();

                if (in != null)
                    props.load(in);

                return "Scala ver. " + props.getProperty("version.number", "<unknown>");
            }
            catch (Throwable ignore) {
                return "Scala ver. <unknown>";
            }
        }

        // How to get Groovy and Clojure version at runtime?!?
        return groovy ? "Groovy" : clojure ? "Clojure" : U.jdkName() + " ver. " + U.jdkVersion();
    }

    /**
     * Stops grid instance.
     *
     * @param cancel Whether or not to cancel running jobs.
     */
    public void stop(boolean cancel) {
        // Make sure that thread stopping grid is not interrupted.
        boolean interrupted = Thread.interrupted();

        try {
            stop0(cancel);
        }
        finally {
            if (interrupted)
                Thread.currentThread().interrupt();
        }
    }

    /**
     * @param cancel Whether or not to cancel running jobs.
     */
    private void stop0(boolean cancel) {
        gw.compareAndSet(null, new GridKernalGatewayImpl(gridName));

        GridKernalGateway gw = this.gw.get();

        if (stopGuard.compareAndSet(false, true)) {
            // Only one thread is allowed to perform stop sequence.
            boolean firstStop = false;

            GridKernalState state = gw.getState();

            if (state == STARTED)
                firstStop = true;
            else if (state == STARTING)
                U.warn(log, "Attempt to stop starting grid. This operation " +
                    "cannot be guaranteed to be successful.");

            if (firstStop) {
                // Notify lifecycle beans.
                if (log.isDebugEnabled())
                    log.debug("Notifying lifecycle beans.");

                notifyLifecycleBeansEx(LifecycleEventType.BEFORE_NODE_STOP);
            }

            GridCacheProcessor cacheProcessor = ctx.cache();

            List<GridComponent> comps = ctx.components();

            // Callback component in reverse order while kernal is still functional
            // if called in the same thread, at least.
            for (ListIterator<GridComponent> it = comps.listIterator(comps.size()); it.hasPrevious();) {
                GridComponent comp = it.previous();

                try {
                    if (!skipDaemon(comp))
                        comp.onKernalStop(cancel);
                }
                catch (Throwable e) {
                    errOnStop = true;

                    U.error(log, "Failed to pre-stop processor: " + comp, e);
                }
            }

            // Cancel update notification timer.
            if (updateNtfTimer != null)
                updateNtfTimer.cancel();

            if (starveTimer != null)
                starveTimer.cancel();

            // Cancel metrics log timer.
            if (metricsLogTimer != null)
                metricsLogTimer.cancel();

            boolean interrupted = false;

            while (true) {
                try {
                    if (gw.tryWriteLock(10))
                        break;
                }
                catch (InterruptedException ignored) {
                    // Preserve interrupt status & ignore.
                    // Note that interrupted flag is cleared.
                    interrupted = true;
                }
                finally {
                    // Cleanup even on successful acquire.
                    if (cacheProcessor != null)
                        cacheProcessor.cancelUserOperations();
                }
            }

            if (interrupted)
                Thread.currentThread().interrupt();

            try {
                assert gw.getState() == STARTED || gw.getState() == STARTING;

                // No more kernal calls from this point on.
                gw.setState(STOPPING);

                ctx.cluster().get().clearNodeMap();

                if (log.isDebugEnabled())
                    log.debug("Grid " + (gridName == null ? "" : '\'' + gridName + "' ") + "is stopping.");
            }
            finally {
                gw.writeUnlock();
            }

            // Unregister MBeans.
            if (!(
                unregisterMBean(pubExecSvcMBean) &
                    unregisterMBean(sysExecSvcMBean) &
                    unregisterMBean(mgmtExecSvcMBean) &
                    unregisterMBean(p2PExecSvcMBean) &
                    unregisterMBean(kernalMBean) &
                    unregisterMBean(locNodeMBean) &
                    unregisterMBean(restExecSvcMBean)
            ))
                errOnStop = false;

            // Stop components in reverse order.
            for (ListIterator<GridComponent> it = comps.listIterator(comps.size()); it.hasPrevious();) {
                GridComponent comp = it.previous();

                try {
                    if (!skipDaemon(comp)) {
                        comp.stop(cancel);

                        if (log.isDebugEnabled())
                            log.debug("Component stopped: " + comp);
                    }
                }
                catch (Throwable e) {
                    errOnStop = true;

                    U.error(log, "Failed to stop component (ignoring): " + comp, e);
                }
            }

            // Stops lifecycle aware components.
            U.stopLifecycleAware(log, lifecycleAwares(cfg));

            // Lifecycle notification.
            notifyLifecycleBeansEx(LifecycleEventType.AFTER_NODE_STOP);

            // Clean internal class/classloader caches to avoid stopped contexts held in memory.
            OptimizedMarshaller.clearCache();
            MarshallerExclusions.clearCache();
            GridEnumCache.clear();

            gw.writeLock();

            try {
                gw.setState(STOPPED);
            }
            finally {
                gw.writeUnlock();
            }

            // Ack stop.
            if (log.isQuiet()) {
                if (!errOnStop)
                    U.quiet(false, "Ignite node stopped OK [uptime=" +
                        X.timeSpan2HMSM(U.currentTimeMillis() - startTime) + ']');
                else
                    U.quiet(true, "Ignite node stopped wih ERRORS [uptime=" +
                        X.timeSpan2HMSM(U.currentTimeMillis() - startTime) + ']');
            }

            if (log.isInfoEnabled())
                if (!errOnStop) {
                    String ack = "Ignite ver. " + VER_STR + '#' + BUILD_TSTAMP_STR + "-sha1:" + REV_HASH_STR +
                        " stopped OK";

                    String dash = U.dash(ack.length());

                    log.info(NL + NL +
                        ">>> " + dash + NL +
                        ">>> " + ack + NL +
                        ">>> " + dash + NL +
                        ">>> Grid name: " + gridName + NL +
                        ">>> Grid uptime: " + X.timeSpan2HMSM(U.currentTimeMillis() - startTime) +
                        NL +
                        NL);
                }
                else {
                    String ack = "Ignite ver. " + VER_STR + '#' + BUILD_TSTAMP_STR + "-sha1:" + REV_HASH_STR +
                        " stopped with ERRORS";

                    String dash = U.dash(ack.length());

                    log.info(NL + NL +
                        ">>> " + ack + NL +
                        ">>> " + dash + NL +
                        ">>> Grid name: " + gridName + NL +
                        ">>> Grid uptime: " + X.timeSpan2HMSM(U.currentTimeMillis() - startTime) +
                        NL +
                        ">>> See log above for detailed error message." + NL +
                        ">>> Note that some errors during stop can prevent grid from" + NL +
                        ">>> maintaining correct topology since this node may have" + NL +
                        ">>> not exited grid properly." + NL +
                        NL);
                }

            U.onGridStop();
        }
        else {
            // Proper notification.
            if (log.isDebugEnabled()) {
                if (gw.getState() == STOPPED)
                    log.debug("Grid is already stopped. Nothing to do.");
                else
                    log.debug("Grid is being stopped by another thread. Aborting this stop sequence " +
                        "allowing other thread to finish.");
            }
        }
    }

    /**
     * USED ONLY FOR TESTING.
     *
     * @param <K> Key type.
     * @param <V> Value type.
     * @return Internal cache instance.
     */
    /*@java.test.only*/
    public <K, V> GridCacheAdapter<K, V> internalCache() {
        return internalCache(null);
    }

    /**
     * USED ONLY FOR TESTING.
     *
     * @param name Cache name.
     * @param <K>  Key type.
     * @param <V>  Value type.
     * @return Internal cache instance.
     */
    /*@java.test.only*/
    public <K, V> GridCacheAdapter<K, V> internalCache(@Nullable String name) {
        return ctx.cache().internalCache(name);
    }

    /**
     * It's intended for use by internal marshalling implementation only.
     *
     * @return Kernal context.
     */
    public GridKernalContext context() {
        return ctx;
    }

    /**
     * Prints all system properties in debug mode.
     */
    private void ackSystemProperties() {
        assert log != null;

        if (log.isDebugEnabled())
            for (Object key : U.asIterable(System.getProperties().keys()))
                log.debug("System property [" + key + '=' + System.getProperty((String) key) + ']');
    }

    /**
     * Prints all user attributes in info mode.
     */
    private void logNodeUserAttributes() {
        assert log != null;

        if (log.isInfoEnabled())
            for (Map.Entry<?, ?> attr : cfg.getUserAttributes().entrySet())
                log.info("Local node user attribute [" + attr.getKey() + '=' + attr.getValue() + ']');
    }

    /**
     * Prints all environment variables in debug mode.
     */
    private void ackEnvironmentVariables() {
        assert log != null;

        if (log.isDebugEnabled())
            for (Map.Entry<?, ?> envVar : System.getenv().entrySet())
                log.debug("Environment variable [" + envVar.getKey() + '=' + envVar.getValue() + ']');
    }

    /**
     * Acks daemon mode status.
     */
    private void ackDaemon() {
        assert log != null;

        if (log.isInfoEnabled())
            log.info("Daemon mode: " + (isDaemon() ? "on" : "off"));
    }

    /**
     *
     * @return {@code True} is this node is daemon.
     */
    private boolean isDaemon() {
        assert cfg != null;

        return cfg.isDaemon() || "true".equalsIgnoreCase(System.getProperty(IGNITE_DAEMON));
    }

    /**
     * Whether or not remote JMX management is enabled for this node. Remote JMX management is
     * enabled when the following system property is set:
     * <ul>
     *     <li>{@code com.sun.management.jmxremote}</li>
     * </ul>
     *
     * @return {@code True} if remote JMX management is enabled - {@code false} otherwise.
     */
    @Override public boolean isJmxRemoteEnabled() {
        return System.getProperty("com.sun.management.jmxremote") != null;
    }

    /**
     * Whether or not node restart is enabled. Node restart us supported when this node was started
     * with {@code bin/ignite.{sh|bat}} script using {@code -r} argument. Node can be
     * programmatically restarted using {@link org.apache.ignite.Ignition#restart(boolean)}} method.
     *
     * @return {@code True} if restart mode is enabled, {@code false} otherwise.
     * @see org.apache.ignite.Ignition#restart(boolean)
     */
    @Override public boolean isRestartEnabled() {
        return System.getProperty(IGNITE_SUCCESS_FILE) != null;
    }

    /**
     * Prints all configuration properties in info mode and SPIs in debug mode.
     */
    private void ackSpis() {
        assert log != null;

        if (log.isDebugEnabled()) {
            log.debug("+-------------+");
            log.debug("START SPI LIST:");
            log.debug("+-------------+");
            log.debug("Grid checkpoint SPI     : " + Arrays.toString(cfg.getCheckpointSpi()));
            log.debug("Grid collision SPI      : " + cfg.getCollisionSpi());
            log.debug("Grid communication SPI  : " + cfg.getCommunicationSpi());
            log.debug("Grid deployment SPI     : " + cfg.getDeploymentSpi());
            log.debug("Grid discovery SPI      : " + cfg.getDiscoverySpi());
            log.debug("Grid event storage SPI  : " + cfg.getEventStorageSpi());
            log.debug("Grid failover SPI       : " + Arrays.toString(cfg.getFailoverSpi()));
            log.debug("Grid load balancing SPI : " + Arrays.toString(cfg.getLoadBalancingSpi()));
            log.debug("Grid swap space SPI     : " + cfg.getSwapSpaceSpi());
        }
    }

    /**
     *
     */
    private void ackCacheConfiguration() {
        CacheConfiguration[] cacheCfgs = cfg.getCacheConfiguration();

        if (cacheCfgs == null || cacheCfgs.length == 0)
            U.warn(log, "Cache is not configured - in-memory data grid is off.");
        else {
            SB sb = new SB();

            for (CacheConfiguration c : cacheCfgs) {
                String name = c.getName();

                if (name == null)
                    name = "<default>";

                sb.a("'").a(name).a("', ");
            }

            String names = sb.toString();

            U.log(log, "Configured caches [" + names.substring(0, names.length() - 2) + ']');
        }
    }

    /**
     *
     */
    private void ackP2pConfiguration() {
        assert cfg != null;

        if (cfg.isPeerClassLoadingEnabled())
            U.warn(
                log,
                "Peer class loading is enabled (disable it in production for performance and " +
                    "deployment consistency reasons)",
                "Peer class loading is enabled (disable it for better performance)"
            );
    }

    /**
     * Prints security status.
     */
    private void ackSecurity() {
        assert log != null;

        if (log.isInfoEnabled())
            log.info("Security status [authentication=" + onOff(ctx.security().enabled()) + ']');
    }

    /**
     * Prints out VM arguments and IGNITE_HOME in info mode.
     *
     * @param rtBean Java runtime bean.
     */
    private void ackVmArguments(RuntimeMXBean rtBean) {
        assert log != null;

        // Ack IGNITE_HOME and VM arguments.
        if (log.isInfoEnabled()) {
            log.info("IGNITE_HOME=" + cfg.getIgniteHome());
            log.info("VM arguments: " + rtBean.getInputArguments());
        }
    }

    /**
     * Prints out class paths in debug mode.
     *
     * @param rtBean Java runtime bean.
     */
    private void ackClassPaths(RuntimeMXBean rtBean) {
        assert log != null;

        // Ack all class paths.
        if (log.isDebugEnabled()) {
            log.debug("Boot class path: " + rtBean.getBootClassPath());
            log.debug("Class path: " + rtBean.getClassPath());
            log.debug("Library path: " + rtBean.getLibraryPath());
        }
    }

    /**
     * @param cfg Grid configuration.
     * @return Components provided in configuration which can implement {@link org.apache.ignite.lifecycle.LifecycleAware} interface.
     */
    private Iterable<Object> lifecycleAwares(IgniteConfiguration cfg) {
        Collection<Object> objs = new ArrayList<>();

        if (!F.isEmpty(cfg.getLifecycleBeans()))
            F.copy(objs, cfg.getLifecycleBeans());

        if (!F.isEmpty(cfg.getSegmentationResolvers()))
            F.copy(objs, cfg.getSegmentationResolvers());

        if (cfg.getConnectorConfiguration() != null)
            F.copy(objs, cfg.getConnectorConfiguration().getMessageInterceptor(),
                cfg.getConnectorConfiguration().getSslContextFactory());

        F.copy(objs, cfg.getMarshaller(), cfg.getGridLogger(), cfg.getMBeanServer());

        return objs;
    }

    /** {@inheritDoc} */
    @Override public IgniteConfiguration configuration() {
        return cfg;
    }

    /** {@inheritDoc} */
    @Override public IgniteLogger log() {
        return log;
    }

    /** {@inheritDoc} */
    @Override public boolean removeCheckpoint(String key) {
        A.notNull(key, "key");

        guard();

        try {
            return ctx.checkpoint().removeCheckpoint(key);
        }
        finally {
            unguard();
        }
    }

    /** {@inheritDoc} */
    @Override public boolean pingNode(String nodeId) {
        A.notNull(nodeId, "nodeId");

        return cluster().pingNode(UUID.fromString(nodeId));
    }

    /** {@inheritDoc} */
    @Override public void undeployTaskFromGrid(String taskName) throws JMException {
        A.notNull(taskName, "taskName");

        try {
            compute().undeployTask(taskName);
        }
        catch (IgniteException e) {
            throw U.jmException(e);
        }
    }

    /** {@inheritDoc} */
    @SuppressWarnings("unchecked")
    @Override public String executeTask(String taskName, String arg) throws JMException {
        try {
            return compute().execute(taskName, arg);
        }
        catch (IgniteException e) {
            throw U.jmException(e);
        }
    }

    /** {@inheritDoc} */
    @Override public boolean pingNodeByAddress(String host) {
        guard();

        try {
            for (ClusterNode n : cluster().nodes())
                if (n.addresses().contains(host))
                    return ctx.discovery().pingNode(n.id());

            return false;
        }
        finally {
            unguard();
        }
    }

    /** {@inheritDoc} */
    @Override public boolean eventUserRecordable(int type) {
        guard();

        try {
            return ctx.event().isUserRecordable(type);
        }
        finally {
            unguard();
        }
    }

    /** {@inheritDoc} */
    @Override public boolean allEventsUserRecordable(int[] types) {
        A.notNull(types, "types");

        guard();

        try {
            return ctx.event().isAllUserRecordable(types);
        }
        finally {
            unguard();
        }
    }

    /** {@inheritDoc} */
    @Override public IgniteTransactions transactions() {
        guard();

        try {
            return ctx.cache().transactions();
        }
        finally {
            unguard();
        }
    }

    /**
     * @param name Cache name.
     * @return Cache.
     */
    public <K, V> GridCache<K, V> cache(@Nullable String name) {
        guard();

        try {
            return ctx.cache().publicCache(name);
        }
        finally {
            unguard();
        }
    }

    /** {@inheritDoc} */
    @Override public <K, V> IgniteCache<K, V> jcache(@Nullable String name) {
        guard();

        try {
            return ctx.cache().publicJCache(name);
        }
        finally {
            unguard();
        }
    }

    /**
     * @return Public caches.
     */
    public Collection<GridCache<?, ?>> caches() {
        guard();

        try {
            return ctx.cache().publicCaches();
        }
        finally {
            unguard();
        }
    }

    /** {@inheritDoc} */
    @Override public <K extends GridCacheUtilityKey, V> GridCacheProjectionEx<K, V> utilityCache(Class<K> keyCls,
        Class<V> valCls) {
        guard();

        try {
            return ctx.cache().utilityCache(keyCls, valCls);
        }
        finally {
            unguard();
        }
    }

    /** {@inheritDoc} */
    @Override public <K, V> GridCache<K, V> cachex(@Nullable String name) {
        guard();

        try {
            return ctx.cache().cache(name);
        }
        finally {
            unguard();
        }
    }

    /** {@inheritDoc} */
    @Override public <K, V> GridCache<K, V> cachex() {
        guard();

        try {
            return ctx.cache().cache();
        }
        finally {
            unguard();
        }
    }

    /** {@inheritDoc} */
    @Override public Collection<GridCache<?, ?>> cachesx(IgnitePredicate<? super GridCache<?, ?>>[] p) {
        guard();

        try {
            return F.retain(ctx.cache().caches(), true, p);
        }
        finally {
            unguard();
        }
    }

    /** {@inheritDoc} */
    @Override public <K, V> IgniteDataLoader<K, V> dataLoader(@Nullable String cacheName) {
        guard();

        try {
            return ctx.<K, V>dataLoad().dataLoader(cacheName);
        }
        finally {
            unguard();
        }
    }

    /** {@inheritDoc} */
    @Override public IgniteFileSystem fileSystem(String name) {
        guard();

        try{
            IgniteFileSystem fs = ctx.igfs().igfs(name);

            if (fs == null)
                throw new IllegalArgumentException("IGFS is not configured: " + name);

            return fs;
        }
        finally {
            unguard();
        }
    }

    /** {@inheritDoc} */
    @Nullable @Override public IgniteFileSystem igfsx(@Nullable String name) {
        guard();

        try {
            return ctx.igfs().igfs(name);
        }
        finally {
            unguard();
        }
    }

    /** {@inheritDoc} */
    @Override public Collection<IgniteFileSystem> fileSystems() {
        guard();

        try {
            return ctx.igfs().igfss();
        }
        finally {
            unguard();
        }
    }

    /** {@inheritDoc} */
    @Override public Hadoop hadoop() {
        guard();

        try {
            return ctx.hadoop().hadoop();
        }
        finally {
            unguard();
        }
    }

    /** {@inheritDoc} */
    @Override public <T extends IgnitePlugin> T plugin(String name) throws PluginNotFoundException {
        guard();

        try {
            return (T)ctx.pluginProvider(name).plugin();
        }
        finally {
            unguard();
        }
    }

    /** {@inheritDoc} */
    @Override public IgniteStreamer streamer(@Nullable String name) {
        guard();

        try {
            return ctx.stream().streamer(name);
        }
        finally {
            unguard();
        }
    }

    /** {@inheritDoc} */
    @Override public Collection<IgniteStreamer> streamers() {
        guard();

        try {
            return ctx.stream().streamers();
        }
        finally {
            unguard();
        }
    }

    /** {@inheritDoc} */
    @Override public IgniteProductVersion version() {
        return VER;
    }

    /** {@inheritDoc} */
    @Override public String latestVersion() {
        ctx.gateway().readLock();

        try {
            return verChecker != null ? verChecker.latestVersion() : null;
        }
        finally {
            ctx.gateway().readUnlock();
        }
    }

    /** {@inheritDoc} */
    @Override public IgniteScheduler scheduler() {
        return scheduler;
    }

    /** {@inheritDoc} */
    @Override public Collection<String> compatibleVersions() {
        return compatibleVers;
    }

    /** {@inheritDoc} */
    @Override public void close() throws IgniteException {
        Ignition.stop(gridName, true);
    }

    /** {@inheritDoc} */
    @Override public <K> CacheAffinity<K> affinity(String cacheName) {
        GridCacheAdapter<K, ?> cache = ctx.cache().internalCache(cacheName);

        if (cache != null)
            return cache.affinity();

        return ctx.affinity().affinityProxy(cacheName);
    }

    /** {@inheritDoc} */
    @Nullable @Override public IgniteAtomicSequence atomicSequence(String name, long initVal, boolean create) {
        guard();

        try {
            return ctx.dataStructures().sequence(name, initVal, create);
        }
        catch (IgniteCheckedException e) {
            throw U.convertException(e);
        }
        finally {
            unguard();
        }
    }

    /** {@inheritDoc} */
    @Nullable @Override public IgniteAtomicLong atomicLong(String name, long initVal, boolean create) {
        guard();

        try {
            return ctx.dataStructures().atomicLong(name, initVal, create);
        }
        catch (IgniteCheckedException e) {
            throw U.convertException(e);
        }
        finally {
            unguard();
        }
    }

    /** {@inheritDoc} */
    @Nullable @Override public <T> IgniteAtomicReference<T> atomicReference(String name,
        @Nullable T initVal,
        boolean create)
    {
        guard();

        try {
            return ctx.dataStructures().atomicReference(name, initVal, create);
        }
        catch (IgniteCheckedException e) {
            throw U.convertException(e);
        }
        finally {
            unguard();
        }
    }

    /** {@inheritDoc} */
    @Nullable @Override public <T, S> IgniteAtomicStamped<T, S> atomicStamped(String name,
        @Nullable T initVal,
        @Nullable S initStamp,
        boolean create)
    {
        guard();

        try {
            return ctx.dataStructures().atomicStamped(name, initVal, initStamp, create);
        }
        catch (IgniteCheckedException e) {
            throw U.convertException(e);
        }
        finally {
            unguard();
        }
    }

    /** {@inheritDoc} */
    @Nullable @Override public IgniteCountDownLatch countDownLatch(String name,
        int cnt,
        boolean autoDel,
        boolean create)
    {
        guard();

        try {
            return ctx.dataStructures().countDownLatch(name, cnt, autoDel, create);
        }
        catch (IgniteCheckedException e) {
            throw U.convertException(e);
        }
        finally {
            unguard();
        }
    }

    /** {@inheritDoc} */
    @Nullable @Override public <T> IgniteQueue<T> queue(String name,
        int cap,
        CollectionConfiguration cfg)
    {
        guard();

        try {
            return ctx.dataStructures().queue(name, cap, cfg);
        }
        catch (IgniteCheckedException e) {
            throw U.convertException(e);
        }
        finally {
            unguard();
        }
    }

    /** {@inheritDoc} */
    @Nullable @Override public <T> IgniteSet<T> set(String name,
        CollectionConfiguration cfg)
    {
        guard();

        try {
            return ctx.dataStructures().set(name, cfg);
        }
        catch (IgniteCheckedException e) {
            throw U.convertException(e);
        }
        finally {
            unguard();
        }
    }

    /**
     * <tt>ctx.gateway().readLock()</tt>
     */
    private void guard() {
        assert ctx != null;

        ctx.gateway().readLock();
    }

    /**
     * <tt>ctx.gateway().readUnlock()</tt>
     */
    private void unguard() {
        assert ctx != null;

        ctx.gateway().readUnlock();
    }

    /**
     * Creates optional component.
     *
     * @param cls Component interface.
     * @param ctx Kernal context.
     * @return Created component.
     * @throws IgniteCheckedException If failed to create component.
     */
    private static <T extends GridComponent> T createComponent(Class<T> cls, GridKernalContext ctx)
        throws IgniteCheckedException {
        assert cls.isInterface() : cls;

        T comp = ctx.plugins().createComponent(cls);

        if (comp != null)
            return comp;

        Class<T> implCls = null;

        try {
            implCls = (Class<T>)Class.forName(componentClassName(cls));
        }
        catch (ClassNotFoundException ignore) {
            // No-op.
        }

        if (implCls == null)
            throw new IgniteCheckedException("Failed to find component implementation: " + cls.getName());

        if (!cls.isAssignableFrom(implCls))
            throw new IgniteCheckedException("Component implementation does not implement component interface " +
                "[component=" + cls.getName() + ", implementation=" + implCls.getName() + ']');

        Constructor<T> constructor;

        try {
            constructor = implCls.getConstructor(GridKernalContext.class);
        }
        catch (NoSuchMethodException e) {
            throw new IgniteCheckedException("Component does not have expected constructor: " + implCls.getName(), e);
        }

        try {
            return constructor.newInstance(ctx);
        }
        catch (ReflectiveOperationException e) {
            throw new IgniteCheckedException("Failed to create component [component=" + cls.getName() +
                ", implementation=" + implCls.getName() + ']', e);
        }
    }

    /**
     * @param cls Component interface.
     * @return Name of component implementation class for open source edition.
     */
    private static String componentClassName(Class<?> cls) {
        return cls.getPackage().getName() + ".os." + cls.getSimpleName().replace("Grid", "GridOs");
    }

    /** {@inheritDoc} */
    @Override public void readExternal(ObjectInput in) throws IOException, ClassNotFoundException {
        gridName = U.readString(in);
    }

    /** {@inheritDoc} */
    @Override public void writeExternal(ObjectOutput out) throws IOException {
        U.writeString(out, gridName);
    }

    /**
     * @return IgniteKernal instance.
     *
     * @throws ObjectStreamException If failed.
     */
    protected Object readResolve() throws ObjectStreamException {
        try {
            return IgnitionEx.gridx(gridName);
        }
        catch (IllegalStateException e) {
            throw U.withCause(new InvalidObjectException(e.getMessage()), e);
        }
    }

    /**
     * @param comp Grid component.
     * @return {@code true} if node running in daemon mode and component marked by {@code SkipDaemon} annotation.
     */
    private boolean skipDaemon(GridComponent comp) {
        return ctx.isDaemon() && U.hasAnnotation(comp.getClass(), SkipDaemon.class);
    }

    /** {@inheritDoc} */
    @Override public String toString() {
        return S.toString(IgniteKernal.class, this);
    }
}<|MERGE_RESOLUTION|>--- conflicted
+++ resolved
@@ -780,11 +780,7 @@
                 gw.setState(STARTED);
 
                 // Start discovery manager last to make sure that grid is fully initialized.
-<<<<<<< HEAD
-                startManager(ctx, discoMgr, attrs);
-=======
-                startManager(new GridDiscoveryManager(ctx));
->>>>>>> 1bd34b50
+                startManager(ctx, discoMgr);
             }
             finally {
                 gw.writeUnlock();

--- conflicted
+++ resolved
@@ -451,12 +451,9 @@
             return;
         }
 
-<<<<<<< HEAD
-=======
         Exception err = null;
         GridNearAtomicAbstractUpdateRequest singleReq0 = null;
 
->>>>>>> 08606bd4
         GridCacheVersion futVer = cctx.versions().next(topVer);
 
         GridCacheVersion updVer;
@@ -474,9 +471,6 @@
         }
         else
             updVer = null;
-
-        Exception err = null;
-        GridNearAtomicUpdateRequest singleReq0 = null;
 
         try {
             singleReq0 = mapSingleUpdate(topVer, futVer, updVer);
@@ -571,30 +565,6 @@
             throw new ClusterTopologyServerNotFoundException("Failed to map keys for cache (all partition nodes " +
                 "left the grid).");
 
-<<<<<<< HEAD
-        GridNearAtomicUpdateRequest req = new GridNearAtomicUpdateRequest(
-            cctx.cacheId(),
-            primary.id(),
-            futVer,
-            false,
-            updVer,
-            topVer,
-            topLocked,
-            syncMode,
-            op,
-            retval,
-            expiryPlc,
-            invokeArgs,
-            filter,
-            subjId,
-            taskNameHash,
-            skipStore,
-            keepBinary,
-            recovery,
-            cctx.kernalContext().clientNode(),
-            cctx.deploymentEnabled(),
-            1);
-=======
         GridNearAtomicAbstractUpdateRequest req;
 
         if (canUseSingleRequest(primary)) {
@@ -635,6 +605,7 @@
                         taskNameHash,
                         skipStore,
                         keepBinary,
+                        recovery,
                         cctx.kernalContext().clientNode(),
                         cctx.deploymentEnabled());
                 }
@@ -655,6 +626,7 @@
                         taskNameHash,
                         skipStore,
                         keepBinary,
+                        recovery,
                         cctx.kernalContext().clientNode(),
                         cctx.deploymentEnabled());
                 }
@@ -679,11 +651,11 @@
                 taskNameHash,
                 skipStore,
                 keepBinary,
+                recovery,
                 cctx.kernalContext().clientNode(),
                 cctx.deploymentEnabled(),
                 1);
         }
->>>>>>> 08606bd4
 
         req.addUpdateEntry(cacheKey,
             val,

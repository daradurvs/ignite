--- conflicted
+++ resolved
@@ -1663,23 +1663,6 @@
     }
 
     /**
-<<<<<<< HEAD
-=======
-     * @return {@code True} if OFFHEAP_TIERED memory mode is enabled.
-     */
-    public boolean offheapTiered() {
-        return cacheCfg != null && cacheCfg.getMemoryMode() == OFFHEAP_TIERED && isOffHeapEnabled();
-    }
-
-    /**
-     * @return {@code True} if should use entry with offheap value pointer.
-     */
-    public boolean useOffheapEntry() {
-        return cacheCfg != null &&
-            (cacheCfg.getMemoryMode() == OFFHEAP_TIERED || cacheCfg.getMemoryMode() == OFFHEAP_VALUES);
-    }
-
-    /**
      * @return {@code True} if the value for the cache object has to be copied because
      * of {@link CacheConfiguration#isCopyOnRead()}.
      */
@@ -1688,7 +1671,6 @@
     }
 
     /**
->>>>>>> 31b9bb84
      * Converts temporary offheap object to heap-based.
      *
      * @param obj Object.

--- conflicted
+++ resolved
@@ -166,16 +166,11 @@
     }
 
     /** {@inheritDoc} */
-<<<<<<< HEAD
-    @Override public Runnable addAssignments(GridDhtPreloaderAssignments assignments, boolean forcePreload,
-        int cnt, Runnable next) {
-=======
     @Override public Runnable addAssignments(GridDhtPreloaderAssignments assignments,
         boolean forcePreload,
         int cnt,
         Runnable next,
         @Nullable GridFutureAdapter<Boolean> forcedRebFut) {
->>>>>>> 2f51b4ac
         return null;
     }
 

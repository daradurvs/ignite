--- conflicted
+++ resolved
@@ -208,38 +208,22 @@
     /** {@inheritDoc} */
     @SuppressWarnings("unchecked")
     @Override public V putIfAbsent(K key, V val) throws IgniteCheckedException {
-<<<<<<< HEAD
-        return put(key, val, ctx.<K, V>noPeekArray());
-=======
         return put(key, val, ctx.noValArray());
->>>>>>> bf2b5ac2
     }
 
     /** {@inheritDoc} */
     @Override public IgniteInternalFuture<V> putIfAbsentAsync(K key, V val) {
-<<<<<<< HEAD
-        return putAsync(key, val, ctx.<K, V>noPeekArray());
-=======
         return putAsync(key, val, ctx.noValArray());
->>>>>>> bf2b5ac2
     }
 
     /** {@inheritDoc} */
     @Override public boolean putxIfAbsent(K key, V val) throws IgniteCheckedException {
-<<<<<<< HEAD
-        return putx(key, val, ctx.<K, V>noPeekArray());
-=======
         return putx(key, val, ctx.noValArray());
->>>>>>> bf2b5ac2
     }
 
     /** {@inheritDoc} */
     @Override public IgniteInternalFuture<Boolean> putxIfAbsentAsync(K key, V val) {
-<<<<<<< HEAD
-        return putxAsync(key, val, ctx.<K, V>noPeekArray());
-=======
         return putxAsync(key, val, ctx.noValArray());
->>>>>>> bf2b5ac2
     }
 
     /** {@inheritDoc} */
@@ -369,11 +353,7 @@
     @SuppressWarnings("unchecked")
     @Override public V remove(K key,
         @Nullable GridCacheEntryEx entry,
-<<<<<<< HEAD
-        @Nullable IgnitePredicate<Cache.Entry<K, V>>... filter) throws IgniteCheckedException {
-=======
         @Nullable CacheEntryPredicate... filter) throws IgniteCheckedException {
->>>>>>> bf2b5ac2
         ctx.denyOnLocalRead();
 
         return (V)updateAllInternal(DELETE,
@@ -391,11 +371,7 @@
     @SuppressWarnings("unchecked")
     @Override public IgniteInternalFuture<V> removeAsync(K key,
         @Nullable GridCacheEntryEx entry,
-<<<<<<< HEAD
-        @Nullable IgnitePredicate<Cache.Entry<K, V>>... filter) {
-=======
         @Nullable CacheEntryPredicate... filter) {
->>>>>>> bf2b5ac2
         ctx.denyOnLocalRead();
 
         return removeAllAsync0(Collections.singletonList(key), true, false, filter);
@@ -430,11 +406,7 @@
     @SuppressWarnings("unchecked")
     @Override public boolean removex(K key,
         @Nullable GridCacheEntryEx entry,
-<<<<<<< HEAD
-        @Nullable IgnitePredicate<Cache.Entry<K, V>>... filter) throws IgniteCheckedException {
-=======
         @Nullable CacheEntryPredicate... filter) throws IgniteCheckedException {
->>>>>>> bf2b5ac2
         boolean statsEnabled = ctx.config().isStatisticsEnabled();
 
         long start = statsEnabled ? System.nanoTime() : 0L;
@@ -463,11 +435,7 @@
     @SuppressWarnings("unchecked")
     @Override public IgniteInternalFuture<Boolean> removexAsync(K key,
         @Nullable GridCacheEntryEx entry,
-<<<<<<< HEAD
-        @Nullable IgnitePredicate<Cache.Entry<K, V>>... filter) {
-=======
         @Nullable CacheEntryPredicate... filter) {
->>>>>>> bf2b5ac2
         A.notNull(key, "key");
 
         ctx.denyOnLocalRead();
@@ -974,8 +942,6 @@
         else
             ctx.checkSecurity(GridSecurityPermission.CACHE_PUT);
 
-        IgnitePredicate<Cache.Entry<Object, Object>>[] filter0 = (IgnitePredicate[])filter;
-
         String taskName = ctx.kernalContext().job().currentTaskName();
 
         GridCacheVersion ver = ctx.versions().next();
@@ -1032,7 +998,7 @@
                         expiryPlc,
                         true,
                         true,
-                        filter0,
+                        filter,
                         intercept,
                         subjId,
                         taskName);
@@ -1149,11 +1115,7 @@
 
                 try {
                     try {
-<<<<<<< HEAD
-                        if (!ctx.isAll(entry.<K, V>wrapFilterLocked(), filter)) {
-=======
                         if (!ctx.isAll(entry, filter)) {
->>>>>>> bf2b5ac2
                             if (log.isDebugEnabled())
                                 log.debug("Entry did not pass the filter (will skip write) [entry=" + entry +
                                     ", filter=" + Arrays.toString(filter) + ']');
@@ -1189,15 +1151,9 @@
 
                         Object keyVal = entry.key().value(ctx, false);
                         Object oldVal = CU.value(old, ctx, false);
-<<<<<<< HEAD
 
                         CacheInvokeEntry<Object, Object> invokeEntry = new CacheInvokeEntry<>(ctx, keyVal, oldVal);
 
-=======
-
-                        CacheInvokeEntry<Object, Object> invokeEntry = new CacheInvokeEntry<>(ctx, keyVal, oldVal);
-
->>>>>>> bf2b5ac2
                         CacheObject updated;
                         Object updatedVal = null;
                         CacheInvokeResult invokeRes = null;

/*
 * Licensed to the Apache Software Foundation (ASF) under one or more
 * contributor license agreements.  See the NOTICE file distributed with
 * this work for additional information regarding copyright ownership.
 * The ASF licenses this file to You under the Apache License, Version 2.0
 * (the "License"); you may not use this file except in compliance with
 * the License.  You may obtain a copy of the License at
 *
 *      http://www.apache.org/licenses/LICENSE-2.0
 *
 * Unless required by applicable law or agreed to in writing, software
 * distributed under the License is distributed on an "AS IS" BASIS,
 * WITHOUT WARRANTIES OR CONDITIONS OF ANY KIND, either express or implied.
 * See the License for the specific language governing permissions and
 * limitations under the License.
 */

package org.apache.ignite.internal.processors.rest;

import org.jetbrains.annotations.*;

import java.util.*;

/**
 * Supported commands.
 */
public enum GridRestCommand {
    /*
     * API commands.
     * =============
     */

    /** Get cached value. */
    CACHE_GET("get"),

    /** Contains cached value. */
<<<<<<< HEAD
    CACHE_CONTAINS_KEY("containskey"),

    /** Contains cached values. */
    CACHE_CONTAINS_KEYS("containskeys"),
=======
    CACHE_CONTAINS_KEY("conkey"),

    /** Contains cached values. */
    CACHE_CONTAINS_KEYS("conkeys"),
>>>>>>> dde9a4d3

    /** Get several cached values. */
    CACHE_GET_ALL("getall"),

    /** Store value in cache and return previous value. */
<<<<<<< HEAD
    CACHE_GET_AND_PUT("getandput"),

    /** Store value in cache and return previous value. */
    CACHE_GET_AND_PUT_IF_ABSENT("getandputifabsent"),
=======
    CACHE_GET_AND_PUT("getput"),

    /** Store value in cache and return previous value. */
    CACHE_GET_AND_PUT_IF_ABSENT("getputifabs"),
>>>>>>> dde9a4d3

    /** Store value in cache. */
    CACHE_PUT("put"),

    /** Store value in cache. */
<<<<<<< HEAD
    CACHE_PUT_IF_ABSENT("putifabsent"),
=======
    CACHE_PUT_IF_ABSENT("putifabs"),
>>>>>>> dde9a4d3

    /** Store value in cache if it doesn't exist. */
    CACHE_ADD("add"),

    /** Store several values in cache. */
    CACHE_PUT_ALL("putall"),

    /** Remove value from cache. */
    CACHE_REMOVE("rmv"),

    /** Remove value from cache. */
<<<<<<< HEAD
    CACHE_REMOVE_VALUE("rmvvalue"),

    /** Remove value from cache. */
    CACHE_GET_AND_REMOVE("getandrmv"),
=======
    CACHE_REMOVE_VALUE("rmvval"),

    /** Remove value from cache. */
    CACHE_GET_AND_REMOVE("getrmv"),
>>>>>>> dde9a4d3

    /** Remove several values from cache. */
    CACHE_REMOVE_ALL("rmvall"),

    /** Replace cache value only if there is currently a mapping for it. */
    CACHE_REPLACE("rep"),

    /** Replace cache value only if there is currently a mapping for it. */
    CACHE_REPLACE_VALUE("repval"),

    /** Replace cache value only if there is currently a mapping for it. */
<<<<<<< HEAD
    CACHE_GET_AND_REPLACE("getandreplace"),
=======
    CACHE_GET_AND_REPLACE("getrep"),
>>>>>>> dde9a4d3

    /** Compare and set. */
    CACHE_CAS("cas"),

    /** Append. */
    CACHE_APPEND("append"),

    /** Prepend. */
    CACHE_PREPEND("prepend"),

    /** Cache metrics. */
    CACHE_METRICS("cache"),

    /** Cache size. */
<<<<<<< HEAD
    CACHE_SIZE("cachesize"),
=======
    CACHE_SIZE("size"),
>>>>>>> dde9a4d3

    /** Increment. */
    ATOMIC_INCREMENT("incr"),

    /** Decrement. */
    ATOMIC_DECREMENT("decr"),

    /** Grid topology. */
    TOPOLOGY("top"),

    /** Single node info. */
    NODE("node"),

    /** Task execution .*/
    EXE("exe"),

    /** Task execution .*/
    RESULT("res"),

    /** Version. */
    VERSION("version"),

    /** Name. */
    NAME("name"),

    /** Log. */
    LOG("log"),

    /** No-op. */
    NOOP("noop"),

    /** Quit. */
    QUIT("quit"),

    /** Get or create cache. */
<<<<<<< HEAD
    GET_OR_CREATE_CACHE("getorcreatecache"),

    /** Stops dynamically started cache. */
    DESTROY_CACHE("destroycache"),

    /** Run script. */
    RUN_SCRIPT("runscript"),

    /** Affinity run script. */
    AFFINITY_RUN_SCRIPT("affrun"),

    /** Execute map reduce script. */
    EXECUTE_MAP_REDUCE_SCRIPT("excmapreduce"),

    /** Execute sql query. */
    EXECUTE_SQL_QUERY("qryexecute"),

    /** Execute sql fields query. */
    EXECUTE_SQL_FIELDS_QUERY("qryfieldsexecute"),
=======
    GET_OR_CREATE_CACHE("getorcreate"),

    /** Stops dynamically started cache. */
    DESTROY_CACHE("destcache"),

    /** Execute sql query. */
    EXECUTE_SQL_QUERY("qryexe"),

    /** Execute sql fields query. */
    EXECUTE_SQL_FIELDS_QUERY("qryfldexe"),
>>>>>>> dde9a4d3

    /** Fetch query results. */
    FETCH_SQL_QUERY("qryfetch"),

    /** Close query. */
<<<<<<< HEAD
    CLOSE_SQL_QUERY("qryclose");
=======
    CLOSE_SQL_QUERY("qrycls");
>>>>>>> dde9a4d3

    /** Enum values. */
    private static final GridRestCommand[] VALS = values();

    /** Key to enum map. */
    private static final Map<String, GridRestCommand> cmds = new HashMap<>();

    /**
     * Map keys to commands.
     */
    static {
        for (GridRestCommand cmd : values())
            cmds.put(cmd.key(), cmd);
    }

    /** Command key. */
    private final String key;

    /**
     * @param key Key.
     */
    GridRestCommand(String key) {
        this.key = key;
    }

    /**
     * @param ord Byte to convert to enum.
     * @return Enum.
     */
    @Nullable public static GridRestCommand fromOrdinal(int ord) {
        return ord >= 0 && ord < VALS.length ? VALS[ord] : null;
    }

    /**
     * @param key Key.
     * @return Command.
     */
    @Nullable public static GridRestCommand fromKey(String key) {
        return cmds.get(key);
    }

    /**
     * @return Command key.
     */
    public String key() {
        return key;
    }
}<|MERGE_RESOLUTION|>--- conflicted
+++ resolved
@@ -34,43 +34,25 @@
     CACHE_GET("get"),
 
     /** Contains cached value. */
-<<<<<<< HEAD
-    CACHE_CONTAINS_KEY("containskey"),
-
-    /** Contains cached values. */
-    CACHE_CONTAINS_KEYS("containskeys"),
-=======
     CACHE_CONTAINS_KEY("conkey"),
 
     /** Contains cached values. */
     CACHE_CONTAINS_KEYS("conkeys"),
->>>>>>> dde9a4d3
 
     /** Get several cached values. */
     CACHE_GET_ALL("getall"),
 
     /** Store value in cache and return previous value. */
-<<<<<<< HEAD
-    CACHE_GET_AND_PUT("getandput"),
-
-    /** Store value in cache and return previous value. */
-    CACHE_GET_AND_PUT_IF_ABSENT("getandputifabsent"),
-=======
     CACHE_GET_AND_PUT("getput"),
 
     /** Store value in cache and return previous value. */
     CACHE_GET_AND_PUT_IF_ABSENT("getputifabs"),
->>>>>>> dde9a4d3
 
     /** Store value in cache. */
     CACHE_PUT("put"),
 
     /** Store value in cache. */
-<<<<<<< HEAD
-    CACHE_PUT_IF_ABSENT("putifabsent"),
-=======
     CACHE_PUT_IF_ABSENT("putifabs"),
->>>>>>> dde9a4d3
 
     /** Store value in cache if it doesn't exist. */
     CACHE_ADD("add"),
@@ -82,17 +64,10 @@
     CACHE_REMOVE("rmv"),
 
     /** Remove value from cache. */
-<<<<<<< HEAD
-    CACHE_REMOVE_VALUE("rmvvalue"),
-
-    /** Remove value from cache. */
-    CACHE_GET_AND_REMOVE("getandrmv"),
-=======
     CACHE_REMOVE_VALUE("rmvval"),
 
     /** Remove value from cache. */
     CACHE_GET_AND_REMOVE("getrmv"),
->>>>>>> dde9a4d3
 
     /** Remove several values from cache. */
     CACHE_REMOVE_ALL("rmvall"),
@@ -104,11 +79,7 @@
     CACHE_REPLACE_VALUE("repval"),
 
     /** Replace cache value only if there is currently a mapping for it. */
-<<<<<<< HEAD
-    CACHE_GET_AND_REPLACE("getandreplace"),
-=======
     CACHE_GET_AND_REPLACE("getrep"),
->>>>>>> dde9a4d3
 
     /** Compare and set. */
     CACHE_CAS("cas"),
@@ -123,11 +94,7 @@
     CACHE_METRICS("cache"),
 
     /** Cache size. */
-<<<<<<< HEAD
-    CACHE_SIZE("cachesize"),
-=======
     CACHE_SIZE("size"),
->>>>>>> dde9a4d3
 
     /** Increment. */
     ATOMIC_INCREMENT("incr"),
@@ -163,11 +130,10 @@
     QUIT("quit"),
 
     /** Get or create cache. */
-<<<<<<< HEAD
-    GET_OR_CREATE_CACHE("getorcreatecache"),
+    GET_OR_CREATE_CACHE("getorcreate"),
 
     /** Stops dynamically started cache. */
-    DESTROY_CACHE("destroycache"),
+    DESTROY_CACHE("destcache"),
 
     /** Run script. */
     RUN_SCRIPT("runscript"),
@@ -179,32 +145,16 @@
     EXECUTE_MAP_REDUCE_SCRIPT("excmapreduce"),
 
     /** Execute sql query. */
-    EXECUTE_SQL_QUERY("qryexecute"),
-
-    /** Execute sql fields query. */
-    EXECUTE_SQL_FIELDS_QUERY("qryfieldsexecute"),
-=======
-    GET_OR_CREATE_CACHE("getorcreate"),
-
-    /** Stops dynamically started cache. */
-    DESTROY_CACHE("destcache"),
-
-    /** Execute sql query. */
     EXECUTE_SQL_QUERY("qryexe"),
 
     /** Execute sql fields query. */
     EXECUTE_SQL_FIELDS_QUERY("qryfldexe"),
->>>>>>> dde9a4d3
 
     /** Fetch query results. */
     FETCH_SQL_QUERY("qryfetch"),
 
     /** Close query. */
-<<<<<<< HEAD
-    CLOSE_SQL_QUERY("qryclose");
-=======
     CLOSE_SQL_QUERY("qrycls");
->>>>>>> dde9a4d3
 
     /** Enum values. */
     private static final GridRestCommand[] VALS = values();

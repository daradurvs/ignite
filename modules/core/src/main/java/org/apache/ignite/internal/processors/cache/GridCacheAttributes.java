--- conflicted
+++ resolved
@@ -153,14 +153,8 @@
         loadPrevVal = cfg.isLoadPreviousValue();
         name = cfg.getName();
         partDistro = GridCacheUtils.distributionMode(cfg);
-<<<<<<< HEAD
-        preloadBatchSize = cfg.getPreloadBatchSize();
-        preloadMode = cfg.getPreloadMode();
-=======
         rebalanceBatchSize = cfg.getRebalanceBatchSize();
         rebalanceMode = cfg.getRebalanceMode();
-        qryIdxEnabled = cfg.isQueryIndexEnabled();
->>>>>>> d8c07667
         readThrough = cfg.isReadThrough();
         swapEnabled = cfg.isSwapEnabled();
         ttl = cfg.getDefaultTimeToLive();
@@ -468,14 +462,8 @@
         out.writeBoolean(loadPrevVal);
         U.writeString(out, name);
         U.writeEnum(out, partDistro);
-<<<<<<< HEAD
-        out.writeInt(preloadBatchSize);
-        U.writeEnum(out, preloadMode);
-=======
         out.writeInt(rebalanceBatchSize);
         U.writeEnum(out, rebalanceMode);
-        out.writeBoolean(qryIdxEnabled);
->>>>>>> d8c07667
         out.writeBoolean(readThrough);
         out.writeBoolean(swapEnabled);
         out.writeLong(ttl);
@@ -513,14 +501,8 @@
         loadPrevVal = in.readBoolean();
         name = U.readString(in);
         partDistro = CacheDistributionMode.fromOrdinal(in.readByte());
-<<<<<<< HEAD
-        preloadBatchSize = in.readInt();
-        preloadMode = CachePreloadMode.fromOrdinal(in.readByte());
-=======
         rebalanceBatchSize = in.readInt();
         rebalanceMode = CacheRebalanceMode.fromOrdinal(in.readByte());
-        qryIdxEnabled = in.readBoolean();
->>>>>>> d8c07667
         readThrough = in.readBoolean();
         swapEnabled = in.readBoolean();
         ttl = in.readLong();

--- conflicted
+++ resolved
@@ -188,11 +188,7 @@
     }
 
     /** {@inheritDoc} */
-<<<<<<< HEAD
-    @Override public PlatformTarget binaryProcessor() {
-=======
     @Override public PlatformTargetProxy binaryProcessor() {
->>>>>>> f7d89fdb
         return null;
     }
 }
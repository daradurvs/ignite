--- conflicted
+++ resolved
@@ -34,36 +34,14 @@
     /** Public pool size. */
     private int execPoolSz;
 
-<<<<<<< HEAD
     /** System pool size. */
     private int sysPoolSz;
-=======
-    /** Whether or not Ignite will stop executor service on node shutdown. */
-    private boolean execSvcShutdown;
->>>>>>> 22c8fea5
 
     /** Peer-to-peer pool size. */
     private int p2pPoolSz;
 
-<<<<<<< HEAD
     /** REST requests pool size. */
     private int restPoolSz;
-=======
-    /** Whether or not Ignite will stop system executor service on node shutdown. */
-    private boolean sysExecSvcShutdown;
-
-    /** Peer-to-peer executor service. */
-    private String p2pExecSvc;
-
-    /** Whether or not Ignite will stop peer-to-peer executor service on node shutdown. */
-    private boolean p2pExecSvcShutdown;
-
-    /** REST requests executor service. */
-    private String restExecSvc;
-
-    /** REST executor service shutdown flag. */
-    private boolean restSvcShutdown;
->>>>>>> 22c8fea5
 
     /**
      * @param c Grid configuration.
@@ -80,75 +58,14 @@
 
         ClientConnectionConfiguration cc = c.getClientConnectionConfiguration();
 
-        if (cc != null) {
+        if (cc != null)
             cfg.restExecutorService(cc.getRestExecutorService());
-        }
 
         return cfg;
     }
 
     /**
-<<<<<<< HEAD
      * @return Public pool size.
-=======
-     * @return Executor service.
-     */
-    public String executeService() {
-        return execSvc;
-    }
-
-    /**
-     * @param execSvc New executor service.
-     */
-    public void executeService(String execSvc) {
-        this.execSvc = execSvc;
-    }
-
-    /**
-     * @return Whether or not Ignite will stop executor service on node shutdown.
-     */
-    public boolean executeServiceShutdown() {
-        return execSvcShutdown;
-    }
-
-    /**
-     * @param execSvcShutdown New whether or not Ignite will stop executor service on node shutdown.
-     */
-    public void executeServiceShutdown(boolean execSvcShutdown) {
-        this.execSvcShutdown = execSvcShutdown;
-    }
-
-    /**
-     * @return System executor service.
-     */
-    public String systemExecutorService() {
-        return sysExecSvc;
-    }
-
-    /**
-     * @param sysExecSvc New system executor service.
-     */
-    public void systemExecutorService(String sysExecSvc) {
-        this.sysExecSvc = sysExecSvc;
-    }
-
-    /**
-     * @return Whether or not Ignite will stop system executor service on node shutdown.
-     */
-    public boolean systemExecutorServiceShutdown() {
-        return sysExecSvcShutdown;
-    }
-
-    /**
-     * @param sysExecSvcShutdown New whether or not Ignite will stop system executor service on node shutdown.
-     */
-    public void systemExecutorServiceShutdown(boolean sysExecSvcShutdown) {
-        this.sysExecSvcShutdown = sysExecSvcShutdown;
-    }
-
-    /**
-     * @return Peer-to-peer executor service.
->>>>>>> 22c8fea5
      */
     public int executeService() {
         return execPoolSz;
@@ -162,22 +79,14 @@
     }
 
     /**
-<<<<<<< HEAD
      * @return System pool size.
-=======
-     * @return Whether or not Ignite will stop peer-to-peer executor service on node shutdown.
->>>>>>> 22c8fea5
      */
     public int systemExecutorService() {
         return sysPoolSz;
     }
 
     /**
-<<<<<<< HEAD
      * @param sysExecSvc System pool size.
-=======
-     * @param p2pExecSvcShutdown New whether or not Ignite will stop peer-to-peer executor service on node shutdown.
->>>>>>> 22c8fea5
      */
     public void systemExecutorService(int sysExecSvc) {
         this.sysPoolSz = sysExecSvc;
@@ -198,17 +107,17 @@
     }
 
     /**
+     * @param restPoolSz REST requests pool size.
+     */
+    public void restExecutorService(int restPoolSz) {
+        this.restPoolSz = restPoolSz;
+    }
+
+    /**
      * @return REST requests pool size.
      */
     public int restExecutorService() {
         return restPoolSz;
-    }
-
-    /**
-     * @param restExecSvc New REST requests pool size.
-     */
-    public void restExecutorService(int restExecSvc) {
-        this.restPoolSz = restExecSvc;
     }
 
     /** {@inheritDoc} */

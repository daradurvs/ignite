/*
 * Licensed to the Apache Software Foundation (ASF) under one or more
 * contributor license agreements.  See the NOTICE file distributed with
 * this work for additional information regarding copyright ownership.
 * The ASF licenses this file to You under the Apache License, Version 2.0
 * (the "License"); you may not use this file except in compliance with
 * the License.  You may obtain a copy of the License at
 *
 *      http://www.apache.org/licenses/LICENSE-2.0
 *
 * Unless required by applicable law or agreed to in writing, software
 * distributed under the License is distributed on an "AS IS" BASIS,
 * WITHOUT WARRANTIES OR CONDITIONS OF ANY KIND, either express or implied.
 * See the License for the specific language governing permissions and
 * limitations under the License.
 */

package org.apache.ignite.internal.processors.cache.distributed.dht;

import java.util.HashMap;
import java.util.Iterator;
import java.util.Map;
import java.util.Set;
import java.util.concurrent.CopyOnWriteArrayList;
import java.util.concurrent.atomic.AtomicLong;
import java.util.concurrent.atomic.AtomicReference;
import java.util.concurrent.locks.ReentrantLock;
import javax.cache.CacheException;
import org.apache.ignite.IgniteCheckedException;
import org.apache.ignite.IgniteLogger;
import org.apache.ignite.internal.IgniteInternalFuture;
import org.apache.ignite.internal.IgniteInterruptedCheckedException;
import org.apache.ignite.internal.processors.affinity.AffinityTopologyVersion;
import org.apache.ignite.internal.processors.cache.CacheEntryPredicate;
import org.apache.ignite.internal.processors.cache.CacheObject;
import org.apache.ignite.internal.processors.cache.GridCacheConcurrentMap;
import org.apache.ignite.internal.processors.cache.GridCacheConcurrentMapImpl;
import org.apache.ignite.internal.processors.cache.GridCacheContext;
import org.apache.ignite.internal.processors.cache.GridCacheEntryEx;
import org.apache.ignite.internal.processors.cache.GridCacheEntryRemovedException;
import org.apache.ignite.internal.processors.cache.GridCacheMapEntry;
import org.apache.ignite.internal.processors.cache.GridCacheMapEntryFactory;
import org.apache.ignite.internal.processors.cache.GridCacheSwapEntry;
import org.apache.ignite.internal.processors.cache.KeyCacheObject;
import org.apache.ignite.internal.processors.cache.distributed.dht.preloader.GridDhtPreloader;
import org.apache.ignite.internal.processors.cache.extras.GridCacheObsoleteEntryExtras;
import org.apache.ignite.internal.processors.cache.version.GridCacheVersion;
import org.apache.ignite.internal.processors.query.GridQueryProcessor;
import org.apache.ignite.internal.util.GridCircularBuffer;
import org.apache.ignite.internal.util.future.GridFutureAdapter;
import org.apache.ignite.internal.util.lang.GridCloseableIterator;
import org.apache.ignite.internal.util.tostring.GridToStringExclude;
import org.apache.ignite.internal.util.typedef.CI1;
import org.apache.ignite.internal.util.typedef.F;
import org.apache.ignite.internal.util.typedef.T2;
import org.apache.ignite.internal.util.typedef.internal.CU;
import org.apache.ignite.internal.util.typedef.internal.S;
import org.apache.ignite.internal.util.typedef.internal.U;
import org.apache.ignite.lang.IgniteUuid;
import org.jetbrains.annotations.NotNull;
import org.jetbrains.annotations.Nullable;

import static org.apache.ignite.IgniteSystemProperties.IGNITE_ATOMIC_CACHE_DELETE_HISTORY_SIZE;
import static org.apache.ignite.events.EventType.EVT_CACHE_REBALANCE_OBJECT_UNLOADED;
import static org.apache.ignite.internal.processors.cache.distributed.dht.GridDhtPartitionState.EVICTED;
import static org.apache.ignite.internal.processors.cache.distributed.dht.GridDhtPartitionState.MOVING;
import static org.apache.ignite.internal.processors.cache.distributed.dht.GridDhtPartitionState.OWNING;
import static org.apache.ignite.internal.processors.cache.distributed.dht.GridDhtPartitionState.RENTING;

/**
 * Key partition.
 */
public class GridDhtLocalPartition implements Comparable<GridDhtLocalPartition>, GridReservable, GridCacheConcurrentMap {
    /** Maximum size for delete queue. */
    public static final int MAX_DELETE_QUEUE_SIZE = Integer.getInteger(IGNITE_ATOMIC_CACHE_DELETE_HISTORY_SIZE,
        200_000);

    /** Static logger to avoid re-creation. */
    private static final AtomicReference<IgniteLogger> logRef = new AtomicReference<>();

    /** Logger. */
    private static volatile IgniteLogger log;

    /** Partition ID. */
    private final int id;

    /** State. */
    @GridToStringExclude
    private final AtomicLong state = new AtomicLong((long)MOVING.ordinal() << 32);

    /** Rent future. */
    @GridToStringExclude
    private final GridFutureAdapter<?> rent;

    /** Entries map. */
    private final GridCacheConcurrentMap map;

    /** Context. */
    private final GridCacheContext cctx;

    /** Create time. */
    @GridToStringExclude
    private final long createTime = U.currentTimeMillis();

    /** Eviction history. */
    private volatile Map<KeyCacheObject, GridCacheVersion> evictHist = new HashMap<>();

    /** Lock. */
    private final ReentrantLock lock = new ReentrantLock();

    /** Remove queue. */
    private final GridCircularBuffer<T2<KeyCacheObject, GridCacheVersion>> rmvQueue;

    /** Group reservations. */
    private final CopyOnWriteArrayList<GridDhtPartitionsReservation> reservations = new CopyOnWriteArrayList<>();

    /** Update counter. */
    private final AtomicLong cntr = new AtomicLong();

    /**
     * @param cctx Context.
     * @param id Partition ID.
     */
    @SuppressWarnings("ExternalizableWithoutPublicNoArgConstructor") GridDhtLocalPartition(GridCacheContext cctx, int id,
        GridCacheMapEntryFactory entryFactory) {
        assert cctx != null;

        this.id = id;
        this.cctx = cctx;

        log = U.logger(cctx.kernalContext(), logRef, this);

        rent = new GridFutureAdapter<Object>() {
            @Override public String toString() {
                return "PartitionRentFuture [part=" + GridDhtLocalPartition.this + ", map=" + map + ']';
            }
        };

        map = new GridCacheConcurrentMapImpl(cctx, entryFactory, cctx.config().getStartSize() / cctx.affinity().partitions());

        int delQueueSize = CU.isSystemCache(cctx.name()) ? 100 :
            Math.max(MAX_DELETE_QUEUE_SIZE / cctx.affinity().partitions(), 20);

        rmvQueue = new GridCircularBuffer<>(U.ceilPow2(delQueueSize));
    }

    /**
     * Adds group reservation to this partition.
     *
     * @param r Reservation.
     * @return {@code false} If such reservation already added.
     */
    public boolean addReservation(GridDhtPartitionsReservation r) {
        assert GridDhtPartitionState.fromOrdinal((int)(state.get() >> 32)) != EVICTED :
            "we can reserve only active partitions";
        assert (state.get() & 0xFFFF) != 0 : "partition must be already reserved before adding group reservation";

        return reservations.addIfAbsent(r);
    }

    /**
     * @param r Reservation.
     */
    public void removeReservation(GridDhtPartitionsReservation r) {
        if (!reservations.remove(r))
            throw new IllegalStateException("Reservation was already removed.");
    }

    /**
     * @return Partition ID.
     */
    public int id() {
        return id;
    }

    /**
     * @return Create time.
     */
    long createTime() {
        return createTime;
    }

    /**
     * @return Partition state.
     */
    public GridDhtPartitionState state() {
        return GridDhtPartitionState.fromOrdinal((int)(state.get() >> 32));
    }

    /**
     * @return Reservations.
     */
    public int reservations() {
        return (int)(state.get() & 0xFFFF);
    }

    /**
     * @return Keys belonging to partition.
     */
    public Set<KeyCacheObject> keySet() {
        return map.keySet();
    }

    /**
     * @return {@code True} if partition is empty.
     */
    public boolean isEmpty() {
        return map.size() == 0;
    }

    /** {@inheritDoc} */
    @Override public int size() {
        return map.size();
    }

    /** {@inheritDoc} */
    @Override public int publicSize() {
        return map.publicSize();
    }

    /** {@inheritDoc} */
    @Override public void incrementPublicSize(GridCacheEntryEx e) {
        map.incrementPublicSize(e);
    }

    /** {@inheritDoc} */
    @Override public void decrementPublicSize(GridCacheEntryEx e) {
        map.decrementPublicSize(e);
    }

    /**
     * @return If partition is moving or owning or renting.
     */
    public boolean valid() {
        GridDhtPartitionState state = state();

        return state == MOVING || state == OWNING || state == RENTING;
    }

    /** {@inheritDoc} */
    @Override @Nullable public GridCacheMapEntry getEntry(KeyCacheObject key) {
        return map.getEntry(key);
    }

    /** {@inheritDoc} */
    @Override public boolean removeEntry(GridCacheEntryEx entry) {
        return map.removeEntry(entry);
    }

    /** {@inheritDoc} */
    @Override public Iterable<GridCacheMapEntry> entries(
        CacheEntryPredicate... filter) {
        return map.entries(filter);
    }

    /** {@inheritDoc} */
    @Override public Iterable<GridCacheMapEntry> allEntries(CacheEntryPredicate... filter) {
        return map.allEntries(filter);
    }

    /** {@inheritDoc} */
    @Override public Set<GridCacheMapEntry> entrySet(CacheEntryPredicate... filter) {
        return map.entrySet(filter);
    }

    /** {@inheritDoc} */
    @Override @Nullable public GridCacheMapEntry randomEntry() {
        return map.randomEntry();
    }

    /** {@inheritDoc} */
    @Override public GridCacheMapEntry putEntryIfObsoleteOrAbsent(
        AffinityTopologyVersion topVer, KeyCacheObject key,
        @Nullable CacheObject val, boolean create, boolean touch) {
        return map.putEntryIfObsoleteOrAbsent(topVer, key, val, create, touch);
    }

    /** {@inheritDoc} */
    @Override public Set<KeyCacheObject> keySet(CacheEntryPredicate... filter) {
        return map.keySet(filter);
    }

    /**
     * @param entry Entry to remove.
     */
    void onRemoved(GridDhtCacheEntry entry) {
        assert entry.obsolete() : entry;

        // Make sure to remove exactly this entry.
        map.removeEntry(entry);

        // Attempt to evict.
        tryEvict();
    }

    /**
     * @param key Removed key.
     * @param ver Removed version.
     * @throws IgniteCheckedException If failed.
     */
    public void onDeferredDelete(KeyCacheObject key, GridCacheVersion ver) throws IgniteCheckedException {
        try {
            T2<KeyCacheObject, GridCacheVersion> evicted = rmvQueue.add(new T2<>(key, ver));

            if (evicted != null)
                cctx.dht().removeVersionedEntry(evicted.get1(), evicted.get2());
        }
        catch (InterruptedException e) {
            Thread.currentThread().interrupt();

            throw new IgniteInterruptedCheckedException(e);
        }
    }

    /**
     * Locks partition.
     */
    @SuppressWarnings({"LockAcquiredButNotSafelyReleased"})
    public void lock() {
        lock.lock();
    }

    /**
     * Unlocks partition.
     */
    public void unlock() {
        lock.unlock();
    }

    /**
     * @param key Key.
     * @param ver Version.
     */
    public void onEntryEvicted(KeyCacheObject key, GridCacheVersion ver) {
        assert key != null;
        assert ver != null;
        assert lock.isHeldByCurrentThread(); // Only one thread can enter this method at a time.

        if (state() != MOVING)
            return;

        Map<KeyCacheObject, GridCacheVersion> evictHist0 = evictHist;

        if (evictHist0 != null) {
            GridCacheVersion ver0 = evictHist0.get(key);

            if (ver0 == null || ver0.isLess(ver)) {
                GridCacheVersion ver1 = evictHist0.put(key, ver);

                assert ver1 == ver0;
            }
        }
    }

    /**
     * Cache preloader should call this method within partition lock.
     *
     * @param key Key.
     * @param ver Version.
     * @return {@code True} if preloading is permitted.
     */
    public boolean preloadingPermitted(KeyCacheObject key, GridCacheVersion ver) {
        assert key != null;
        assert ver != null;
        assert lock.isHeldByCurrentThread(); // Only one thread can enter this method at a time.

        if (state() != MOVING)
            return false;

        Map<KeyCacheObject, GridCacheVersion> evictHist0 = evictHist;

        if (evictHist0 != null) {
            GridCacheVersion ver0 = evictHist0.get(key);

            // Permit preloading if version in history
            // is missing or less than passed in.
            return ver0 == null || ver0.isLess(ver);
        }

        return false;
    }

    /**
     * Reserves a partition so it won't be cleared.
     *
     * @return {@code True} if reserved.
     */
    @Override public boolean reserve() {
        while (true) {
            long reservations = state.get();

            if ((int)(reservations >> 32) == EVICTED.ordinal())
                return false;

            if (state.compareAndSet(reservations, reservations + 1))
                return true;
        }
    }

    /**
     * Releases previously reserved partition.
     */
    @Override public void release() {
        while (true) {
            long reservations = state.get();

            if ((int)(reservations & 0xFFFF) == 0)
                return;

            assert (int)(reservations >> 32) != EVICTED.ordinal();

            // Decrement reservations.
            if (state.compareAndSet(reservations, --reservations)) {
                tryEvict();

                break;
            }
        }
    }

    /**
     * @param reservations Current aggregated value.
     * @param toState State to switch to.
     * @return {@code true} if cas succeeds.
     */
    private boolean casState(long reservations, GridDhtPartitionState toState) {
        return state.compareAndSet(reservations, (reservations & 0xFFFF) | ((long)toState.ordinal() << 32));
    }

    /**
     * @return {@code True} if transitioned to OWNING state.
     */
    boolean own() {
        while (true) {
            long reservations = state.get();

            int ord = (int)(reservations >> 32);

            if (ord == RENTING.ordinal() || ord == EVICTED.ordinal())
                return false;

            if (ord == OWNING.ordinal())
                return true;

            assert ord == MOVING.ordinal();

            if (casState(reservations, OWNING)) {
                if (log.isDebugEnabled())
                    log.debug("Owned partition: " + this);

                // No need to keep history any more.
                evictHist = null;

                return true;
            }
        }
    }

    /**
     * @param updateSeq Update sequence.
     * @return Future to signal that this node is no longer an owner or backup.
     */
    IgniteInternalFuture<?> rent(boolean updateSeq) {
        while (true) {
            long reservations = state.get();

            int ord = (int)(reservations >> 32);

            if (ord == RENTING.ordinal() || ord == EVICTED.ordinal())
                return rent;

            if (casState(reservations, RENTING)) {
                if (log.isDebugEnabled())
                    log.debug("Moved partition to RENTING state: " + this);

                // Evict asynchronously, as the 'rent' method may be called
                // from within write locks on local partition.
                tryEvictAsync(updateSeq);

                break;
            }
        }

        return rent;
    }

    /**
     * @param updateSeq Update sequence.
     */
    void tryEvictAsync(boolean updateSeq) {
        long reservations = state.get();

        int ord = (int)(reservations >> 32);

        if (isEmpty() && !GridQueryProcessor.isEnabled(cctx.config()) &&
            ord == RENTING.ordinal() && (reservations & 0xFFFF) == 0 &&
            casState(reservations, EVICTED)) {
            if (log.isDebugEnabled())
                log.debug("Evicted partition: " + this);

            clearSwap();

            clearPageStore();

            if (cctx.isDrEnabled())
                cctx.dr().partitionEvicted(id);

            cctx.dataStructures().onPartitionEvicted(id);

            rent.onDone();

            ((GridDhtPreloader)cctx.preloader()).onPartitionEvicted(this, updateSeq);

            clearDeferredDeletes();
        }
        else
            cctx.preloader().evictPartitionAsync(this);
    }

    /**
     *
     */
    private void clearPageStore() {
        try {
            if (cctx.shared().pageStore() != null)
                cctx.shared().pageStore().onPartitionDestroyed(cctx.cacheId(), id);
        }
        catch (IgniteCheckedException e) {
            U.error(log, "Failed to gracefully clean resources for evicted partition " +
                "[cache=" + cctx.name() + ", partId=" + id + ']');
        }
    }

    /**
     * @return {@code true} If there is a group reservation.
     */
    private boolean groupReserved() {
        for (GridDhtPartitionsReservation reservation : reservations) {
            if (!reservation.invalidate())
                return true; // Failed to invalidate reservation -> we are reserved.
        }

        return false;
    }

    /**
     *
     */
    public void tryEvict() {
        long reservations = state.get();

        int ord = (int)(reservations >> 32);

        if (ord != RENTING.ordinal() || (reservations & 0xFFFF) != 0 || groupReserved())
            return;

        // Attempt to evict partition entries from cache.
        clearAll();

        if (isEmpty() && casState(reservations, EVICTED)) {
            if (log.isDebugEnabled())
                log.debug("Evicted partition: " + this);

            if (!GridQueryProcessor.isEnabled(cctx.config()))
                clearSwap();

            if (cctx.isDrEnabled())
                cctx.dr().partitionEvicted(id);

            cctx.continuousQueries().onPartitionEvicted(id);

            cctx.dataStructures().onPartitionEvicted(id);

            rent.onDone();

            ((GridDhtPreloader)cctx.preloader()).onPartitionEvicted(this, true);

            clearDeferredDeletes();
        }
    }

    /**
     * Clears swap entries for evicted partition.
     */
    private void clearSwap() {
        assert state() == EVICTED;
        assert !GridQueryProcessor.isEnabled(cctx.config()) : "Indexing needs to have unswapped values.";

        try {
            GridCloseableIterator<Map.Entry<byte[], GridCacheSwapEntry>> it = cctx.swap().iterator(id);

            boolean isLocStore = cctx.store().isLocal();

            if (it != null) {
                // We can safely remove these values because no entries will be created for evicted partition.
                while (it.hasNext()) {
                    Map.Entry<byte[], GridCacheSwapEntry> entry = it.next();

                    byte[] keyBytes = entry.getKey();

                    KeyCacheObject key = cctx.toCacheKeyObject(keyBytes);

                    cctx.swap().remove(key);

                    if (isLocStore)
                        cctx.store().remove(null, key);
                }
            }
        }
        catch (IgniteCheckedException e) {
            U.error(log, "Failed to clear swap for evicted partition: " + this, e);
        }
    }

    /**
     *
     */
    void onUnlock() {
        tryEvict();
    }

    /**
     * @param topVer Topology version.
     * @return {@code True} if local node is primary for this partition.
     */
    public boolean primary(AffinityTopologyVersion topVer) {
        return cctx.affinity().primary(cctx.localNode(), id, topVer);
    }

    /**
     * @param topVer Topology version.
     * @return {@code True} if local node is backup for this partition.
     */
    public boolean backup(AffinityTopologyVersion topVer) {
        return cctx.affinity().backup(cctx.localNode(), id, topVer);
    }

    /**
     * @return Next update index.
     */
    public long nextUpdateCounter() {
        return cntr.incrementAndGet();
    }

    /**
     * @return Current update index.
     */
    public long updateCounter() {
        return cntr.get();
    }

    /**
     * @param val Update index value.
     */
    public void updateCounter(long val) {
        while (true) {
            long val0 = cntr.get();

            if (val0 >= val)
                break;

            if (cntr.compareAndSet(val0, val))
                break;
        }
    }

    /**
     * Clears values for this partition.
     */
    private void clearAll() {
        GridCacheVersion clearVer = cctx.versions().next();

        boolean swap = cctx.isOffHeapEnabled();

        boolean rec = cctx.events().isRecordable(EVT_CACHE_REBALANCE_OBJECT_UNLOADED);

        Iterator<GridDhtCacheEntry> it = (Iterator)map.allEntries().iterator();

        // TODO GG-10884: need pass old value to indexing?
        GridCloseableIterator<Map.Entry<byte[], GridCacheSwapEntry>> swapIt = null;
//        GridCloseableIterator<Map.Entry<byte[], GridCacheSwapEntry>> swapIt = null;
//
//        if (swap && GridQueryProcessor.isEnabled(cctx.config())) { // Indexing needs to unswap cache values.
//            Iterator<GridDhtCacheEntry> unswapIt = null;
//
//            try {
//                swapIt = cctx.swap().iterator(id);
//                unswapIt = unswapIterator(swapIt);
//            }
//            catch (Exception e) {
//                U.error(log, "Failed to clear swap for evicted partition: " + this, e);
//            }
//
//            if (unswapIt != null)
//                it = F.concat(it, unswapIt);
//        }

        GridCacheObsoleteEntryExtras extras = new GridCacheObsoleteEntryExtras(clearVer);

        try {
            while (it.hasNext()) {
                GridDhtCacheEntry cached = null;

                try {
                    cached = it.next();

                    if (cached.clearInternal(clearVer, swap, extras)) {
                        map.removeEntry(cached);

                        if (!cached.isInternal()) {
                            if (rec) {
                                cctx.events().addEvent(cached.partition(),
                                    cached.key(),
                                    cctx.localNodeId(),
                                    (IgniteUuid)null,
                                    null,
                                    EVT_CACHE_REBALANCE_OBJECT_UNLOADED,
                                    null,
                                    false,
                                    cached.rawGet(),
                                    cached.hasValue(),
                                    null,
                                    null,
                                    null,
                                    false);
                            }
                        }
                    }
                }
                catch (GridDhtInvalidPartitionException e) {
<<<<<<< HEAD
                    assert map.isEmpty() && state() == EVICTED: "Invalid error [e=" + e + ", part=" + this + ']';
=======
                    assert isEmpty() && state() == EVICTED : "Invalid error [e=" + e + ", part=" + this + ']';
                    assert swapEmpty() : "Invalid error when swap is not cleared [e=" + e + ", part=" + this + ']';
>>>>>>> c4573701

                    break; // Partition is already concurrently cleared and evicted.
                }
                catch (IgniteCheckedException e) {
                    U.error(log, "Failed to clear cache entry for evicted partition: " + cached, e);
                }
            }
        }
        finally {
            U.close(swapIt, log);
        }
    }

    /**
     * @param it Swap iterator.
     * @return Unswapping iterator over swapped entries.
     */
    private Iterator<GridDhtCacheEntry> unswapIterator(
        final GridCloseableIterator<Map.Entry<byte[], GridCacheSwapEntry>> it) {
        if (it == null)
            return null;

        return new Iterator<GridDhtCacheEntry>() {
            /** */
            GridDhtCacheEntry lastEntry;

            @Override public boolean hasNext() {
                return it.hasNext();
            }

            @Override public GridDhtCacheEntry next() {
                Map.Entry<byte[], GridCacheSwapEntry> entry = it.next();

                byte[] keyBytes = entry.getKey();

                while (true) {
                    try {
                        KeyCacheObject key = cctx.toCacheKeyObject(keyBytes);

                        lastEntry = (GridDhtCacheEntry)cctx.cache().entryEx(key, false);

                        lastEntry.unswap(true);

                        return lastEntry;
                    }
                    catch (GridCacheEntryRemovedException e) {
                        if (log.isDebugEnabled())
                            log.debug("Got removed entry: " + lastEntry);
                    }
                    catch (IgniteCheckedException e) {
                        throw new CacheException(e);
                    }
                }
            }

            @Override public void remove() {
                map.removeEntry(lastEntry);
            }
        };
    }

    /**
     *
     */
    private void clearDeferredDeletes() {
        rmvQueue.forEach(new CI1<T2<KeyCacheObject, GridCacheVersion>>() {
            @Override public void apply(T2<KeyCacheObject, GridCacheVersion> t) {
                cctx.dht().removeVersionedEntry(t.get1(), t.get2());
            }
        });
    }

    /** {@inheritDoc} */
    @Override public int hashCode() {
        return id;
    }

    /** {@inheritDoc} */
    @SuppressWarnings({"OverlyStrongTypeCast"})
    @Override public boolean equals(Object obj) {
        return obj instanceof GridDhtLocalPartition && (obj == this || ((GridDhtLocalPartition)obj).id() == id);
    }

    /** {@inheritDoc} */
    @Override public int compareTo(@NotNull GridDhtLocalPartition part) {
        if (part == null)
            return 1;

        return Integer.compare(id, part.id());
    }

    /** {@inheritDoc} */
    @Override public String toString() {
        return S.toString(GridDhtLocalPartition.class, this,
            "state", state(),
            "reservations", reservations(),
            "empty", isEmpty(),
            "createTime", U.format(createTime));
    }
}<|MERGE_RESOLUTION|>--- conflicted
+++ resolved
@@ -728,12 +728,7 @@
                     }
                 }
                 catch (GridDhtInvalidPartitionException e) {
-<<<<<<< HEAD
-                    assert map.isEmpty() && state() == EVICTED: "Invalid error [e=" + e + ", part=" + this + ']';
-=======
                     assert isEmpty() && state() == EVICTED : "Invalid error [e=" + e + ", part=" + this + ']';
-                    assert swapEmpty() : "Invalid error when swap is not cleared [e=" + e + ", part=" + this + ']';
->>>>>>> c4573701
 
                     break; // Partition is already concurrently cleared and evicted.
                 }

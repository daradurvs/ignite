--- conflicted
+++ resolved
@@ -377,21 +377,13 @@
      * @param key Key.
      * @throws IgniteCheckedException If failed.
      */
-<<<<<<< HEAD
     public void onSwap(KeyCacheObject key, int partId) throws IgniteCheckedException {
-=======
-    public void onSwap(CacheObject key) throws IgniteCheckedException {
         if(!enabled)
             return;
-
->>>>>>> 0b996e62
         if (!enterBusy())
             return; // Ignore index update when node is stopping.
 
         try {
-<<<<<<< HEAD
-            qryProc.onSwap(space, key, partId);
-=======
             if (isIndexingSpiEnabled()) {
                 Object key0 = unwrapIfNeeded(key, cctx.cacheObjectContext());
 
@@ -399,8 +391,7 @@
             }
 
             if(qryProcEnabled)
-                qryProc.onSwap(space, key);
->>>>>>> 0b996e62
+                qryProc.onSwap(space, key, partId);
         }
         finally {
             leaveBusy();
@@ -422,21 +413,13 @@
      * @param val Value
      * @throws IgniteCheckedException If failed.
      */
-<<<<<<< HEAD
     public void onUnswap(KeyCacheObject key, int partId, CacheObject val) throws IgniteCheckedException {
-=======
-    public void onUnswap(CacheObject key, CacheObject val) throws IgniteCheckedException {
         if(!enabled)
             return;
-
->>>>>>> 0b996e62
         if (!enterBusy())
             return; // Ignore index update when node is stopping.
 
         try {
-<<<<<<< HEAD
-            qryProc.onUnswap(space, key, partId, val);
-=======
             if (isIndexingSpiEnabled()) {
                 CacheObjectContext coctx = cctx.cacheObjectContext();
 
@@ -448,8 +431,7 @@
             }
 
             if(qryProcEnabled)
-                qryProc.onUnswap(space, key, val);
->>>>>>> 0b996e62
+                qryProc.onUnswap(space, key, partId, val);
         }
         finally {
             leaveBusy();
@@ -497,9 +479,6 @@
             throw new NodeStoppingException("Operation has been cancelled (node is stopping).");
 
         try {
-<<<<<<< HEAD
-            qryProc.store(space, key, partId, prevVal, prevVer, val, ver, expirationTime, link);
-=======
             if (isIndexingSpiEnabled()) {
                 CacheObjectContext coctx = cctx.cacheObjectContext();
 
@@ -511,8 +490,7 @@
             }
 
             if(qryProcEnabled)
-                qryProc.store(space, key, val, CU.versionToBytes(ver), expirationTime);
->>>>>>> 0b996e62
+                qryProc.store(space, key, partId, prevVal, prevVer, val, ver, expirationTime, link);
         }
         finally {
             invalidateResultCache();
@@ -539,9 +517,6 @@
             return; // Ignore index update when node is stopping.
 
         try {
-<<<<<<< HEAD
-            qryProc.remove(space, key, partId, val, ver);
-=======
             if (isIndexingSpiEnabled()) {
                 Object key0 = unwrapIfNeeded(key, cctx.cacheObjectContext());
 
@@ -549,8 +524,7 @@
             }
 
             if(qryProcEnabled)
-                qryProc.remove(space, key, val);
->>>>>>> 0b996e62
+                qryProc.remove(space, key, partId, val, ver);
         }
         finally {
             invalidateResultCache();
@@ -1024,296 +998,6 @@
     }
 
     /**
-<<<<<<< HEAD
-=======
-     * @param qry Query.
-     * @param topVer Topology version.
-     * @param backups Include backups.
-     * @param expPlc Expiry policy.
-     * @param locNode Local node.
-     * @return Swap iterator.
-     * @throws IgniteCheckedException If failed.
-     */
-    private GridIterator<IgniteBiTuple<K, V>> swapIterator(
-        GridCacheQueryAdapter<?> qry,
-        AffinityTopologyVersion topVer,
-        boolean backups,
-        ExpiryPolicy expPlc,
-        boolean locNode) throws IgniteCheckedException {
-        IgniteBiPredicate<K, V> filter = qry.scanFilter();
-
-        Integer part = qry.partition();
-
-        Iterator<Map.Entry<byte[], byte[]>> it = part == null ? cctx.swap().rawSwapIterator(true, backups, topVer) :
-            cctx.swap().rawSwapIterator(part);
-
-        if (expPlc != null)
-            return scanExpiryIterator(
-                it,
-                topVer,
-                filter,
-                expPlc,
-                qry.keepBinary(), locNode);
-
-        return scanIterator(it, filter, qry.keepBinary(), locNode);
-    }
-
-    /**
-     * @param qry Query.
-     * @param topVer Topology version.
-     * @param keyValFilter Filter.
-     * @param backups Include backups.
-     * @param plc Expiry policy.
-     * @param locNode Local node.
-     * @return Offheap iterator.
-     * @throws GridDhtUnreservedPartitionException If failed to reserve partition.
-     */
-    private GridIterator<IgniteBiTuple<K, V>> onheapIterator(
-        final GridCacheQueryAdapter<?> qry,
-        AffinityTopologyVersion topVer,
-        final IgniteBiPredicate<K, V> keyValFilter,
-        final boolean backups,
-        final ExpiryPolicy plc,
-        final boolean locNode) throws GridDhtUnreservedPartitionException {
-        Iterator<? extends GridCacheEntryEx> entryIter;
-
-        GridDhtLocalPartition locPart = null;
-
-        Integer part = qry.partition();
-
-        if (cctx.isLocal())
-            entryIter = cctx.local().allEntries().iterator();
-        else if (part == null) {
-            GridDhtCacheAdapter<K, V> cache = cctx.isNear() ? cctx.near().dht() : cctx.dht();
-
-            // Performance optimization.
-            if (locNode && plc == null) {
-                final Iterator<Cache.Entry<K, V>> iter = cache.localEntriesIterator(true,
-                    backups, cache.context().keepBinary(), topVer);
-
-                return new GridIteratorAdapter<IgniteBiTuple<K, V>>() {
-                    /** */
-                    private IgniteBiTuple<K, V> next;
-
-                    {
-                        advance();
-                    }
-
-                    @Override public boolean hasNextX() throws IgniteCheckedException {
-                        return next != null;
-                    }
-
-                    @Override public IgniteBiTuple<K, V> nextX() throws IgniteCheckedException {
-                        if (next == null)
-                            throw new NoSuchElementException();
-
-                        IgniteBiTuple<K, V> next0 = next;
-
-                        advance();
-
-                        return next0;
-                    }
-
-                    @Override public void removeX() throws IgniteCheckedException {
-                        // No-op.
-                    }
-
-                    private void advance() {
-                        IgniteBiTuple<K, V> next0 = null;
-
-                        while (iter.hasNext()) {
-                            Cache.Entry<K, V> cacheEntry = iter.next();
-
-                            if (keyValFilter != null && !keyValFilter.apply(cacheEntry.getKey(), cacheEntry.getValue()))
-                                continue;
-
-                            next0 = new IgniteBiTuple<>(cacheEntry.getKey(), cacheEntry.getValue());
-
-                            break;
-                        }
-
-                        next = next0;
-                    }
-                };
-            }
-
-            entryIter = cache.localEntriesIteratorEx(true, backups, topVer);
-        }
-        else if (part < 0 || part >= cctx.affinity().partitions())
-            return new GridEmptyIterator<>();
-        else {
-            final GridDhtCacheAdapter dht = cctx.isNear() ? cctx.near().dht() : cctx.dht();
-
-            locPart = dht.topology().localPartition(part, topVer, false);
-
-            // Double check for owning state.
-            if (locPart == null || locPart.state() != OWNING || !locPart.reserve() || locPart.state() != OWNING)
-                throw new GridDhtUnreservedPartitionException(part, cctx.affinity().affinityTopologyVersion(),
-                    "Partition can not be reserved.");
-
-            entryIter = locPart.allEntries().iterator();
-        }
-
-        final GridDhtLocalPartition locPart0 = locPart;
-
-        return new PeekValueExpiryAwareIterator(entryIter, plc, topVer, keyValFilter, qry.keepBinary(), locNode, true) {
-            @Override protected void onClose() {
-                super.onClose();
-
-                if (locPart0 != null)
-                    locPart0.release();
-            }
-        };
-    }
-
-    /**
-     * @param qry Query.
-     * @param backups Include backups.
-     * @param locNode Local node.
-     * @return Offheap iterator.
-     */
-    private GridIterator<IgniteBiTuple<K, V>> offheapIterator(
-        GridCacheQueryAdapter<?> qry,
-        AffinityTopologyVersion topVer,
-        boolean backups,
-        ExpiryPolicy expPlc,
-        boolean locNode) {
-        IgniteBiPredicate<K, V> filter = qry.scanFilter();
-
-        if (expPlc != null) {
-            return scanExpiryIterator(
-                cctx.swap().rawOffHeapIterator(qry.partition(), true, backups),
-                topVer,
-                filter,
-                expPlc,
-                qry.keepBinary(), locNode);
-        }
-
-        if (cctx.offheapTiered() && filter != null) {
-            OffheapIteratorClosure c = new OffheapIteratorClosure(filter, qry.keepBinary(), locNode);
-
-            return cctx.swap().rawOffHeapIterator(c, qry.partition(), true, backups);
-        }
-        else {
-            Iterator<Map.Entry<byte[], byte[]>> it = cctx.swap().rawOffHeapIterator(qry.partition(), true, backups);
-
-            return scanIterator(it, filter, qry.keepBinary(), locNode);
-        }
-    }
-
-    /**
-     * @param it Lazy swap or offheap iterator.
-     * @param filter Scan filter.
-     * @param keepBinary Keep binary flag.
-     * @param locNode Local node.
-     * @return Iterator.
-     */
-    private GridIteratorAdapter<IgniteBiTuple<K, V>> scanIterator(
-        @Nullable final Iterator<Map.Entry<byte[], byte[]>> it,
-        @Nullable final IgniteBiPredicate<K, V> filter,
-        final boolean keepBinary,
-        final boolean locNode) {
-        if (it == null)
-            return new GridEmptyCloseableIterator<>();
-
-        return new GridIteratorAdapter<IgniteBiTuple<K, V>>() {
-            private IgniteBiTuple<K, V> next;
-
-            {
-                advance();
-            }
-
-            @Override public boolean hasNextX() {
-                return next != null;
-            }
-
-            @Override public IgniteBiTuple<K, V> nextX() {
-                if (next == null)
-                    throw new NoSuchElementException();
-
-                IgniteBiTuple<K, V> next0 = next;
-
-                advance();
-
-                return next0;
-            }
-
-            @Override public void removeX() {
-                throw new UnsupportedOperationException();
-            }
-
-            private void advance() {
-                next = null;
-
-                while (it.hasNext()) {
-                    final LazySwapEntry e = new LazySwapEntry(it.next());
-
-                    K key = e.key();
-                    V val = e.value();
-
-                    key = (K)cctx.unwrapBinaryIfNeeded(key, keepBinary);
-
-                    if (filter != null || locNode)
-                        val = (V)cctx.unwrapBinaryIfNeeded(val, keepBinary);
-
-                    if (filter != null && !filter.apply(key, val))
-                        continue;
-
-                    next = new IgniteBiTuple<>(key, val);
-
-                    break;
-                }
-            }
-        };
-    }
-
-    /**
-     * @param it Raw iterator.
-     * @param topVer Topology version.
-     * @param filter Filter.
-     * @param expPlc Expiry policy.
-     * @param keepBinary Keep binary flag.
-     * @param locNode Local node.
-     * @return Final key-value iterator.
-     */
-    private GridIterator<IgniteBiTuple<K, V>> scanExpiryIterator(
-        final Iterator<Map.Entry<byte[], byte[]>> it,
-        AffinityTopologyVersion topVer,
-        @Nullable final IgniteBiPredicate<K, V> filter,
-        ExpiryPolicy expPlc,
-        final boolean keepBinary,
-        boolean locNode) {
-        Iterator<? extends GridCacheEntryEx> keyIter = new Iterator<GridCacheEntryEx>() {
-            /** {@inheritDoc} */
-            @Override public boolean hasNext() {
-                return it.hasNext();
-            }
-
-            /** {@inheritDoc} */
-            @Override public GridCacheEntryEx next() {
-                try {
-                    KeyCacheObject key = cctx.toCacheKeyObject(it.next().getKey());
-
-                    final GridCacheEntryEx entryEx = cctx.cache().entryEx(key);
-
-                    return entryEx;
-                }
-                catch (IgniteCheckedException e) {
-                    throw new IgniteException(e);
-                }
-            }
-
-            /** {@inheritDoc} */
-            @Override public void remove() {
-                it.remove();
-            }
-        };
-
-        return new PeekValueExpiryAwareIterator(keyIter, expPlc, topVer, filter, keepBinary, locNode, false);
-    }
-
-    /**
->>>>>>> 0b996e62
      * @param o Object to inject resources to.
      * @throws IgniteCheckedException If failure occurred while injecting resources.
      */
@@ -3281,7 +2965,6 @@
         private IgniteCacheExpiryPolicy expiryPlc;
 
         /** */
-<<<<<<< HEAD
         private GridIterator<CacheDataRow> it;
 
         /** Need advance. */
@@ -3289,36 +2972,21 @@
 
         /**
          * @param it Iterator.
-=======
-        private Iterator<? extends GridCacheEntryEx> entryIt;
-
-        /**
-         * @param entryIter Key iterator.
->>>>>>> 0b996e62
          * @param plc Expiry policy.
          * @param topVer Topology version.
          * @param keyValFilter Key-value filter.
          * @param keepBinary Keep binary flag from the query.
          * @param locNode Local node.
          */
-<<<<<<< HEAD
         private PeekValueExpiryAwareIterator(
             GridIterator<CacheDataRow> it,
-=======
-        PeekValueExpiryAwareIterator(
-            Iterator<? extends GridCacheEntryEx> entryIter,
->>>>>>> 0b996e62
             ExpiryPolicy plc,
             AffinityTopologyVersion topVer,
             IgniteBiPredicate<K, V> keyValFilter,
             boolean keepBinary,
             boolean locNode
         ) {
-<<<<<<< HEAD
             this.it = it;
-=======
-            this.entryIt = entryIter;
->>>>>>> 0b996e62
             this.plc = plc;
             this.topVer = topVer;
             this.keyValFilter = keyValFilter;
@@ -3368,17 +3036,10 @@
         private void advance() {
             IgniteBiTuple<K, V> next0 = null;
 
-<<<<<<< HEAD
             while (it.hasNext()) {
                 CacheDataRow row = it.next();
 
                 KeyCacheObject key = row.key();
-=======
-            while (entryIt.hasNext()) {
-                next0 = null;
-
-                GridCacheEntryEx entry = entryIt.next();
->>>>>>> 0b996e62
 
                 if (entry.deleted())
                     continue;
@@ -3386,7 +3047,6 @@
                 KeyCacheObject key = entry.key();
                 CacheObject val;
 
-<<<<<<< HEAD
                 if (expiryPlc != null) {
                     try {
                         val = value(key);
@@ -3394,22 +3054,6 @@
                     catch (IgniteCheckedException e) {
                         if (log.isDebugEnabled())
                             log.debug("Failed to peek value: " + e);
-=======
-                try {
-                    if (heapOnly)
-                        val = entry.peek(true, false, false, expiryPlc);
-                    else
-                        val = value(entry, entry.key());
-                }
-                catch (GridCacheEntryRemovedException ignore) {
-                    assert heapOnly;
-
-                    continue;
-                }
-                catch (IgniteCheckedException e) {
-                    if (log.isDebugEnabled())
-                        log.debug("Failed to peek value: " + e);
->>>>>>> 0b996e62
 
                         val = null;
                     }
@@ -3469,44 +3113,22 @@
         }
 
         /**
-         * @param entry Entry.
          * @param key Key.
          * @return Value.
          * @throws IgniteCheckedException If failed to peek value.
          */
-<<<<<<< HEAD
         private CacheObject value(KeyCacheObject key) throws IgniteCheckedException {
-            GridCacheEntryEx entry = null;
-
-            try {
-                entry = cache.entryEx(key);
-
-                entry.unswap();
-
-                return entry.peek(true, false, topVer, expiryPlc);
-            }
-            catch (GridCacheEntryRemovedException ignore) {
-                return null;
-            }
-            finally {
-                if (entry != null)
-                    cctx.evicts().touch(entry, topVer);
-=======
-        private CacheObject value(GridCacheEntryEx entry, KeyCacheObject key) throws IgniteCheckedException {
             while (true) {
                 try {
-                    if (entry == null)
-                        entry = cache.entryEx(key);
-
-                    if (expiryPlc != null)
-                        entry.unswap();
-
-                    return entry.peek(true, true, true, topVer, expiryPlc);
+                    GridCacheEntryEx entry = cache.entryEx(key);
+
+                    entry.unswap();
+
+                    return entry.peek(true, true, topVer, expiryPlc);
                 }
                 catch (GridCacheEntryRemovedException ignore) {
-                    entry = null;
-                }
->>>>>>> 0b996e62
+                    // No-op.
+                }
             }
         }
     }

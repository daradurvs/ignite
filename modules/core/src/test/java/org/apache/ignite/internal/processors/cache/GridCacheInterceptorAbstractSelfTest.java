/*
 * Licensed to the Apache Software Foundation (ASF) under one or more
 * contributor license agreements.  See the NOTICE file distributed with
 * this work for additional information regarding copyright ownership.
 * The ASF licenses this file to You under the Apache License, Version 2.0
 * (the "License"); you may not use this file except in compliance with
 * the License.  You may obtain a copy of the License at
 *
 *      http://www.apache.org/licenses/LICENSE-2.0
 *
 * Unless required by applicable law or agreed to in writing, software
 * distributed under the License is distributed on an "AS IS" BASIS,
 * WITHOUT WARRANTIES OR CONDITIONS OF ANY KIND, either express or implied.
 * See the License for the specific language governing permissions and
 * limitations under the License.
 */

package org.apache.ignite.internal.processors.cache;

import org.apache.ignite.*;
import org.apache.ignite.cache.*;
import org.apache.ignite.cache.affinity.*;
import org.apache.ignite.configuration.*;
import org.apache.ignite.internal.util.typedef.*;
import org.apache.ignite.lang.*;
import org.apache.ignite.spi.discovery.tcp.*;
import org.apache.ignite.spi.discovery.tcp.ipfinder.*;
import org.apache.ignite.spi.discovery.tcp.ipfinder.vm.*;
import org.apache.ignite.transactions.*;
import org.jetbrains.annotations.*;
import org.jsr166.*;

import javax.cache.*;
import javax.cache.processor.*;
import java.util.*;
import java.util.concurrent.atomic.*;

import static org.apache.ignite.cache.CacheAtomicWriteOrderMode.*;
import static org.apache.ignite.cache.CacheAtomicityMode.*;
import static org.apache.ignite.cache.CacheMode.*;

/**
 * Tests {@link CacheInterceptor}.
 */
public abstract class GridCacheInterceptorAbstractSelfTest extends GridCacheAbstractSelfTest {
    /** */
    private static final TcpDiscoveryIpFinder IP_FINDER = new TcpDiscoveryVmIpFinder(true);

    /** */
    private static Interceptor interceptor;

    /** {@inheritDoc} */
    @Override protected int gridCount() {
        return 3;
    }

    /** {@inheritDoc} */
    @Override protected void beforeTestsStarted() throws Exception {
        interceptor = new Interceptor();

        super.beforeTestsStarted();

        awaitPartitionMapExchange();
    }

    /** {@inheritDoc} */
    @Override protected void afterTest() throws Exception {
        interceptor.reset();

        interceptor.disabled = true;

        super.afterTest();

        interceptor.disabled = false;

        assertEquals(0, interceptor.invokeCnt.get());

        atomicClockModeDelay(jcache(0));
    }

    /** {@inheritDoc} */
    @Override protected IgniteConfiguration getConfiguration(String gridName) throws Exception {
        IgniteConfiguration c = super.getConfiguration(gridName);

        TcpDiscoverySpi spi = new TcpDiscoverySpi();

        spi.setIpFinder(IP_FINDER);

        c.setDiscoverySpi(spi);

        c.getTransactionConfiguration().setTxSerializableEnabled(true);

        return c;
    }

    /** {@inheritDoc} */
    @Override protected CacheConfiguration cacheConfiguration(String gridName) throws Exception {
        CacheConfiguration ccfg = super.cacheConfiguration(gridName);

        assertNotNull(interceptor);

        ccfg.setInterceptor(interceptor);

        if (ccfg.getAtomicityMode() == ATOMIC) {
            assertNotNull(writeOrderMode());

            ccfg.setAtomicWriteOrderMode(writeOrderMode());
        }

        if (!storeEnabled()) {
            ccfg.setCacheStoreFactory(null);
            ccfg.setReadThrough(false);
            ccfg.setWriteThrough(false);
        }

        return ccfg;
    }

    /** {@inheritDoc} */
    @Override protected CacheMode cacheMode() {
        return PARTITIONED;
    }

    /**
     * @return Atomic cache write order mode.
     */
    @Nullable protected CacheAtomicWriteOrderMode writeOrderMode() {
        return null;
    }

    /**
     * @return {@code True} if cache store is enabled.
     */
    protected boolean storeEnabled() {
        return false;
    }

    /**
     * @throws Exception If failed.
     */
    public void testGet() throws Exception {
        testGet(primaryKey(0));

        afterTest();

        if (cacheMode() != LOCAL)
            testGet(backupKey(0));
    }

    /**
     * @param key Key.
     * @throws Exception If failed.
     */
    private void testGet(String key) throws Exception {
        // Try when value is not in cache.

        interceptor.retInterceptor = new NullGetInterceptor();

        log.info("Get 1.");

        IgniteCache<String, Integer> cache = jcache(0);

        assertEquals(null, cache.get(key));

        assertEquals(1, interceptor.invokeCnt.get());

        assertEquals(0, interceptor.getMap.size());

        interceptor.reset();

        interceptor.retInterceptor = new OneGetInterceptor();

        log.info("Get 2.");

        assertEquals((Integer)1, cache.get(key));

        assertEquals(1, interceptor.invokeCnt.get());

        assertEquals(0, interceptor.getMap.size());

        interceptor.reset();

        // Disable interceptor and update cache.

        interceptor.disabled = true;

        cache.put(key, 100);

        interceptor.disabled = false;

        // Try when value is in cache.

        interceptor.retInterceptor = new NullGetInterceptor();

        log.info("Get 3.");

        assertEquals(null, cache.get(key));

        assertEquals(1, interceptor.invokeCnt.get());

        assertEquals(1, interceptor.getMap.size());

        assertEquals(100, interceptor.getMap.get(key));

        checkCacheValue(key, 100);

        interceptor.reset();

        interceptor.retInterceptor = new GetIncrementInterceptor();

        log.info("Get 4.");

        assertEquals((Integer)101, cache.get(key));

        assertEquals(1, interceptor.invokeCnt.get());

        assertEquals(1, interceptor.getMap.size());

        assertEquals(100, interceptor.getMap.get(key));

        checkCacheValue(key, 100);

        interceptor.reset();

        interceptor.retInterceptor = new GetIncrementInterceptor();

        log.info("GetAsync 1.");

        IgniteCache<String, Integer> cacheAsync = cache.withAsync();

        cacheAsync.get(key);

        assertEquals((Integer)101, cacheAsync.<Integer>future().get());

        assertEquals(1, interceptor.invokeCnt.get());

        assertEquals(1, interceptor.getMap.size());

        assertEquals(100, interceptor.getMap.get(key));

        checkCacheValue(key, 100);
    }

    /**
     * @throws Exception If failed.
     */
    public void testGetAll() throws Exception {
        Set<String> keys = new LinkedHashSet<>();

        for (int i = 0; i < 1000; i++)
            keys.add(String.valueOf(i));

        interceptor.retInterceptor = new NullGetInterceptor();

        IgniteCache<String, Integer> cache = jcache(0);

        IgniteCache<String, Integer> cacheAsync = cache.withAsync();

        Map<String, Integer> map = cache.getAll(keys);

        for (String key : keys)
            assertEquals(null, map.get(key));

        assertEquals(1000, interceptor.invokeCnt.get());

        interceptor.reset();

        interceptor.retInterceptor = new GetAllInterceptor1();

        map = cache.getAll(keys);

        for (String key : keys) {
            int k = Integer.valueOf(key);

            if (k % 2 == 0)
                assertEquals(null, map.get(key));
            else
                assertEquals((Integer)(k * 2), map.get(key));
        }

        assertEquals(1000, interceptor.invokeCnt.get());

        // Put some values in cache.

        interceptor.disabled = true;

        for (int i = 0; i < 500; i++)
            cache.put(String.valueOf(i), i);

        interceptor.disabled = false;

        for (int j = 0; j < 2; j++) {
            interceptor.reset();

            interceptor.retInterceptor = new GetAllInterceptor2();

            if (j == 0)
                map = cache.getAll(keys);
            else {
                cacheAsync.getAll(keys);

                map = cacheAsync.<Map<String, Integer>>future().get();
            }

            int i = 0;

            for (String key : keys) {
                switch (i % 3) {
                    case 0:
                        assertEquals(null, map.get(key));

                        break;

                    case 1:
                        Integer exp = i < 500 ? i : null;

                        assertEquals(exp, map.get(key));

                        break;

                    case 2:
                        assertEquals((Integer)(i * 3), map.get(key));

                        break;

                    default:
                        fail();
                }

                i++;
            }

            assertEquals(1000, interceptor.invokeCnt.get());
        }
    }

    /**
     * @throws Exception If failed.
     */
    public void testCancelUpdate() throws Exception {
        for (Operation op : Operation.values()) {
            testCancelUpdate(primaryKey(0), op);

            afterTest();

            if (cacheMode() != LOCAL) {
                testCancelUpdate(backupKey(0), op);

                afterTest();
            }
        }
    }

    /**
     * @param op Operation type.
     * @return {@code True} if this is atomic cache and update is first run on primary node.
     */
    private int expectedIgnoreInvokeCount(Operation op) {
        int dataNodes = cacheMode() == REPLICATED ? gridCount() : 2;

        if (atomicityMode() == TRANSACTIONAL)
            return dataNodes + (storeEnabled() ? 1 : 0); // One call before store is updated.
        else {
            // If update goes through primary node and it is cancelled then backups aren't updated.
            return (writeOrderMode() == PRIMARY || op == Operation.TRANSFORM) ? 1 : dataNodes;
        }
    }

    /**
     * @param op Operation type.
     * @return {@code True} if this is atomic cache and update is first run on primary node.
     */
    private int expectedInvokeCount(Operation op) {
        int dataNodes = cacheMode() == REPLICATED ? gridCount() : 2;

        if (atomicityMode() == TRANSACTIONAL)
            // Update + after update + one call before store is updated.
            return dataNodes * 2 + (storeEnabled() ? 1 : 0);
        else
            return (writeOrderMode() == PRIMARY || op == Operation.TRANSFORM) ? 2 : dataNodes * 2;
    }

    /**
     * @param key Key.
     * @param op Operation type.
     * @throws Exception If failed.
     */
    private void testCancelUpdate(String key, Operation op) throws Exception {
        // Interceptor returns null to disabled update.
        CacheInterceptor retInterceptor = new NullPutInterceptor();

        interceptor.retInterceptor = retInterceptor;

        // Execute update when value is null, it should not change cache value.

        log.info("Update 1 " + op);

        update(0, op, key, 1, null);

        checkCacheValue(key, null);

        // Check values passed to interceptor.

        assertEquals(1, interceptor.beforePutMap.size());

        IgniteBiTuple t = interceptor.beforePutMap.get(key);

        assertEquals(null, t.get1());
        assertEquals(1, t.get2());

        // Disable interceptor and update cache.

        interceptor.reset();

        interceptor.disabled = true;

        clearCaches();

        jcache(0).put(key, 1);

        checkCacheValue(key, 1);

        // Execute update when value is not null, it should not change cache value.

        interceptor.disabled = false;
        interceptor.retInterceptor = retInterceptor;

        log.info("Update 2 " + op);

        update(0, op, key, 2, 1);

        checkCacheValue(key, 1);

        // Check values passed to interceptor.

        assertEquals(1, interceptor.beforePutMap.size());

        t = interceptor.beforePutMap.get(key);

        assertEquals(1, t.get1());
        assertEquals(2, t.get2());
    }

    /**
     * @throws Exception If failed.
     */
    public void testModifyUpdate() throws Exception {
        for (Operation op : Operation.values()) {
            testModifyUpdate(primaryKey(0), op);

            afterTest();

            if (cacheMode() != LOCAL) {
                testModifyUpdate(backupKey(0), op);

                afterTest();
            }
        }
    }

    /**
     * @param key Key.
     * @param op Operation type.
     * @throws Exception If failed.
     */
    private void testModifyUpdate(String key, Operation op) throws Exception {
        // Interceptor returns incremented new value.
        CacheInterceptor retInterceptor = new PutIncrementInterceptor();

        // Execute update when value is null.

        interceptor.retInterceptor = retInterceptor;

        log.info("Update 1 " + op);

        update(0, op, key, 1, null);

        checkCacheValue(key, 2);

        // Check values passed to interceptor.

        assertEquals(1, interceptor.beforePutMap.size());

        IgniteBiTuple t = interceptor.beforePutMap.get(key);

        assertEquals(null, t.get1());
        assertEquals(1, t.get2());

        assertEquals(1, interceptor.afterPutMap.size());

        assertEquals(2, interceptor.afterPutMap.get(key));

        // Execute update when value is not null.

        interceptor.reset();

        interceptor.retInterceptor = retInterceptor;

        log.info("Update 2 " + op);

        update(0, op, key, 3, 2);

        checkCacheValue(key, 4);

        // Check values passed to interceptor.

        assertEquals(1, interceptor.beforePutMap.size());

        t = interceptor.beforePutMap.get(key);

        assertEquals(2, t.get1());
        assertEquals(3, t.get2());

        assertEquals(1, interceptor.afterPutMap.size());

        assertEquals(4, interceptor.afterPutMap.get(key));
    }

    /**
     * @throws Exception If failed.
     */
    public void testCancelRemove() throws Exception {
        for (Operation op : Operation.values()) {
            testCancelRemove(primaryKey(0), op);

            afterTest();

            if (cacheMode() != LOCAL) {
                testCancelRemove(backupKey(0), op);

                afterTest();
            }
        }
    }

    /**
     * @param key Key.
     * @param op Operation type.
     * @throws Exception If failed.
     */
    @SuppressWarnings("unchecked")
    private void testCancelRemove(String key, Operation op) throws Exception {
        // Interceptor disables remove and returns null.
        interceptor.retInterceptor = new BeforeRemoveInterceptor(new IgniteBiTuple(true, null));

        // Execute remove when value is null.

        log.info("Remove 1 " + op);

        remove(0, op, key, null, null);

        checkCacheValue(key, null);

        // Check values passed to interceptor.

        assertEquals(0, interceptor.beforeRmvMap.size());

        assertEquals(null, interceptor.beforeRmvMap.get(key));

        log.info("Remove 2 " + op);

        interceptor.reset();

        // Interceptor disables remove and changes return value.
        interceptor.retInterceptor = new BeforeRemoveInterceptor(new IgniteBiTuple(true, 900));

        // Execute remove when value is null, interceptor changes return value.

        remove(0, op, key, null, 900);

        checkCacheValue(key, null);

        // Check values passed to interceptor.

        assertEquals(0, interceptor.beforeRmvMap.size());

        assertEquals(null, interceptor.beforeRmvMap.get(key));

        // Disable interceptor and update cache.

        interceptor.reset();

        interceptor.disabled = true;

        clearCaches();

        jcache(0).put(key, 1);

        checkCacheValue(key, 1);

        // Execute remove when value is not null, it should not change cache value.

        interceptor.reset();

        interceptor.disabled = false;

        // Interceptor disables remove and returns null.
        interceptor.retInterceptor = new BeforeRemoveInterceptor(new IgniteBiTuple(true, null));

        log.info("Remove 3 " + op);

        remove(0, op, key, 1, null);

        checkCacheValue(key, 1);

        // Check values passed to interceptor.

        assertEquals(1, interceptor.beforeRmvMap.size());

        assertEquals(1, interceptor.beforeRmvMap.get(key));

        interceptor.reset();

        // Interceptor disables remove and changes return value.
        interceptor.retInterceptor = new BeforeRemoveInterceptor(new IgniteBiTuple(true, 1000));

        log.info("Remove 4 " + op);

        remove(0, op, key, 1, 1000);

        checkCacheValue(key, 1);

        // Check values passed to interceptor.

        assertEquals(1, interceptor.beforeRmvMap.size());

        assertEquals(1, interceptor.beforeRmvMap.get(key));
    }

    /**
     * @throws Exception If failed.
     */
    public void testRemove() throws Exception {
        for (Operation op : Operation.values()) {
            testRemove(primaryKey(0), op);

            afterTest();

            if (cacheMode() != LOCAL) {
                testRemove(backupKey(0), op);

                afterTest();
            }
        }
    }

    /**
     * @param key Key.
     * @param op Operation type.
     * @throws Exception If failed.
     */
    @SuppressWarnings("unchecked")
    private void testRemove(String key, Operation op) throws Exception {
        // Interceptor changes return value to null.
<<<<<<< HEAD
        interceptor.retInterceptor = new InterceptorAdapter() {
            @Nullable @Override public IgniteBiTuple onBeforeRemove(Cache.Entry entry) {
                return new IgniteBiTuple(false, null);
            }

            @Override public void onAfterRemove(Cache.Entry entry) {
                //No-op
            }
        };
=======
        interceptor.retInterceptor = new BeforeRemoveInterceptor( new IgniteBiTuple(false, null));
>>>>>>> 5657b41a

        // Execute remove when value is null.

        log.info("Remove 1 " + op);

        remove(0, op, key, null, null);

        checkCacheValue(key, null);

        // Check values passed to interceptor.

        assertEquals(0, interceptor.beforeRmvMap.size());

        assertEquals(0, interceptor.afterRmvMap.size());

        log.info("Remove 2 " + op);

        interceptor.reset();

        // Interceptor changes return value.
<<<<<<< HEAD
        interceptor.retInterceptor = new InterceptorAdapter() {
            @Nullable @Override public IgniteBiTuple onBeforeRemove(Cache.Entry entry) {
                return new IgniteBiTuple(false, 900);
            }

            @Override public void onAfterRemove(Cache.Entry entry) {
                //No-op
            }
        };
=======
        interceptor.retInterceptor = new BeforeRemoveInterceptor(new IgniteBiTuple(false, 900));
>>>>>>> 5657b41a

        // Execute remove when value is null.

        remove(0, op, key, null, 900);

        checkCacheValue(key, null);

        // Check values passed to interceptor.

        assertEquals(0, interceptor.beforeRmvMap.size());

        assertEquals(0, interceptor.afterRmvMap.size());

        // Disable interceptor and update cache.

        interceptor.reset();

        interceptor.disabled = true;

        clearCaches();

        jcache(0).put(key, 1);

        checkCacheValue(key, 1);

        // Execute remove when value is not null.

        interceptor.reset();

        interceptor.disabled = false;

        // Interceptor changes return value to null.
<<<<<<< HEAD
        interceptor.retInterceptor = new InterceptorAdapter() {
            @Nullable @Override public IgniteBiTuple onBeforeRemove(Cache.Entry entry) {
                return new IgniteBiTuple(false, null);
            }

            @Override public void onAfterRemove(Cache.Entry entry) {
                //No-op
            }
        };
=======
        interceptor.retInterceptor = new BeforeRemoveInterceptor(new IgniteBiTuple(false, null));
>>>>>>> 5657b41a

        log.info("Remove 3 " + op);

        remove(0, op, key, 1, null);

        checkCacheValue(key, null);

        // Check values passed to interceptor.

        assertEquals(1, interceptor.beforeRmvMap.size());

        assertEquals(1, interceptor.beforeRmvMap.get(key));

        assertEquals(1, interceptor.afterRmvMap.size());

        assertEquals(1, interceptor.afterRmvMap.get(key));

        // Disable interceptor and update cache.

        interceptor.disabled = true;

        clearCaches();

        jcache(0).put(key, 2);

        checkCacheValue(key, 2);

        // Execute remove when value is not null.

        interceptor.reset();

        interceptor.disabled = false;

        // Interceptor changes return value.
<<<<<<< HEAD
        interceptor.retInterceptor = new InterceptorAdapter() {
            @Nullable @Override public IgniteBiTuple onBeforeRemove(Cache.Entry entry) {
                return new IgniteBiTuple(false, 1000);
            }

            @Override public void onAfterRemove(Cache.Entry entry) {
                //No-op
            }
        };
=======
        interceptor.retInterceptor = new BeforeRemoveInterceptor(new IgniteBiTuple(false, 1000));
>>>>>>> 5657b41a

        log.info("Remove 4 " + op);

        remove(0, op, key, 2, 1000);

        checkCacheValue(key, null);

        // Check values passed to interceptor.

        assertEquals(1, interceptor.beforeRmvMap.size());

        assertEquals(2, interceptor.beforeRmvMap.get(key));

        assertEquals(1, interceptor.afterRmvMap.size());

        assertEquals(2, interceptor.afterRmvMap.get(key));
    }

    /**
     * @throws Exception If failed.
     */
    public void testNearNodeKey() throws Exception {
        if (cacheMode() != PARTITIONED)
            return;

        if (atomicityMode() == TRANSACTIONAL) {
            for (TransactionConcurrency txConcurrency : TransactionConcurrency.values()) {
                for (TransactionIsolation txIsolation : TransactionIsolation.values()) {
                    for (Operation op : Operation.values()) {
                        testNearNodeKey(txConcurrency, txIsolation, op);

                        afterTest();
                    }
                }
            }
        }

        testNearNodeKey(null, null, null);
    }

    /**
     * @param txConcurrency Transaction concurrency.
     * @param txIsolation Transaction isolation.
     * @param op Operation type.
     * @throws Exception If failed.
     */
    private void testNearNodeKey(@Nullable TransactionConcurrency txConcurrency,
        @Nullable TransactionIsolation txIsolation, @Nullable Operation op) throws Exception {
        // Interceptor returns incremented new value.
        interceptor.retInterceptor = new PutIncrementInterceptor();

        String key1 = primaryKey(0);
        String key2 = backupKey(0);
        String key3 = nearKey(0);

        interceptor.disabled = true;

        // Put from grid 1 to be sure grid 0 does not have value for near key.
        jcache(1).putAll(F.asMap(key1, 1, key2, 2, key3, 3));

        atomicClockModeDelay(jcache(1));

        interceptor.disabled = false;

        log.info("Update [op=" + op + ", key1=" + key1 + ", key2=" + key2 + ", key3=" + key3 +
            ", txConcurrency=" + txConcurrency + ", txIsolation=" + txIsolation + ']');

        if (txConcurrency != null) {
            assertNotNull(txIsolation);
            assertNotNull(op);

            try (Transaction tx = ignite(0).transactions().txStart(txConcurrency, txIsolation)) {
                update(0, op, key1, 100, 1);
                update(0, op, key2, 200, 2);
                update(0, op, key3, 300, 3);

                tx.commit();
            }
        }
        else
            jcache(0).putAll(F.asMap(key1, 100, key2, 200, key3, 300));

        checkCacheValue(key1, 101);
        checkCacheValue(key2, 201);
        checkCacheValue(key3, 301);
    }

    /**
     * @throws Exception If failed.
     */
    public void testBatchUpdate() throws Exception {
        testBatchUpdate(Operation.UPDATE);

        afterTest();

        testBatchUpdate(Operation.TRANSFORM);
    }

    /**
     * @param op Operation type.
     * @throws Exception If failed.
     */
    private void testBatchUpdate(Operation op) throws Exception {
        // Interceptor returns incremented new value.
        interceptor.retInterceptor = new PutIncrementInterceptor();

        Map<String, Integer> map = new HashMap<>();

        final String key1;
        String key2;
        String key3;

        if (cacheMode() == LOCAL) {
            key1 = "1";
            key2 = "2";
            key3 = "3";
        }
        else {
            List<String> keys = primaryKeys(0, 2);
            key1 = keys.get(0); // Need two keys for the same node to test atomic cache batch store upadte.
            key2 = keys.get(1);
            key3 = backupKey(0);
        }

        map.put(key1, 1);
        map.put(key2, 2);
        map.put(key3, 3);

        log.info("Batch update 1: " + op);

        batchUpdate(0, op, map);

        checkCacheValue(key1, 2);
        checkCacheValue(key2, 3);
        checkCacheValue(key3, 4);

        assertEquals(3, interceptor.beforePutMap.size());

        assertBeforePutValue(key1, null, 1);
        assertBeforePutValue(key2, null, 2);
        assertBeforePutValue(key3, null, 3);

        assertEquals(3, interceptor.afterPutMap.size());

        assertEquals(2, interceptor.afterPutMap.get(key1));
        assertEquals(3, interceptor.afterPutMap.get(key2));
        assertEquals(4, interceptor.afterPutMap.get(key3));

        interceptor.reset();

        // Interceptor returns incremented new value, cancels update for one key.
        interceptor.retInterceptor = new BatchPutInterceptor1(key1);

        map.put(key1, 100);
        map.put(key2, 200);
        map.put(key3, 300);

        log.info("Batch update 2: " + op);

        batchUpdate(0, op, map);

        checkCacheValue(key1, 2);
        checkCacheValue(key2, 201);
        checkCacheValue(key3, 301);

        assertEquals(3, interceptor.beforePutMap.size());

        assertBeforePutValue(key1, 2, 100);
        assertBeforePutValue(key2, 3, 200);
        assertBeforePutValue(key3, 4, 300);

        assertEquals(2, interceptor.afterPutMap.size());

        assertEquals(201, interceptor.afterPutMap.get(key2));
        assertEquals(301, interceptor.afterPutMap.get(key3));
    }

    /**
     * @throws Exception If failed.
     */
    public void testBatchRemove() throws Exception {
        testBatchRemove(Operation.UPDATE);

        afterTest();

        testBatchRemove(Operation.TRANSFORM);
    }

    /**
     * @param op Operation type.
     * @throws Exception If failed.
     */
    @SuppressWarnings("unchecked")
    private void testBatchRemove(Operation op) throws Exception {
        Map<String, Integer> map = new HashMap<>();

        final String key1;
        String key2;
        String key3;

        if (cacheMode() == LOCAL) {
            key1 = "1";
            key2 = "2";
            key3 = "3";
        }
        else {
            List<String> keys = primaryKeys(0, 2);
            key1 = keys.get(0);
            key2 = keys.get(1);
            key3 = backupKey(0);
        }

        map.put(key1, 1);
        map.put(key2, 2);
        map.put(key3, 3);

        // Interceptor does not cancel update.
<<<<<<< HEAD
        interceptor.retInterceptor = new InterceptorAdapter() {
            @Nullable @Override public IgniteBiTuple onBeforeRemove(Cache.Entry entry) {
                return new IgniteBiTuple(false, 999);
            }

            @Override public void onAfterRemove(Cache.Entry entry) {
                //No-op
            }
        };

=======
        interceptor.retInterceptor = new BeforeRemoveInterceptor(new IgniteBiTuple(false, 999));
>>>>>>> 5657b41a

        log.info("Batch remove 1: " + op);

        batchRemove(0, op, map);

        checkCacheValue(key1, null);
        checkCacheValue(key2, null);
        checkCacheValue(key3, null);

        assertEquals(0, interceptor.beforeRmvMap.size());

        assertEquals(0, interceptor.afterRmvMap.size());

        // Disable interceptor and put some values in cache.

        interceptor.disabled = true;

        jcache(0).putAll(map);

        interceptor.disabled = false;

        interceptor.reset();

        // Interceptor does not cancel update.
<<<<<<< HEAD
        interceptor.retInterceptor = new InterceptorAdapter() {
            @Nullable @Override public IgniteBiTuple onBeforeRemove(Cache.Entry entry) {
                return new IgniteBiTuple(false, 999);
            }

            @Override public void onAfterRemove(Cache.Entry entry) {
                //No-op
            }
        };
=======
        interceptor.retInterceptor = new BeforeRemoveInterceptor(new IgniteBiTuple(false, 999));
>>>>>>> 5657b41a

        log.info("Batch remove 2: " + op);

        batchRemove(0, op, map);

        checkCacheValue(key1, null);
        checkCacheValue(key2, null);
        checkCacheValue(key3, null);

        assertEquals(3, interceptor.beforeRmvMap.size());

        assertEquals(1, interceptor.beforeRmvMap.get(key1));
        assertEquals(2, interceptor.beforeRmvMap.get(key2));
        assertEquals(3, interceptor.beforeRmvMap.get(key3));

        assertEquals(3, interceptor.afterRmvMap.size());

        assertEquals(1, interceptor.afterRmvMap.get(key1));
        assertEquals(2, interceptor.afterRmvMap.get(key2));
        assertEquals(3, interceptor.afterRmvMap.get(key3));

        // Disable interceptor and put some values in cache.

        interceptor.disabled = true;

        jcache(0).putAll(map);

        interceptor.disabled = false;

        interceptor.reset();

        // Interceptor cancels update for one key.
<<<<<<< HEAD
        interceptor.retInterceptor = new InterceptorAdapter() {
            @Nullable @Override public IgniteBiTuple onBeforeRemove(Cache.Entry entry) {
                return new IgniteBiTuple(entry.getKey().equals(key1), 999);
            }

            @Override public void onAfterRemove(Cache.Entry entry) {
                //No-op
            }
        };
=======
        interceptor.retInterceptor = new BatchRemoveInterceptor(key1);
>>>>>>> 5657b41a

        log.info("Batch remove 3: " + op);

        batchRemove(0, op, map);

        checkCacheValue(key1, 1);
        checkCacheValue(key2, null);
        checkCacheValue(key3, null);

        assertEquals(3, interceptor.beforeRmvMap.size());

        assertEquals(1, interceptor.beforeRmvMap.get(key1));
        assertEquals(2, interceptor.beforeRmvMap.get(key2));
        assertEquals(3, interceptor.beforeRmvMap.get(key3));

        assertEquals(2, interceptor.afterRmvMap.size());

        assertEquals(2, interceptor.afterRmvMap.get(key2));
        assertEquals(3, interceptor.afterRmvMap.get(key3));

        if (atomicityMode() != TRANSACTIONAL) {
            interceptor.reset();

            interceptor.retInterceptor = new InterceptorAdapter() {
                @Nullable @Override public IgniteBiTuple onBeforeRemove(Cache.Entry entry) {
                    return new IgniteBiTuple(false, null);
                }

                @Override  public void onAfterRemove(Cache.Entry entry) {
                    assert false : "Interceptor.onAfterRemove() method was launched after entry.innerUpdate() failed";
                }
            };

            map = new HashMap<>();

            String key4;
            String key5;
            String key6;

            key4 = "-4";
            key5 = "-5";
            key6 = "-6";

            map.put(key4, 4);
            map.put(key5, 5);
            map.put(key6, 6);

            log.info("Batch remove 4: " + op);

            //removing non-existent keys
            batchRemove(0, op, map);
        }
    }

    /**
     * @param key Key.
     * @param oldVal Expected old value.
     * @param newVal Expected new value.
     */
    private void assertBeforePutValue(String key, @Nullable Object oldVal, @Nullable Object newVal) {
        IgniteBiTuple t = interceptor.beforePutMap.get(key);

        assertNotNull(t);
        assertEquals(t.get1(), oldVal);
        assertEquals(t.get2(), newVal);
    }

    /**
     * @param grid Grid index.
     * @param op Operation type.
     * @param key Key.
     * @param val Value.
     * @param expOld Expected expOld value.
     * @throws Exception If failed.
     */
    @SuppressWarnings("unchecked")
    private void update(int grid, Operation op, String key, final Integer val, @Nullable final Integer expOld)
        throws Exception {
        cacheUpdate(grid, false, op, key, val, expOld, null);
    }

    /**
     * @param grid Grid index.
     * @param op Operation type.
     * @param key Key.
     * @param expOld Expected expOld value.
     * @param expRmvRet Expected remove result.
     * @throws Exception If failed.
     */
    @SuppressWarnings("unchecked")
    private void remove(int grid, Operation op, String key, @Nullable final Integer expOld,
        @Nullable final Integer expRmvRet) throws Exception {
        cacheUpdate(grid, true, op, key, null, expOld, expRmvRet);
    }

    /**
     * @param grid Grid index.
     * @param rmv If {@code true} then executes remove.
     * @param op Operation type.
     * @param key Key.
     * @param val Value.
     * @param expOld Expected expOld value.
     * @param expRmvRet Expected remove result.
     * @throws Exception If failed.
     */
    @SuppressWarnings("unchecked")
    private void cacheUpdate(int grid, boolean rmv, Operation op, String key, final Integer val,
        @Nullable final Integer expOld, @Nullable final Integer expRmvRet)
        throws Exception {
        IgniteCache<String, Integer> cache = jcache(grid);

        if (rmv) {
            assertNull(val);

            switch (op) {
                case UPDATE: {
                    assertEquals(expRmvRet, cache.getAndRemove(key));

                    break;
                }

                case UPDATEX: {
                    cache.remove(key);

                    break;
                }

                case TRANSFORM: {
                    cache.invoke(key, new EntryProcessor<String, Integer, Void>() {
                        @Override public Void process(MutableEntry<String, Integer> e, Object... args) {
                            Integer old = e.getValue();

                            assertEquals(expOld, old);

                            e.remove();

                            return null;
                        }
                    });

                    break;
                }

                default:
                    fail();
            }
        }
        else {
            switch (op) {
                case UPDATE: {
                    assertEquals(expOld, cache.getAndPut(key, val));

                    break;
                }

                case UPDATEX: {
                    cache.put(key, val);

                    break;
                }

                case TRANSFORM: {
                    cache.invoke(key, new EntryProcessor<String, Integer, Void>() {
                        @Override public Void process(MutableEntry<String, Integer> e, Object... args) {
                            Integer old = e.getValue();

                            assertEquals(expOld, old);

                            e.setValue(val);

                            return null;
                        }
                    });

                    break;
                }

                default:
                    fail();
            }
        }
    }

    /**
     * @param grid Grid index.
     * @param op Operation type.
     * @param map Key/values map.
     * @throws Exception If failed.
     */
    @SuppressWarnings("unchecked")
    private void batchUpdate(int grid, Operation op, final Map<String, Integer> map) throws Exception {
        cacheBatchUpdate(grid, false, op, map);
    }

    /**
     * @param grid Grid index.
     * @param op Operation type.
     * @param map Key/values map.
     * @throws Exception If failed.
     */
    @SuppressWarnings("unchecked")
    private void batchRemove(int grid, Operation op, final Map<String, Integer> map) throws Exception {
        cacheBatchUpdate(grid, true, op, map);
    }

    /**
     * @param grid Grid index.
     * @param rmv If {@code true} then executes remove.
     * @param op Operation type.
     * @param map Key/values map.
     * @throws Exception If failed.
     */
    @SuppressWarnings("unchecked")
    private void cacheBatchUpdate(int grid, boolean rmv, Operation op, final Map<String, Integer> map)
        throws Exception {
        IgniteCache<String, Integer> cache = jcache(grid);

        if (rmv) {
            switch (op) {
                case UPDATE: {
                    cache.removeAll(map.keySet());

                    break;
                }

                case TRANSFORM: {
                    cache.invokeAll(map.keySet(), new EntryProcessor<String, Integer, Void>() {
                        @Override public Void process(MutableEntry<String, Integer> e, Object... args) {
                            e.remove();

                            return null;
                        }
                    });

                    break;
                }

                default:
                    fail();
            }
        }
        else {
            switch (op) {
                case UPDATE: {
                    cache.putAll(map);

                    break;
                }

                case TRANSFORM: {
                    cache.invokeAll(map.keySet(), new EntryProcessor<String, Integer, Void>() {
                        @Override public Void process(MutableEntry<String, Integer> e, Object... args) {
                            e.setValue(map.get(e.getKey()));

                            return null;
                        }
                    });

                    break;
                }

                default:
                    fail();
            }
        }
    }

    /**
     * @param idx Grid index.
     * @return Primary key for grid.
     */
    private String primaryKey(int idx) {
        return primaryKeys(idx, 1).get(0);
    }

    /**
     * @param idx Grid index.
     * @param cnt Number of keys.
     * @return Primary keys for grid.
     */
    private List<String> primaryKeys(int idx, int cnt) {
        assert cnt > 0;

        Affinity aff = ignite(0).affinity(null);

        List<String> keys = new ArrayList<>(cnt);

        for (int i = 0; i < 10_000; i++) {
            String key = String.valueOf(i);

            if (aff.isPrimary(grid(idx).localNode(), key)) {
                keys.add(key);

                if (keys.size() == cnt)
                    break;
            }
        }

        assertEquals(cnt, keys.size());

        return keys;
    }

    /**
     * @param idx Grid index.
     * @return Primary key for grid.
     */
    private String backupKey(int idx) {
        Affinity aff = ignite(0).affinity(null);

        String key = null;

        for (int i = 0; i < 10_000; i++) {
            if (aff.isBackup(grid(idx).localNode(), String.valueOf(i))) {
                key = String.valueOf(i);

                break;
            }
        }

        assertNotNull(key);

        return key;
    }

    /**
     * @param idx Grid index.
     * @return Key which does not belong to the grid.
     */
    private String nearKey(int idx) {
        Affinity aff = ignite(0).affinity(null);

        String key = null;

        for (int i = 0; i < 10_000; i++) {
            if (!aff.isPrimaryOrBackup(grid(idx).localNode(), String.valueOf(i))) {
                key = String.valueOf(i);

                break;
            }
        }

        assertNotNull(key);

        return key;
    }

    /**
     * @param key Key.
     * @param expVal Expected value.
     * @throws Exception If failed.
     */
    private void checkCacheValue(Object key, @Nullable Object expVal) throws Exception {
        interceptor.disabled = true;

        if (storeEnabled())
            assertEquals("Unexpected store value", expVal, map.get(key));

        try {
            for (int i = 0; i < gridCount(); i++)
                assertEquals("Unexpected value for grid " + i, expVal, grid(i).cache(null).get(key));
        }
        finally {
            interceptor.disabled = false;
        }
    }

    /**
     * @throws Exception If failed.
     */
    private void clearCaches() throws Exception {
        for (int i = 0; i < gridCount(); i++)
            jcache(i).removeAll();
    }

    /**
     *
     */
    private enum Operation {
        /**
         *
         */
        UPDATE,

        /**
         *
         */
        UPDATEX,

        /**
         *
         */
        TRANSFORM,
    }

    /**
     *
     */
    private static class InterceptorAdapter implements CacheInterceptor {
        /** */
        @Nullable @Override public Object onGet(Object key, Object val) {
            fail("onGet not expected");

            return null;
        }

        /** */
        @Nullable @Override public Object onBeforePut(Cache.Entry entry, Object newVal) {
            fail("onBeforePut not expected");

            return null;
        }

        /** */
        @Override public void onAfterPut(Cache.Entry entry) {
            fail("onAfterPut not expected");
        }

        /** */
        @Nullable @Override public IgniteBiTuple onBeforeRemove(Cache.Entry entry) {
            fail("onBeforeRemove not expected");

            return null;
        }

        /** */
        @Override public void onAfterRemove(Cache.Entry entry) {
            fail("onAfterRemove not expected");
        }
    }

    /**
     *
     */
    private static class BeforeRemoveInterceptor extends InterceptorAdapter {
        /**
         *
         */
        private IgniteBiTuple ret;

        /**
         * @param ret Return value.
         */
        private BeforeRemoveInterceptor(IgniteBiTuple ret) {
            this.ret = ret;
        }

        /** {@inheritDoc} */
        @Nullable @Override public IgniteBiTuple onBeforeRemove(Cache.Entry entry) {
            return ret;
        }
    }

    /**
     *
     */
    private static class Interceptor implements CacheInterceptor {
        /** */
        private final Map<Object, Object> getMap = new ConcurrentHashMap8<>();

        /** */
        private final Map<Object, Object> afterPutMap = new ConcurrentHashMap8<>();

        /** */
        private final Map<Object, IgniteBiTuple> beforePutMap = new ConcurrentHashMap8<>();

        /** */
        private final Map<Object, Object> beforeRmvMap = new ConcurrentHashMap8<>();

        /** */
        private final Map<Object, Object> afterRmvMap = new ConcurrentHashMap8<>();

        /** */
        private final AtomicInteger invokeCnt = new AtomicInteger();

        /** */
        private volatile boolean disabled;

        /** */
        private volatile CacheInterceptor retInterceptor;

        /** {@inheritDoc} */
        @SuppressWarnings("unchecked")
        @Nullable @Override public Object onGet(Object key, Object val) {
            if (disabled)
                return val;

            assertNotNull(retInterceptor);

            Object ret = retInterceptor.onGet(key, val);

            System.out.println("Get [key=" + key + ", val=" + val + ", ret=" + ret + ']');

            if (val != null) {
                Object old = getMap.put(key, val);

                assertNull(old); // Fot get interceptor is called on near node only.
            }

            invokeCnt.incrementAndGet();

            return ret;
        }

        /** {@inheritDoc} */
        @SuppressWarnings("unchecked")
        @Nullable @Override public Object onBeforePut(Cache.Entry entry, Object newVal) {
            if (disabled)
                return newVal;

            assertNotNull(retInterceptor);

            Object ret = retInterceptor.onBeforePut(entry, newVal);

<<<<<<< HEAD
            log.info("Before put [key=" + entry.getKey() + ", oldVal=" + entry.getValue()+ ", newVal=" + newVal
=======
            System.out.println("Before put [key=" + entry.getKey() + ", oldVal=" + entry.getValue()+ ", newVal=" + newVal
>>>>>>> 5657b41a
                + ", ret=" + ret + ']');

            invokeCnt.incrementAndGet();

            IgniteBiTuple t = beforePutMap.put(entry.getKey(), new IgniteBiTuple(entry.getValue(), newVal));

            if (t != null) {
                assertEquals("Interceptor called with different old values for key " + entry.getKey(), t.get1(),
                    entry.getValue());
                assertEquals("Interceptor called with different new values for key " + entry.getKey(), t.get2(),
                    newVal);
            }

            return ret;
        }

        /** {@inheritDoc} */
        @Override public void onAfterPut(Cache.Entry entry) {
            if (disabled)
                return;

            System.out.println("After put [key=" + entry.getKey() + ", val=" + entry.getValue() + ']');

            invokeCnt.incrementAndGet();

            Object old = afterPutMap.put(entry.getKey(), entry.getValue());

            if (old != null)
                assertEquals(old, entry.getValue());
        }

        /** {@inheritDoc} */
        @SuppressWarnings("unchecked")
        @Override @Nullable public IgniteBiTuple onBeforeRemove(Cache.Entry entry) {
            if (disabled)
                return new IgniteBiTuple(false, entry.getValue());

            assertNotNull(retInterceptor);

            IgniteBiTuple ret = retInterceptor.onBeforeRemove(entry);

            System.out.println("Before remove [key=" + entry.getKey() + ", val=" + entry.getValue() + ", ret=" + ret + ']');

            invokeCnt.incrementAndGet();

            if (entry.getValue() != null) {
                Object old = beforeRmvMap.put(entry.getKey(), entry.getValue());

                if (old != null)
                    assertEquals(old, entry.getValue());
            }

            return ret;
        }

        /** {@inheritDoc} */
        @Override public void onAfterRemove(Cache.Entry entry) {
            if (disabled)
                return;

<<<<<<< HEAD
            assertNotNull(retInterceptor);

            retInterceptor.onAfterRemove(entry);

            log.info("After remove [key=" + entry.getKey() + ", val=" + entry.getValue() + ']');
=======
            System.out.println("After remove [key=" + entry.getKey() + ", val=" + entry.getValue() + ']');
>>>>>>> 5657b41a

            invokeCnt.incrementAndGet();

            if (entry.getValue() != null) {
                Object old = afterRmvMap.put(entry.getKey(), entry.getValue());

                if (old != null)
                    assertEquals(old, entry.getValue());
            }
        }

        /**
         *
         */
        public void reset() {
            invokeCnt.set(0);

            getMap.clear();
            beforePutMap.clear();
            afterPutMap.clear();
            afterRmvMap.clear();
            beforeRmvMap.clear();

            retInterceptor = null;
        }
    }

    /**
     *
     */
    private static class BatchRemoveInterceptor extends InterceptorAdapter {
        /** */
        private final String key1;

        /**
         * @param key1 Key.
         */
        public BatchRemoveInterceptor(String key1) {
            this.key1 = key1;
        }

        /** {@inheritDoc} */
        @Nullable @Override public IgniteBiTuple onBeforeRemove(Cache.Entry entry) {
            return new IgniteBiTuple(entry.getKey().equals(key1), 999);
        }
    }

    /**
     *
     */
    private static class PutIncrementInterceptor extends InterceptorAdapter {
        /** {@inheritDoc} */
        @Nullable @Override public Object onBeforePut(Cache.Entry entry, Object newVal) {
            return (Integer)newVal + 1;
        }
    }

    /**
     *
     */
    private static class NullPutInterceptor extends InterceptorAdapter {
        /** {@inheritDoc} */
        @Nullable @Override public Object onBeforePut(Cache.Entry entry, Object newVal) {
            return null;
        }
    }

    /**
     *
     */
    private static class NullGetInterceptor extends InterceptorAdapter {
        /** {@inheritDoc} */
        @Nullable @Override public Object onGet(Object key, Object val) {
            return null;
        }
    }

    /**
     *
     */
    private static class GetAllInterceptor1 extends InterceptorAdapter {
        /** {@inheritDoc} */
        @Nullable @Override public Object onGet(Object key, Object val) {
            int k = Integer.valueOf((String)key);

            return k % 2 == 0 ? null : (k * 2);
        }
    }

    /**
     *
     */
    private static class GetAllInterceptor2 extends InterceptorAdapter {
        /** {@inheritDoc} */
        @Nullable @Override public Object onGet(Object key, Object val) {
            int k = Integer.valueOf((String)key);

            switch (k % 3) {
                case 0:
                    return null;

                case 1:
                    return val;

                case 2:
                    return k * 3;

                default:
                    fail();
            }

            return null;
        }
    }

    /**
     *
     */
    private static class BatchPutInterceptor1 extends InterceptorAdapter {
        /** */
        private final String key1;

        /**
         * @param key1 Key.
         */
        public BatchPutInterceptor1(String key1) {
            this.key1 = key1;
        }

        /** {@inheritDoc} */
        @Nullable @Override public Object onBeforePut(Cache.Entry entry, Object newVal) {
            if (entry.getKey().equals(key1))
                return null;

            return (Integer)newVal + 1;
        }
    }

    /**
     *
     */
    private static class GetIncrementInterceptor extends InterceptorAdapter {
        /** {@inheritDoc} */
        @Nullable @Override public Object onGet(Object key, Object val) {
            return (Integer)val + 1;
        }
    }

    /**
     *
     */
    private static class OneGetInterceptor extends InterceptorAdapter {
        /** {@inheritDoc} */
        @Nullable @Override public Object onGet(Object key, Object val) {
            return 1;
        }
    }
}<|MERGE_RESOLUTION|>--- conflicted
+++ resolved
@@ -652,7 +652,6 @@
     @SuppressWarnings("unchecked")
     private void testRemove(String key, Operation op) throws Exception {
         // Interceptor changes return value to null.
-<<<<<<< HEAD
         interceptor.retInterceptor = new InterceptorAdapter() {
             @Nullable @Override public IgniteBiTuple onBeforeRemove(Cache.Entry entry) {
                 return new IgniteBiTuple(false, null);
@@ -662,9 +661,6 @@
                 //No-op
             }
         };
-=======
-        interceptor.retInterceptor = new BeforeRemoveInterceptor( new IgniteBiTuple(false, null));
->>>>>>> 5657b41a
 
         // Execute remove when value is null.
 
@@ -685,7 +681,6 @@
         interceptor.reset();
 
         // Interceptor changes return value.
-<<<<<<< HEAD
         interceptor.retInterceptor = new InterceptorAdapter() {
             @Nullable @Override public IgniteBiTuple onBeforeRemove(Cache.Entry entry) {
                 return new IgniteBiTuple(false, 900);
@@ -695,9 +690,6 @@
                 //No-op
             }
         };
-=======
-        interceptor.retInterceptor = new BeforeRemoveInterceptor(new IgniteBiTuple(false, 900));
->>>>>>> 5657b41a
 
         // Execute remove when value is null.
 
@@ -730,7 +722,6 @@
         interceptor.disabled = false;
 
         // Interceptor changes return value to null.
-<<<<<<< HEAD
         interceptor.retInterceptor = new InterceptorAdapter() {
             @Nullable @Override public IgniteBiTuple onBeforeRemove(Cache.Entry entry) {
                 return new IgniteBiTuple(false, null);
@@ -740,9 +731,6 @@
                 //No-op
             }
         };
-=======
-        interceptor.retInterceptor = new BeforeRemoveInterceptor(new IgniteBiTuple(false, null));
->>>>>>> 5657b41a
 
         log.info("Remove 3 " + op);
 
@@ -777,7 +765,6 @@
         interceptor.disabled = false;
 
         // Interceptor changes return value.
-<<<<<<< HEAD
         interceptor.retInterceptor = new InterceptorAdapter() {
             @Nullable @Override public IgniteBiTuple onBeforeRemove(Cache.Entry entry) {
                 return new IgniteBiTuple(false, 1000);
@@ -787,9 +774,6 @@
                 //No-op
             }
         };
-=======
-        interceptor.retInterceptor = new BeforeRemoveInterceptor(new IgniteBiTuple(false, 1000));
->>>>>>> 5657b41a
 
         log.info("Remove 4 " + op);
 
@@ -1007,7 +991,6 @@
         map.put(key3, 3);
 
         // Interceptor does not cancel update.
-<<<<<<< HEAD
         interceptor.retInterceptor = new InterceptorAdapter() {
             @Nullable @Override public IgniteBiTuple onBeforeRemove(Cache.Entry entry) {
                 return new IgniteBiTuple(false, 999);
@@ -1018,10 +1001,6 @@
             }
         };
 
-=======
-        interceptor.retInterceptor = new BeforeRemoveInterceptor(new IgniteBiTuple(false, 999));
->>>>>>> 5657b41a
-
         log.info("Batch remove 1: " + op);
 
         batchRemove(0, op, map);
@@ -1045,7 +1024,6 @@
         interceptor.reset();
 
         // Interceptor does not cancel update.
-<<<<<<< HEAD
         interceptor.retInterceptor = new InterceptorAdapter() {
             @Nullable @Override public IgniteBiTuple onBeforeRemove(Cache.Entry entry) {
                 return new IgniteBiTuple(false, 999);
@@ -1055,9 +1033,6 @@
                 //No-op
             }
         };
-=======
-        interceptor.retInterceptor = new BeforeRemoveInterceptor(new IgniteBiTuple(false, 999));
->>>>>>> 5657b41a
 
         log.info("Batch remove 2: " + op);
 
@@ -1090,7 +1065,6 @@
         interceptor.reset();
 
         // Interceptor cancels update for one key.
-<<<<<<< HEAD
         interceptor.retInterceptor = new InterceptorAdapter() {
             @Nullable @Override public IgniteBiTuple onBeforeRemove(Cache.Entry entry) {
                 return new IgniteBiTuple(entry.getKey().equals(key1), 999);
@@ -1100,9 +1074,6 @@
                 //No-op
             }
         };
-=======
-        interceptor.retInterceptor = new BatchRemoveInterceptor(key1);
->>>>>>> 5657b41a
 
         log.info("Batch remove 3: " + op);
 
@@ -1617,11 +1588,7 @@
 
             Object ret = retInterceptor.onBeforePut(entry, newVal);
 
-<<<<<<< HEAD
-            log.info("Before put [key=" + entry.getKey() + ", oldVal=" + entry.getValue()+ ", newVal=" + newVal
-=======
             System.out.println("Before put [key=" + entry.getKey() + ", oldVal=" + entry.getValue()+ ", newVal=" + newVal
->>>>>>> 5657b41a
                 + ", ret=" + ret + ']');
 
             invokeCnt.incrementAndGet();
@@ -1682,15 +1649,11 @@
             if (disabled)
                 return;
 
-<<<<<<< HEAD
             assertNotNull(retInterceptor);
 
             retInterceptor.onAfterRemove(entry);
 
-            log.info("After remove [key=" + entry.getKey() + ", val=" + entry.getValue() + ']');
-=======
             System.out.println("After remove [key=" + entry.getKey() + ", val=" + entry.getValue() + ']');
->>>>>>> 5657b41a
 
             invokeCnt.incrementAndGet();
 

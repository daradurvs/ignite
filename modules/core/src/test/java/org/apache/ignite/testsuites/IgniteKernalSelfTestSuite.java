--- conflicted
+++ resolved
@@ -163,11 +163,8 @@
         suite.addTestSuite(GridServiceProcessorBatchDeploySelfTest.class);
         suite.addTestSuite(GridServiceDeploymentCompoundFutureSelfTest.class);
         suite.addTestSuite(SystemCacheNotConfiguredTest.class);
-<<<<<<< HEAD
         suite.addTestSuite(ServiceDeploymentProcessingOnCoordinatorChangeTest.class);
-=======
         //suite.addTestSuite(GridServiceDeploymentExceptionPropagationTest.class);
->>>>>>> 2d7ac7a1
 
         suite.addTestSuite(IgniteServiceDeploymentClassLoadingDefaultMarshallerTest.class);
         suite.addTestSuite(IgniteServiceDeploymentClassLoadingJdkMarshallerTest.class);

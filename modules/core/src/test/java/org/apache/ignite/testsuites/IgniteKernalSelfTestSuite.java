--- conflicted
+++ resolved
@@ -161,11 +161,8 @@
         suite.addTestSuite(GridServiceProcessorBatchDeploySelfTest.class);
         suite.addTestSuite(GridServiceDeploymentCompoundFutureSelfTest.class);
         suite.addTestSuite(SystemCacheNotConfiguredTest.class);
-<<<<<<< HEAD
         suite.addTestSuite(ServiceDeploymentProcessingOnCoordinatorChangeTest.class);
-=======
         // IGNITE-3392
->>>>>>> d91c6aa5
         //suite.addTestSuite(GridServiceDeploymentExceptionPropagationTest.class);
 
         suite.addTestSuite(IgniteServiceDeploymentClassLoadingDefaultMarshallerTest.class);

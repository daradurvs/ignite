/*
 * Licensed to the Apache Software Foundation (ASF) under one or more
 * contributor license agreements.  See the NOTICE file distributed with
 * this work for additional information regarding copyright ownership.
 * The ASF licenses this file to You under the Apache License, Version 2.0
 * (the "License"); you may not use this file except in compliance with
 * the License.  You may obtain a copy of the License at
 *
 *      http://www.apache.org/licenses/LICENSE-2.0
 *
 * Unless required by applicable law or agreed to in writing, software
 * distributed under the License is distributed on an "AS IS" BASIS,
 * WITHOUT WARRANTIES OR CONDITIONS OF ANY KIND, either express or implied.
 * See the License for the specific language governing permissions and
 * limitations under the License.
 */

package org.apache.ignite.internal.managers.discovery;

import org.apache.ignite.Ignite;
import org.apache.ignite.IgniteCheckedException;
import org.apache.ignite.configuration.DeploymentMode;
import org.apache.ignite.configuration.IgniteConfiguration;
import org.apache.ignite.internal.IgniteEx;
import org.apache.ignite.internal.binary.BinaryMarshaller;
import org.apache.ignite.internal.marshaller.optimized.OptimizedMarshaller;
import org.apache.ignite.spi.discovery.tcp.TcpDiscoverySpi;
import org.apache.ignite.spi.discovery.tcp.TestReconnectPluginProvider;
import org.apache.ignite.spi.discovery.tcp.TestReconnectProcessor;
import org.apache.ignite.spi.discovery.tcp.ipfinder.TcpDiscoveryIpFinder;
import org.apache.ignite.spi.discovery.tcp.ipfinder.vm.TcpDiscoveryVmIpFinder;
import org.apache.ignite.testframework.junits.common.GridCommonAbstractTest;
import org.junit.Test;
import org.junit.runner.RunWith;
import org.junit.runners.JUnit4;

import static org.apache.ignite.IgniteSystemProperties.IGNITE_BINARY_MARSHALLER_USE_STRING_SERIALIZATION_VER_2;
import static org.apache.ignite.IgniteSystemProperties.IGNITE_OPTIMIZED_MARSHALLER_USE_DEFAULT_SUID;
import static org.apache.ignite.IgniteSystemProperties.IGNITE_SECURITY_COMPATIBILITY_MODE;
import static org.apache.ignite.IgniteSystemProperties.IGNITE_EVENT_DRIVEN_SERVICE_PROCESSOR_ENABLED;
import static org.apache.ignite.configuration.DeploymentMode.CONTINUOUS;
import static org.apache.ignite.configuration.DeploymentMode.SHARED;

/**
 * Tests for node attributes consistency checks.
 */
@RunWith(JUnit4.class)
public abstract class GridDiscoveryManagerAttributesSelfTest extends GridCommonAbstractTest {
    /** */
    private static final String PREFER_IPV4 = "java.net.preferIPv4Stack";

    /** */
    private static final TcpDiscoveryIpFinder IP_FINDER = new TcpDiscoveryVmIpFinder(true);

    /** */
    private static DeploymentMode mode;

    /** */
    private static boolean p2pEnabled;

    /** */
    private static boolean binaryMarshallerEnabled;

    /** {@inheritDoc} */
    @Override protected IgniteConfiguration getConfiguration(String igniteInstanceName) throws Exception {
        IgniteConfiguration cfg = super.getConfiguration(igniteInstanceName);

        if (igniteInstanceName.equals(getTestIgniteInstanceName(1)))
            cfg.setClientMode(true);

        if (binaryMarshallerEnabled)
            cfg.setMarshaller(new BinaryMarshaller());

        cfg.setIncludeProperties(PREFER_IPV4);
        cfg.setDeploymentMode(mode);
        cfg.setPeerClassLoadingEnabled(p2pEnabled);

        TcpDiscoverySpi discoverySpi = new TcpDiscoverySpi();

        discoverySpi.setIpFinder(IP_FINDER);

        cfg.setDiscoverySpi(discoverySpi);

        return cfg;
    }

    /** {@inheritDoc} */
    @Override protected void beforeTest() throws Exception {
        mode = SHARED;

        p2pEnabled = false;
    }

    /** {@inheritDoc} */
    @Override protected void afterTest() throws Exception {
        stopAllGrids();
    }

    /**
     * @throws Exception If failed.
     */
    @Test
    public void testPreferIpV4StackTrue() throws Exception {
        testPreferIpV4Stack(true);
    }

    /**
     * @throws Exception If failed.
     */
    @Test
    public void testPreferIpV4StackFalse() throws Exception {
        testPreferIpV4Stack(false);
    }

    /**
     * This test should output warning to log on 3rd grid start:
     * <pre>
     * [10:47:05,534][WARN ][Thread-68][GridDiscoveryManager] Local node's value of 'java.net.preferIPv4Stack'
     * system property differs from remote node's (all nodes in topology should have identical value)
     * [locPreferIpV4=false, rmtPreferIpV4=true, locId8=b1cad004, rmtId8=16193477]
     * </pre>
     *
     * @throws Exception If failed.
     */
    @Test
    public void testPreferIpV4StackDifferentValues() throws Exception {
        System.setProperty(PREFER_IPV4, "true");

        for (int i = 0; i < 2; i++) {
            Ignite g = startGrid(i);

            assert "true".equals(g.cluster().localNode().attribute(PREFER_IPV4));

            checkIsClientFlag((IgniteEx) g);
        }

        System.setProperty(PREFER_IPV4, "false");

        IgniteEx g = startGrid(2);

        checkIsClientFlag(g);
    }

    /**
     * @throws Exception If failed.
     */
    @Test
    public void testUseDefaultSuid() throws Exception {
        try {
            doTestUseDefaultSuid(Boolean.TRUE.toString(), Boolean.FALSE.toString(), true);
            doTestUseDefaultSuid(Boolean.FALSE.toString(), Boolean.TRUE.toString(), true);

            doTestUseDefaultSuid(Boolean.TRUE.toString(), Boolean.TRUE.toString(), false);
            doTestUseDefaultSuid(Boolean.FALSE.toString(), Boolean.FALSE.toString(), false);
        }
        finally {
            System.setProperty(IGNITE_OPTIMIZED_MARSHALLER_USE_DEFAULT_SUID,
                String.valueOf(OptimizedMarshaller.USE_DFLT_SUID));
        }
    }

    /**
     * @throws Exception If failed.
     */
    private void doTestUseDefaultSuid(String first, String second, boolean fail) throws Exception {
        try {
            System.setProperty(IGNITE_OPTIMIZED_MARSHALLER_USE_DEFAULT_SUID, first);

            {
                IgniteEx g = startGrid(0);

                checkIsClientFlag(g);
            }

            System.setProperty(IGNITE_OPTIMIZED_MARSHALLER_USE_DEFAULT_SUID, second);

            try {
                IgniteEx g = startGrid(1);

                checkIsClientFlag(g);

                if (fail)
                    fail("Node should not join");
            }
            catch (Exception ignored) {
                if (!fail)
                    fail("Node should join");
            }
        }
        finally {
            stopAllGrids();
        }
    }

    @Test
    public void testUseStringSerVer2() throws Exception {
        String old = System.getProperty(IGNITE_BINARY_MARSHALLER_USE_STRING_SERIALIZATION_VER_2);

        binaryMarshallerEnabled = true;

        try {
            doTestUseStrSerVer2(Boolean.TRUE.toString(), Boolean.FALSE.toString(), true);
            doTestUseStrSerVer2(Boolean.FALSE.toString(), Boolean.TRUE.toString(), true);

            doTestUseStrSerVer2(Boolean.TRUE.toString(), Boolean.TRUE.toString(), false);
            doTestUseStrSerVer2(Boolean.FALSE.toString(), Boolean.FALSE.toString(), false);
        }
        finally {
            if (old != null)
                System.setProperty(IGNITE_BINARY_MARSHALLER_USE_STRING_SERIALIZATION_VER_2, old);
            else
                System.clearProperty(IGNITE_BINARY_MARSHALLER_USE_STRING_SERIALIZATION_VER_2);

            binaryMarshallerEnabled = false;
        }
    }

    /**
     * @throws Exception If failed.
     */
    private void doTestUseStrSerVer2(String first, String second, boolean fail) throws Exception {
        try {
            if (first != null)
                System.setProperty(IGNITE_BINARY_MARSHALLER_USE_STRING_SERIALIZATION_VER_2, first);
            else
                System.clearProperty(IGNITE_BINARY_MARSHALLER_USE_STRING_SERIALIZATION_VER_2);

            {
                IgniteEx g = startGrid(0);

                checkIsClientFlag(g);
            }

            if (second != null)
                System.setProperty(IGNITE_BINARY_MARSHALLER_USE_STRING_SERIALIZATION_VER_2, second);
            else
                System.clearProperty(IGNITE_BINARY_MARSHALLER_USE_STRING_SERIALIZATION_VER_2);

            try {
                IgniteEx g = startGrid(1);

                checkIsClientFlag(g);

                if (fail)
                    fail("Node should not join");
            }
            catch (Exception ignored) {
                if (!fail)
                    fail("Node should join");
            }
        }
        finally {
            stopAllGrids();
        }
    }

    /**
     * @throws Exception If failed.
     */
<<<<<<< HEAD
    public void testServiceProcessorModeProperty() throws Exception {
        doTestCompatibilityEnabled(IGNITE_EVENT_DRIVEN_SERVICE_PROCESSOR_ENABLED, true, false, true);
        doTestCompatibilityEnabled(IGNITE_EVENT_DRIVEN_SERVICE_PROCESSOR_ENABLED, false, true, true);
        doTestCompatibilityEnabled(IGNITE_EVENT_DRIVEN_SERVICE_PROCESSOR_ENABLED, true, true, false);
        doTestCompatibilityEnabled(IGNITE_EVENT_DRIVEN_SERVICE_PROCESSOR_ENABLED, false, false, false);
    }

    /**
     * @throws Exception If failed.
     */
=======
    @Test
>>>>>>> f0544d46
    public void testSecurityCompatibilityEnabled() throws Exception {
        TestReconnectPluginProvider.enabled = true;
        TestReconnectProcessor.enabled = true;

        try {
            doTestSecurityCompatibilityEnabled(true, null, true);
            doTestSecurityCompatibilityEnabled(true, false, true);
            doTestSecurityCompatibilityEnabled(false, true, true);
            doTestSecurityCompatibilityEnabled(null, true, true);

            doTestSecurityCompatibilityEnabled(null, null, false);
            doTestSecurityCompatibilityEnabled(null, false, false);
            doTestSecurityCompatibilityEnabled(false, false, false);
            doTestSecurityCompatibilityEnabled(false, null, false);
            doTestSecurityCompatibilityEnabled(true, true, false);
        }
        finally {
            TestReconnectPluginProvider.enabled = false;
            TestReconnectProcessor.enabled = false;
        }
    }

    /**
     * @param first Service compatibility enabled flag for first node.
     * @param second Service compatibility enabled flag for second node.
     * @param fail Fail flag.
     * @throws Exception If failed.
     */
    private void doTestSecurityCompatibilityEnabled(Object first, Object second, boolean fail) throws Exception {
        doTestCompatibilityEnabled(IGNITE_SECURITY_COMPATIBILITY_MODE, first, second, fail);
    }

    /**
     * @param prop System property.
     * @param first Service compatibility enabled flag for first node.
     * @param second Service compatibility enabled flag for second node.
     * @param fail Fail flag.
     * @throws Exception If failed.
     */
    private void doTestCompatibilityEnabled(String prop, Object first, Object second, boolean fail) throws Exception {
        String backup = System.getProperty(prop);
        try {
            if (first != null)
                System.setProperty(prop, String.valueOf(first));
            else
                System.clearProperty(prop);

            IgniteEx ignite = startGrid(0);

            checkIsClientFlag(ignite);

            // Ignore if disabled security plugin used.
            if (IGNITE_SECURITY_COMPATIBILITY_MODE.equals(prop) && !ignite.context().security().enabled())
                return;

            if (second != null)
                System.setProperty(prop, String.valueOf(second));
            else
                System.clearProperty(prop);

            try {
                IgniteEx g = startGrid(1);

                checkIsClientFlag(g);

                if (fail)
                    fail("Node must not join");
            }
            catch (Exception e) {
                if (!fail)
                    fail("Node must join: " + e.getMessage());
            }
        }
        finally {
            stopAllGrids();

            if (backup != null)
                System.setProperty(prop, backup);
            else
                System.clearProperty(prop);
        }
    }

    /**
     * @throws Exception If failed.
     */
    @Test
    public void testDifferentDeploymentModes() throws Exception {
        IgniteEx g = startGrid(0);

        checkIsClientFlag(g);

        mode = CONTINUOUS;

        try {
            startGrid(1);

            fail();
        }
        catch (IgniteCheckedException e) {
            if (!e.getCause().getMessage().startsWith("Remote node has deployment mode different from"))
                throw e;
        }
    }

    /**
     * @throws Exception If failed.
     */
    @Test
    public void testDifferentPeerClassLoadingEnabledFlag() throws Exception {
        IgniteEx g = startGrid(0);

        checkIsClientFlag(g);

        p2pEnabled = true;

        try {
            startGrid(1);

            fail();
        }
        catch (IgniteCheckedException e) {
            if (!e.getCause().getMessage().startsWith("Remote node has peer class loading enabled flag different from"))
                throw e;
        }
    }

    /**
     * @param preferIpV4 {@code java.net.preferIPv4Stack} system property value.
     * @throws Exception If failed.
     */
    private void testPreferIpV4Stack(boolean preferIpV4) throws Exception {
        String val = String.valueOf(preferIpV4);

        System.setProperty(PREFER_IPV4, val);

        for (int i = 0; i < 2; i++) {
            Ignite g = startGrid(i);

            assert val.equals(g.cluster().localNode().attribute(PREFER_IPV4));

            checkIsClientFlag((IgniteEx) g);
        }
    }

    /**
     *
     * @param g
     */
    protected void checkIsClientFlag(IgniteEx g) {
        boolean isClientDiscovery = g.context().discovery().localNode().isClient();
        boolean isClientConfig = g.configuration().isClientMode() == null ? false : g.configuration().isClientMode();

        assertEquals(isClientConfig, isClientDiscovery);
    }

    /**
     *
     */
    public static class RegularDiscovery extends GridDiscoveryManagerAttributesSelfTest {
        /** {@inheritDoc} */
        @Override protected IgniteConfiguration getConfiguration(String igniteInstanceName) throws Exception {
            IgniteConfiguration cfg = super.getConfiguration(igniteInstanceName);

            ((TcpDiscoverySpi)cfg.getDiscoverySpi()).setForceServerMode(true);

            return cfg;
        }
    }

    /**
     *
     */
    public static class ClientDiscovery extends GridDiscoveryManagerAttributesSelfTest {
        // No-op.
    }
}<|MERGE_RESOLUTION|>--- conflicted
+++ resolved
@@ -257,7 +257,6 @@
     /**
      * @throws Exception If failed.
      */
-<<<<<<< HEAD
     public void testServiceProcessorModeProperty() throws Exception {
         doTestCompatibilityEnabled(IGNITE_EVENT_DRIVEN_SERVICE_PROCESSOR_ENABLED, true, false, true);
         doTestCompatibilityEnabled(IGNITE_EVENT_DRIVEN_SERVICE_PROCESSOR_ENABLED, false, true, true);
@@ -268,9 +267,7 @@
     /**
      * @throws Exception If failed.
      */
-=======
-    @Test
->>>>>>> f0544d46
+    @Test
     public void testSecurityCompatibilityEnabled() throws Exception {
         TestReconnectPluginProvider.enabled = true;
         TestReconnectProcessor.enabled = true;

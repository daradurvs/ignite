/*
 * Licensed to the Apache Software Foundation (ASF) under one or more
 * contributor license agreements.  See the NOTICE file distributed with
 * this work for additional information regarding copyright ownership.
 * The ASF licenses this file to You under the Apache License, Version 2.0
 * (the "License"); you may not use this file except in compliance with
 * the License.  You may obtain a copy of the License at
 *
 *      http://www.apache.org/licenses/LICENSE-2.0
 *
 * Unless required by applicable law or agreed to in writing, software
 * distributed under the License is distributed on an "AS IS" BASIS,
 * WITHOUT WARRANTIES OR CONDITIONS OF ANY KIND, either express or implied.
 * See the License for the specific language governing permissions and
 * limitations under the License.
 */

package org.apache.ignite.testsuites;

import junit.framework.TestSuite;
import org.apache.ignite.internal.processors.cache.CacheNearReaderUpdateTest;
import org.apache.ignite.internal.processors.cache.CacheSerializableTransactionsTest;
import org.apache.ignite.internal.processors.cache.ClusterStatePartitionedSelfTest;
import org.apache.ignite.internal.processors.cache.ClusterStateReplicatedSelfTest;
import org.apache.ignite.internal.processors.cache.EntryVersionConsistencyReadThroughTest;
import org.apache.ignite.internal.processors.cache.IgniteCachePutStackOverflowSelfTest;
import org.apache.ignite.internal.processors.cache.IgniteCacheReadThroughEvictionsVariationsSuite;
import org.apache.ignite.internal.processors.cache.IgniteCacheStoreCollectionTest;
import org.apache.ignite.internal.processors.cache.GridCacheOffHeapCleanupTest;
import org.apache.ignite.internal.processors.cache.distributed.CacheLateAffinityAssignmentFairAffinityTest;
import org.apache.ignite.internal.processors.cache.distributed.CacheLateAffinityAssignmentNodeJoinValidationTest;
import org.apache.ignite.internal.processors.cache.distributed.CacheLateAffinityAssignmentTest;
import org.apache.ignite.internal.processors.cache.distributed.IgniteActiveOnStartNodeJoinValidationSelfTest;
import org.apache.ignite.internal.processors.cache.distributed.IgniteCachePartitionLossPolicySelfTest;
import org.apache.ignite.internal.processors.cache.distributed.replicated.IgniteCacheSyncRebalanceModeSelfTest;
import org.apache.ignite.internal.processors.cache.distributed.IgniteCacheTxIteratorSelfTest;
import org.apache.ignite.internal.processors.cache.store.IgniteCacheWriteBehindNoUpdateSelfTest;

/**
 * Test suite.
 */
public class IgniteCacheTestSuite5 extends TestSuite {
    /**
     * @return IgniteCache test suite.
     * @throws Exception Thrown in case of the failure.
     */
    public static TestSuite suite() throws Exception {
        TestSuite suite = new TestSuite("IgniteCache Test Suite part 5");

        suite.addTestSuite(CacheSerializableTransactionsTest.class);
        suite.addTestSuite(CacheNearReaderUpdateTest.class);
        suite.addTestSuite(IgniteCacheStoreCollectionTest.class);
        suite.addTestSuite(IgniteCacheWriteBehindNoUpdateSelfTest.class);
        suite.addTestSuite(IgniteCachePutStackOverflowSelfTest.class);

        suite.addTestSuite(CacheLateAffinityAssignmentTest.class);
        suite.addTestSuite(CacheLateAffinityAssignmentFairAffinityTest.class);
        suite.addTestSuite(CacheLateAffinityAssignmentNodeJoinValidationTest.class);
        suite.addTestSuite(IgniteActiveOnStartNodeJoinValidationSelfTest.class);
        suite.addTestSuite(EntryVersionConsistencyReadThroughTest.class);
        suite.addTestSuite(IgniteCacheSyncRebalanceModeSelfTest.class);

        suite.addTest(IgniteCacheReadThroughEvictionsVariationsSuite.suite());
        suite.addTestSuite(IgniteCacheTxIteratorSelfTest.class);

<<<<<<< HEAD
        suite.addTestSuite(ClusterStatePartitionedSelfTest.class);
        suite.addTestSuite(ClusterStateReplicatedSelfTest.class);
        suite.addTestSuite(IgniteCachePartitionLossPolicySelfTest.class);
=======
        suite.addTestSuite(GridCacheOffHeapCleanupTest.class);
>>>>>>> 9326f9a5

        return suite;
    }
}<|MERGE_RESOLUTION|>--- conflicted
+++ resolved
@@ -63,13 +63,11 @@
         suite.addTest(IgniteCacheReadThroughEvictionsVariationsSuite.suite());
         suite.addTestSuite(IgniteCacheTxIteratorSelfTest.class);
 
-<<<<<<< HEAD
         suite.addTestSuite(ClusterStatePartitionedSelfTest.class);
         suite.addTestSuite(ClusterStateReplicatedSelfTest.class);
         suite.addTestSuite(IgniteCachePartitionLossPolicySelfTest.class);
-=======
+
         suite.addTestSuite(GridCacheOffHeapCleanupTest.class);
->>>>>>> 9326f9a5
 
         return suite;
     }

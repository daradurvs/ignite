--- conflicted
+++ resolved
@@ -114,11 +114,8 @@
     /**
      * @throws Exception If failed.
      */
-<<<<<<< HEAD
+    @Test
     @SuppressWarnings("ThrowableResultOfMethodCallIgnored")
-=======
-    @Test
->>>>>>> f0544d46
     public void testDeployCalledBeforeCacheStart() throws Exception {
         String cacheName = "cache";
 

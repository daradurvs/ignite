--- conflicted
+++ resolved
@@ -1026,15 +1026,11 @@
                     }, 3000);
                 }
 
-<<<<<<< HEAD
-                boolean primary = cache.entry(key).primary();
-                boolean backup = cache.entry(key).backup();
+                boolean primary = cache.affinity().isPrimary(grid.localNode(), key);
+                boolean backup = cache.affinity().isBackup(grid.localNode(), key);
 
                 assertEquals("Unexpected ttl [grid=" + i + ", key=" + key + ", e=" + e +
                     ", primary=" + primary + ", backup=" + backup + ']', ttl, e.ttl());
-=======
-                assertEquals("Unexpected ttl [node=" + i + ", key=" + key +']', ttl, e.ttl());
->>>>>>> 420c74f8
 
                 if (ttl > 0)
                     assertTrue(e.expireTime() > 0);

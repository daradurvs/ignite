/*
 * Licensed to the Apache Software Foundation (ASF) under one or more
 * contributor license agreements.  See the NOTICE file distributed with
 * this work for additional information regarding copyright ownership.
 * The ASF licenses this file to You under the Apache License, Version 2.0
 * (the "License"); you may not use this file except in compliance with
 * the License.  You may obtain a copy of the License at
 *
 *      http://www.apache.org/licenses/LICENSE-2.0
 *
 * Unless required by applicable law or agreed to in writing, software
 * distributed under the License is distributed on an "AS IS" BASIS,
 * WITHOUT WARRANTIES OR CONDITIONS OF ANY KIND, either express or implied.
 * See the License for the specific language governing permissions and
 * limitations under the License.
 */

package org.apache.ignite.internal.processors.service;

import org.apache.ignite.Ignite;
import org.apache.ignite.internal.IgniteEx;
import org.apache.ignite.services.Service;
import org.apache.ignite.services.ServiceContext;
import org.apache.ignite.services.ServiceDeploymentException;
import org.apache.ignite.testframework.junits.common.GridCommonAbstractTest;
import org.junit.Test;
import org.junit.runner.RunWith;
import org.junit.runners.JUnit4;

/** */
@RunWith(JUnit4.class)
public class GridServiceDeploymentExceptionPropagationTest extends GridCommonAbstractTest {
    /** */
<<<<<<< HEAD
=======
    @SuppressWarnings("unused")
    @Test
>>>>>>> f0544d46
    public void testExceptionPropagation() throws Exception {
        try (IgniteEx srv = startGrid("server")) {

            if (!srv.context().service().eventDrivenServiceProcessorEnabled())
                return; // Skip for this mode

            try (Ignite client = startGrid("client", getConfiguration("client").setClientMode(true))) {
                final String srvcName = "my-service";

                try {
                    client.services().deployClusterSingleton(srvcName, new ServiceImpl());

                    fail("Deployment exception has been expected.");
                }
                catch (ServiceDeploymentException ex) {
                    String errMsg = ex.getSuppressed()[0].getMessage();

                    // Check that message contains cause node id
                    assertTrue(errMsg.contains(srv.cluster().localNode().id().toString()));

                    // Check that message contains service name
                    assertTrue(errMsg.contains(srvcName));

                    Throwable cause = ex.getSuppressed()[0].getCause();

                    // Check that error's cause contains users message
                    assertTrue(cause.getMessage().contains("ServiceImpl init exception"));
                }
            }
        }
    }

    /**
     * Simple service implementation throwing an exception on init.
     * Doesn't even try to do anything useful because what we're testing here is failure.
     */
    private static class ServiceImpl implements Service {
        /** {@inheritDoc} */
        @Override public void cancel(ServiceContext ctx) {
            // No-op.
        }

        /** {@inheritDoc} */
        @Override public void init(ServiceContext ctx) throws Exception {
            throw new RuntimeException("ServiceImpl init exception");
        }

        /** {@inheritDoc} */
        @Override public void execute(ServiceContext ctx) throws Exception {
            // No-op.
        }
    }
}<|MERGE_RESOLUTION|>--- conflicted
+++ resolved
@@ -31,11 +31,7 @@
 @RunWith(JUnit4.class)
 public class GridServiceDeploymentExceptionPropagationTest extends GridCommonAbstractTest {
     /** */
-<<<<<<< HEAD
-=======
-    @SuppressWarnings("unused")
     @Test
->>>>>>> f0544d46
     public void testExceptionPropagation() throws Exception {
         try (IgniteEx srv = startGrid("server")) {
 

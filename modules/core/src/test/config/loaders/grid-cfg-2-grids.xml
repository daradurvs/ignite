<?xml version="1.0" encoding="UTF-8"?>

<!--
  Licensed to the Apache Software Foundation (ASF) under one or more
  contributor license agreements.  See the NOTICE file distributed with
  this work for additional information regarding copyright ownership.
  The ASF licenses this file to You under the Apache License, Version 2.0
  (the "License"); you may not use this file except in compliance with
  the License.  You may obtain a copy of the License at

       http://www.apache.org/licenses/LICENSE-2.0

  Unless required by applicable law or agreed to in writing, software
  distributed under the License is distributed on an "AS IS" BASIS,
  WITHOUT WARRANTIES OR CONDITIONS OF ANY KIND, either express or implied.
  See the License for the specific language governing permissions and
  limitations under the License.
-->

<!DOCTYPE beans PUBLIC "-//SPRING//DTD BEAN//EN" "http://www.springframework.org/dtd/spring-beans.dtd">

<!--
    Command line grid configuration.
-->
<beans>
    <description>Main Spring file for grid configuration.</description>

    <!--
        Grid configuration.
    -->
<<<<<<< HEAD
    <bean id="grid.cfg.1" class="org.apache.ignite.configuration.IgniteConfiguration">
        <property name="gridName" value="grid-factory-test-1"/>
=======
    <bean id="grid.cfg.1" class="org.apache.ignite.configuration.IgniteConfiguration" singleton="true">
        <property name="igniteInstanceName" value="grid-factory-test-1"/>
>>>>>>> f59f46d3

        <property name="connectorConfiguration"><null/></property>

        <property name="discoverySpi">
            <bean class="org.apache.ignite.spi.discovery.tcp.TcpDiscoverySpi">
                <property name="ipFinder">
                    <bean class="org.apache.ignite.spi.discovery.tcp.ipfinder.multicast.TcpDiscoveryMulticastIpFinder">
                        <property name="multicastGroup" value="228.111.111.111"/>
                        <property name="multicastPort" value="54535"/>
                    </bean>
                </property>
            </bean>
        </property>
    </bean>

<<<<<<< HEAD
    <bean id="grid.cfg.2" class="org.apache.ignite.configuration.IgniteConfiguration">
        <property name="gridName" value="grid-factory-test-2"/>
=======
    <bean id="grid.cfg.2" class="org.apache.ignite.configuration.IgniteConfiguration" singleton="true">
        <property name="igniteInstanceName" value="grid-factory-test-2"/>
>>>>>>> f59f46d3

        <property name="connectorConfiguration"><null/></property>

        <property name="discoverySpi">
            <bean class="org.apache.ignite.spi.discovery.tcp.TcpDiscoverySpi">
                <property name="ipFinder">
                    <bean class="org.apache.ignite.spi.discovery.tcp.ipfinder.multicast.TcpDiscoveryMulticastIpFinder">
                        <property name="multicastGroup" value="228.111.111.111"/>
                        <property name="multicastPort" value="54535"/>
                    </bean>
                </property>
            </bean>
        </property>
    </bean>
</beans><|MERGE_RESOLUTION|>--- conflicted
+++ resolved
@@ -28,13 +28,9 @@
     <!--
         Grid configuration.
     -->
-<<<<<<< HEAD
+
     <bean id="grid.cfg.1" class="org.apache.ignite.configuration.IgniteConfiguration">
-        <property name="gridName" value="grid-factory-test-1"/>
-=======
-    <bean id="grid.cfg.1" class="org.apache.ignite.configuration.IgniteConfiguration" singleton="true">
         <property name="igniteInstanceName" value="grid-factory-test-1"/>
->>>>>>> f59f46d3
 
         <property name="connectorConfiguration"><null/></property>
 
@@ -50,13 +46,8 @@
         </property>
     </bean>
 
-<<<<<<< HEAD
     <bean id="grid.cfg.2" class="org.apache.ignite.configuration.IgniteConfiguration">
-        <property name="gridName" value="grid-factory-test-2"/>
-=======
-    <bean id="grid.cfg.2" class="org.apache.ignite.configuration.IgniteConfiguration" singleton="true">
         <property name="igniteInstanceName" value="grid-factory-test-2"/>
->>>>>>> f59f46d3
 
         <property name="connectorConfiguration"><null/></property>
 
